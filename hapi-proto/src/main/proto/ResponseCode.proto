syntax = "proto3";

package proto;

/*-
 * ‌
 * Hedera Network Services Protobuf
 * ​
 * Copyright (C) 2018 - 2020 Hedera Hashgraph, LLC
 * ​
 * Licensed under the Apache License, Version 2.0 (the "License");
 * you may not use this file except in compliance with the License.
 * You may obtain a copy of the License at
 *
 *      http://www.apache.org/licenses/LICENSE-2.0
 *
 * Unless required by applicable law or agreed to in writing, software
 * distributed under the License is distributed on an "AS IS" BASIS,
 * WITHOUT WARRANTIES OR CONDITIONS OF ANY KIND, either express or implied.
 * See the License for the specific language governing permissions and
 * limitations under the License.
 * ‍
 */

option java_package = "com.hederahashgraph.api.proto.java";
option java_multiple_files = true;

enum ResponseCodeEnum {

  OK = 0; // The transaction passed the precheck validations.
  INVALID_TRANSACTION = 1; // For any error not handled by specific error codes listed below.
  PAYER_ACCOUNT_NOT_FOUND = 2; //Payer account does not exist.
  INVALID_NODE_ACCOUNT = 3; //Node Account provided does not match the node account of the node the transaction was submitted to.
  TRANSACTION_EXPIRED = 4; // Pre-Check error when TransactionValidStart + transactionValidDuration is less than current consensus time.
  INVALID_TRANSACTION_START = 5; // Transaction start time is greater than current consensus time
  INVALID_TRANSACTION_DURATION = 6; //valid transaction duration is a positive non zero number that does not exceed 120 seconds
  INVALID_SIGNATURE = 7; // The transaction signature is not valid
  MEMO_TOO_LONG = 8; //Transaction memo size exceeded 100 bytes
  INSUFFICIENT_TX_FEE = 9; // The fee provided in the transaction is insufficient for this type of transaction
  INSUFFICIENT_PAYER_BALANCE = 10; // The payer account has insufficient cryptocurrency to pay the transaction fee
  DUPLICATE_TRANSACTION = 11; // This transaction ID is a duplicate of one that was submitted to this node or reached consensus in the last 180 seconds (receipt period)
  BUSY = 12; //If API is throttled out
  NOT_SUPPORTED = 13; //The API is not currently supported

  INVALID_FILE_ID = 14; //The file id is invalid or does not exist
  INVALID_ACCOUNT_ID = 15; //The account id is invalid or does not exist
  INVALID_CONTRACT_ID = 16; //The contract id is invalid or does not exist
  INVALID_TRANSACTION_ID = 17; //Transaction id is not valid
  RECEIPT_NOT_FOUND = 18; //Receipt for given transaction id does not exist
  RECORD_NOT_FOUND = 19; //Record for given transaction id does not exist
  INVALID_SOLIDITY_ID = 20; //The solidity id is invalid or entity with this solidity id does not exist


  UNKNOWN = 21; // The responding node has submitted the transaction to the network. Its final status is still unknown.
  SUCCESS = 22; // The transaction succeeded
  FAIL_INVALID = 23; // There was a system error and the transaction failed because of invalid request parameters.
  FAIL_FEE = 24; // There was a system error while performing fee calculation, reserved for future.
  FAIL_BALANCE = 25; // There was a system error while performing balance checks, reserved for future.


  KEY_REQUIRED = 26; //Key not provided in the transaction body
  BAD_ENCODING = 27; //Unsupported algorithm/encoding used for keys in the transaction
  INSUFFICIENT_ACCOUNT_BALANCE = 28; //When the account balance is not sufficient for the transfer
  INVALID_SOLIDITY_ADDRESS = 29; //During an update transaction when the system is not able to find the Users Solidity address


  INSUFFICIENT_GAS = 30; //Not enough gas was supplied to execute transaction
  CONTRACT_SIZE_LIMIT_EXCEEDED = 31; //contract byte code size is over the limit
  LOCAL_CALL_MODIFICATION_EXCEPTION = 32; //local execution (query) is requested for a function which changes state
  CONTRACT_REVERT_EXECUTED = 33; //Contract REVERT OPCODE executed
  CONTRACT_EXECUTION_EXCEPTION = 34; //For any contract execution related error not handled by specific error codes listed above.
  INVALID_RECEIVING_NODE_ACCOUNT = 35; //In Query validation, account with +ve(amount) value should be Receiving node account, the receiver account should be only one account in the list
  MISSING_QUERY_HEADER = 36; // Header is missing in Query request


  ACCOUNT_UPDATE_FAILED = 37; // The update of the account failed
  INVALID_KEY_ENCODING = 38; // Provided key encoding was not supported by the system
  NULL_SOLIDITY_ADDRESS = 39; // null solidity address

  CONTRACT_UPDATE_FAILED = 40; // update of the contract failed
  INVALID_QUERY_HEADER = 41; // the query header is invalid

  INVALID_FEE_SUBMITTED = 42; // Invalid fee submitted
  INVALID_PAYER_SIGNATURE = 43; // Payer signature is invalid


  KEY_NOT_PROVIDED = 44; // The keys were not provided in the request.
  INVALID_EXPIRATION_TIME = 45; // Expiration time provided in the transaction was invalid.
  NO_WACL_KEY = 46; //WriteAccess Control Keys are not provided for the file
  FILE_CONTENT_EMPTY = 47; //The contents of file are provided as empty.
  INVALID_ACCOUNT_AMOUNTS = 48; // The crypto transfer credit and debit do not sum equal to 0
  EMPTY_TRANSACTION_BODY = 49; // Transaction body provided is empty
  INVALID_TRANSACTION_BODY = 50; // Invalid transaction body provided


  INVALID_SIGNATURE_TYPE_MISMATCHING_KEY = 51; // the type of key (base ed25519 key, KeyList, or ThresholdKey) does not match the type of signature (base ed25519 signature, SignatureList, or ThresholdKeySignature)
  INVALID_SIGNATURE_COUNT_MISMATCHING_KEY = 52; // the number of key (KeyList, or ThresholdKey) does not match that of signature (SignatureList, or ThresholdKeySignature). e.g. if a keyList has 3 base keys, then the corresponding signatureList should also have 3 base signatures.

  EMPTY_LIVE_HASH_BODY = 53; // the livehash body is empty
  EMPTY_LIVE_HASH = 54; // the livehash data is missing
  EMPTY_LIVE_HASH_KEYS = 55; // the keys for a livehash are missing
  INVALID_LIVE_HASH_SIZE = 56; // the livehash data is not the output of a SHA-384 digest

  EMPTY_QUERY_BODY = 57; // the query body is empty
  EMPTY_LIVE_HASH_QUERY = 58; // the crypto livehash query is empty
  LIVE_HASH_NOT_FOUND = 59; // the livehash is not present
  ACCOUNT_ID_DOES_NOT_EXIST = 60; // the account id passed has not yet been created.
  LIVE_HASH_ALREADY_EXISTS = 61; // the livehash already exists for a given account


  INVALID_FILE_WACL = 62; // File WACL keys are invalid
  SERIALIZATION_FAILED = 63; // Serialization failure
  TRANSACTION_OVERSIZE = 64; // The size of the Transaction is greater than transactionMaxBytes
  TRANSACTION_TOO_MANY_LAYERS = 65; // The Transaction has more than 50 levels
  CONTRACT_DELETED = 66; //Contract is marked as deleted

  PLATFORM_NOT_ACTIVE = 67; // the platform node is either disconnected or lagging behind.
  KEY_PREFIX_MISMATCH = 68; // one public key matches more than one prefixes on the signature map
  PLATFORM_TRANSACTION_NOT_CREATED = 69; // transaction not created by platform due to large backlog
  INVALID_RENEWAL_PERIOD = 70; // auto renewal period is not a positive number of seconds
  INVALID_PAYER_ACCOUNT_ID = 71; // the response code when a smart contract id is passed for a crypto API request
  ACCOUNT_DELETED = 72; // the account has been marked as deleted
  FILE_DELETED = 73; // the file has been marked as deleted
  ACCOUNT_REPEATED_IN_ACCOUNT_AMOUNTS = 74; // same accounts repeated in the transfer account list
  SETTING_NEGATIVE_ACCOUNT_BALANCE = 75; // attempting to set negative balance value for crypto account
  OBTAINER_REQUIRED =76; // when deleting smart contract that has crypto balance either transfer account or transfer smart contract is required
  OBTAINER_SAME_CONTRACT_ID =77;//when deleting smart contract that has crypto balance you can not use the same contract id as transferContractId as the one being deleted
  OBTAINER_DOES_NOT_EXIST = 78;//transferAccountId or transferContractId specified for contract delete does not exist
  MODIFYING_IMMUTABLE_CONTRACT = 79; //attempting to modify (update or delete a immutable smart contract, i.e. one created without a admin key)
  FILE_SYSTEM_EXCEPTION = 80; //Unexpected exception thrown by file system functions
  AUTORENEW_DURATION_NOT_IN_RANGE = 81; // the duration is not a subset of [MINIMUM_AUTORENEW_DURATION,MAXIMUM_AUTORENEW_DURATION]
  ERROR_DECODING_BYTESTRING = 82; // Decoding the smart contract binary to a byte array failed. Check that the input is a valid hex string.
  CONTRACT_FILE_EMPTY = 83; // File to create a smart contract was of length zero
  CONTRACT_BYTECODE_EMPTY = 84; // Bytecode for smart contract is of length zero
  INVALID_INITIAL_BALANCE=85; // Attempt to set negative initial balance
  INVALID_RECEIVE_RECORD_THRESHOLD=86 [deprecated=true]; // [Deprecated]. attempt to set negative receive record threshold
  INVALID_SEND_RECORD_THRESHOLD=87 [deprecated=true]; // [Deprecated]. attempt to set negative send record threshold
  ACCOUNT_IS_NOT_GENESIS_ACCOUNT = 88; // Special Account Operations should be performed by only Genesis account, return this code if it is not Genesis Account
  PAYER_ACCOUNT_UNAUTHORIZED = 89; // The fee payer account doesn't have permission to submit such Transaction
  INVALID_FREEZE_TRANSACTION_BODY = 90; // FreezeTransactionBody is invalid
  FREEZE_TRANSACTION_BODY_NOT_FOUND = 91; // FreezeTransactionBody does not exist
  TRANSFER_LIST_SIZE_LIMIT_EXCEEDED = 92; //Exceeded the number of accounts (both from and to) allowed for crypto transfer list
  RESULT_SIZE_LIMIT_EXCEEDED = 93; // Smart contract result size greater than specified maxResultSize
  NOT_SPECIAL_ACCOUNT = 94; //The payer account is not a special account(account 0.0.55)
  CONTRACT_NEGATIVE_GAS = 95; // Negative gas was offered in smart contract call
  CONTRACT_NEGATIVE_VALUE = 96; // Negative value / initial balance was specified in a smart contract call / create
  INVALID_FEE_FILE=97; // Failed to update fee file
  INVALID_EXCHANGE_RATE_FILE=98; // Failed to update exchange rate file
  INSUFFICIENT_LOCAL_CALL_GAS = 99; // Payment tendered for contract local call cannot cover both the fee and the gas
  ENTITY_NOT_ALLOWED_TO_DELETE = 100; // Entities with Entity ID below 1000 are not allowed to be deleted
  AUTHORIZATION_FAILED = 101; // Violating one of these rules: 1) treasury account can update all entities below 0.0.1000, 2) account 0.0.50 can update all entities from 0.0.51 - 0.0.80, 3) Network Function Master Account A/c 0.0.50 - Update all Network Function accounts & perform all the Network Functions listed below, 4) Network Function Accounts: i) A/c 0.0.55 - Update Address Book files (0.0.101/102), ii) A/c 0.0.56 - Update Fee schedule (0.0.111), iii) A/c 0.0.57 - Update Exchange Rate (0.0.112).
  FILE_UPLOADED_PROTO_INVALID = 102; // Fee Schedule Proto uploaded but not valid (append or update is required)
  FILE_UPLOADED_PROTO_NOT_SAVED_TO_DISK = 103; // Fee Schedule Proto uploaded but not valid (append or update is required)
  FEE_SCHEDULE_FILE_PART_UPLOADED = 104; // Fee Schedule Proto File Part uploaded
  EXCHANGE_RATE_CHANGE_LIMIT_EXCEEDED = 105; // The change on Exchange Rate exceeds Exchange_Rate_Allowed_Percentage
  MAX_CONTRACT_STORAGE_EXCEEDED = 106;  // Contract permanent storage exceeded the currently allowable limit
  TRANSFER_ACCOUNT_SAME_AS_DELETE_ACCOUNT = 107; // Transfer Account should not be same as Account to be deleted
  TOTAL_LEDGER_BALANCE_INVALID = 108;
  EXPIRATION_REDUCTION_NOT_ALLOWED = 110; // The expiration date/time on a smart contract may not be reduced
  MAX_GAS_LIMIT_EXCEEDED = 111; //Gas exceeded currently allowable gas limit per transaction
  MAX_FILE_SIZE_EXCEEDED = 112;  // File size exceeded the currently allowable limit
  INVALID_TOPIC_ID = 150; // The Topic ID specified is not in the system.
  INVALID_ADMIN_KEY = 155;
  INVALID_SUBMIT_KEY = 156;
  UNAUTHORIZED = 157; // An attempted operation was not authorized (ie - a deleteTopic for a topic with no adminKey).
  INVALID_TOPIC_MESSAGE = 158; // A ConsensusService message is empty.
  INVALID_AUTORENEW_ACCOUNT = 159; // The autoRenewAccount specified is not a valid, active account.

  // An adminKey was not specified on the topic, so there must not be an autoRenewAccount.
  AUTORENEW_ACCOUNT_NOT_ALLOWED = 160;

  // The topic has expired, was not automatically renewed, and is in a 7 day grace period before the topic will be
  // deleted unrecoverably. This error response code will not be returned until autoRenew functionality is supported
  // by HAPI.
  TOPIC_EXPIRED = 162;
  INVALID_CHUNK_NUMBER = 163; // chunk number must be from 1 to total (chunks) inclusive.
  INVALID_CHUNK_TRANSACTION_ID = 164; // For every chunk, the payer account that is part of initialTransactionID must match the Payer Account of this transaction. The entire initialTransactionID should match the transactionID of the first chunk, but this is not checked or enforced by Hedera except when the chunk number is 1.

  ACCOUNT_FROZEN_FOR_TOKEN = 165; // Account is frozen and cannot transact with the token
  TOKENS_PER_ACCOUNT_LIMIT_EXCEEDED = 166; // Maximum number of token relations for agiven account is exceeded
  INVALID_TOKEN_ID = 167; //
  INVALID_TOKEN_DECIMALS = 168;
  INVALID_INITIAL_SUPPLY = 169;
  INVALID_TREASURY_ACCOUNT_FOR_TOKEN = 170; // Treasury Account does not exist or is deleted
<<<<<<< HEAD
  INVALID_TOKEN_SYMBOL = 171; // Token Symbol is not UTF-8 alphanumeric uppercase string
=======
  INVALID_TOKEN_SYMBOL = 171; // Token Symbol is not UTF-8 capitalized alphabetical string
>>>>>>> b0d9297d
  TOKEN_HAS_NO_FREEZE_KEY = 172; // Freeze key is not set on token
  TRANSFERS_NOT_ZERO_SUM_FOR_TOKEN = 173; // Amounts in transfer list are not net zero
  MISSING_TOKEN_SYMBOL = 174; // Token Symbol is not provided
  TOKEN_SYMBOL_TOO_LONG = 175; // Token Symbol is too long
  TOKEN_SYMBOL_ALREADY_IN_USE = 176; // Token Symbol is already used
  INVALID_TOKEN_REF = 177;
  ACCOUNT_KYC_NOT_GRANTED_FOR_TOKEN = 178; // KYC must be granted and account does not have KYC granted
  TOKEN_HAS_NO_KYC_KEY = 179; // KYC key is not set on token
  INSUFFICIENT_TOKEN_BALANCE = 180; // Token balance is not sufficient for the transaction
  TOKEN_WAS_DELETED = 181; // Token transactions cannot be executed on deleted token
  TOKEN_HAS_NO_SUPPLY_KEY = 182; // Supply key is not set on token
  TOKEN_HAS_NO_WIPE_KEY = 183; // Wipe key is not set on token
  INVALID_TOKEN_MINT_AMOUNT = 184;
  INVALID_TOKEN_BURN_AMOUNT = 185;
<<<<<<< HEAD
  TOKEN_NOT_ASSOCIATED_TO_ACCOUNT = 186;
=======
  ACCOUNT_HAS_NO_TOKEN_RELATIONSHIP = 186;
>>>>>>> b0d9297d
  CANNOT_WIPE_TOKEN_TREASURY_ACCOUNT = 187; // Cannot execute wipe operation on treasury account
  INVALID_KYC_KEY = 188;
  INVALID_WIPE_KEY = 189;
  INVALID_FREEZE_KEY = 190;
  INVALID_SUPPLY_KEY = 191;
  TOKEN_NAME_ALREADY_IN_USE = 192; // Token Name is already used
  MISSING_TOKEN_NAME = 193; // Token Name is not provided
  TOKEN_NAME_TOO_LONG = 194; // Token name is too long
  INVALID_WIPING_AMOUNT = 195; // The provided wipe amount must not be negative, zero or bigger than the token holder balance
  TOKEN_IS_IMMUTABlE = 196; // Token does not have Admin key set, thus update/delete transactions cannot be performed
<<<<<<< HEAD
  TOKEN_ALREADY_ASSOCIATED_TO_ACCOUNT = 197;
=======
>>>>>>> b0d9297d
}<|MERGE_RESOLUTION|>--- conflicted
+++ resolved
@@ -182,11 +182,7 @@
   INVALID_TOKEN_DECIMALS = 168;
   INVALID_INITIAL_SUPPLY = 169;
   INVALID_TREASURY_ACCOUNT_FOR_TOKEN = 170; // Treasury Account does not exist or is deleted
-<<<<<<< HEAD
-  INVALID_TOKEN_SYMBOL = 171; // Token Symbol is not UTF-8 alphanumeric uppercase string
-=======
   INVALID_TOKEN_SYMBOL = 171; // Token Symbol is not UTF-8 capitalized alphabetical string
->>>>>>> b0d9297d
   TOKEN_HAS_NO_FREEZE_KEY = 172; // Freeze key is not set on token
   TRANSFERS_NOT_ZERO_SUM_FOR_TOKEN = 173; // Amounts in transfer list are not net zero
   MISSING_TOKEN_SYMBOL = 174; // Token Symbol is not provided
@@ -201,11 +197,7 @@
   TOKEN_HAS_NO_WIPE_KEY = 183; // Wipe key is not set on token
   INVALID_TOKEN_MINT_AMOUNT = 184;
   INVALID_TOKEN_BURN_AMOUNT = 185;
-<<<<<<< HEAD
   TOKEN_NOT_ASSOCIATED_TO_ACCOUNT = 186;
-=======
-  ACCOUNT_HAS_NO_TOKEN_RELATIONSHIP = 186;
->>>>>>> b0d9297d
   CANNOT_WIPE_TOKEN_TREASURY_ACCOUNT = 187; // Cannot execute wipe operation on treasury account
   INVALID_KYC_KEY = 188;
   INVALID_WIPE_KEY = 189;
@@ -216,8 +208,5 @@
   TOKEN_NAME_TOO_LONG = 194; // Token name is too long
   INVALID_WIPING_AMOUNT = 195; // The provided wipe amount must not be negative, zero or bigger than the token holder balance
   TOKEN_IS_IMMUTABlE = 196; // Token does not have Admin key set, thus update/delete transactions cannot be performed
-<<<<<<< HEAD
   TOKEN_ALREADY_ASSOCIATED_TO_ACCOUNT = 197;
-=======
->>>>>>> b0d9297d
 }