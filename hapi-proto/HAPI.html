--- conflicted
+++ resolved
@@ -279,10 +279,6 @@
                 </li>
 
                 <li>
-                  <a href="#proto.TokenTransferList"><span class="badge">M</span>TokenTransferList</a>
-                </li>
-              
-                <li>
                   <a href="#proto.TopicID"><span class="badge">M</span>TopicID</a>
                 </li>
               
@@ -1388,13 +1384,6 @@
             <ul>
               
                 <li>
-<<<<<<< HEAD
-                  <a href="#proto.TokenRefTransferList"><span class="badge">M</span>TokenRefTransferList</a>
-                </li>
-              
-                <li>
-=======
->>>>>>> e53af22a
                   <a href="#proto.TokenTransfersTransactionBody"><span class="badge">M</span>TokenTransfersTransactionBody</a>
                 </li>
               
@@ -2518,37 +2507,6 @@
                   <td><a href="#int64">int64</a></td>
                   <td></td>
                   <td><p>A nonnegative token number </p></td>
-                </tr>
-              
-            </tbody>
-          </table>
-
-          
-
-        
-      
-        <h3 id="proto.TokenTransferList">TokenTransferList</h3>
-        <p>A list of token IDs and amounts representing the transferred out (negative) or into (positive) amounts, represented in the lowest denomination of the token</p>
-
-        
-          <table class="field-table">
-            <thead>
-              <tr><td>Field</td><td>Type</td><td>Label</td><td>Description</td></tr>
-            </thead>
-            <tbody>
-              
-                <tr>
-                  <td>token</td>
-                  <td><a href="#proto.TokenID">TokenID</a></td>
-                  <td></td>
-                  <td><p>The ID of the token </p></td>
-                </tr>
-              
-                <tr>
-                  <td>transfers</td>
-                  <td><a href="#proto.AccountAmount">AccountAmount</a></td>
-                  <td>repeated</td>
-                  <td><p>Multiple list of AccountAmounts, each of which has an account and amount </p></td>
                 </tr>
               
             </tbody>
@@ -8934,11 +8892,7 @@
 
       
         <h3 id="proto.TokenFreezeAccountTransactionBody">TokenFreezeAccountTransactionBody</h3>
-<<<<<<< HEAD
-        <p>Freezes transfers of the specified token for the account. Must be signed by the Token's freezeKey. If no Freeze Key is defined, the transaction will resolve to TOKEN_HAS_NO_FREEZE_KEY.</p><p>Once executed the Account is marked as Frozen and will not be able to receive or send tokens unless unfrozen. The operation is idempotent.</p>
-=======
         <p>Freezes transfers of the specified token for the account. Must be signed by the Token's freezeKey.</p><p>If the provided account is not found, the transaction will resolve to INVALID_ACCOUNT_ID.</p><p>If the provided account has been deleted, the transaction will resolve to ACCOUNT_DELETED.</p><p>If the provided token is not found, the transaction will resolve to INVALID_TOKEN_ID.</p><p>If the provided token has been deleted, the transaction will resolve to TOKEN_WAS_DELETED.</p><p>If an Association between the provided token and account is not found, the transaction will resolve to TOKEN_NOT_ASSOCIATED_TO_ACCOUNT.</p><p>If no Freeze Key is defined, the transaction will resolve to TOKEN_HAS_NO_FREEZE_KEY.</p><p>Once executed the Account is marked as Frozen and will not be able to receive or send tokens unless unfrozen. The operation is idempotent.</p>
->>>>>>> e53af22a
 
         
           <table class="field-table">
@@ -9453,40 +9407,6 @@
       <p></p>
 
       
-<<<<<<< HEAD
-        <h3 id="proto.TokenRefTransferList">TokenRefTransferList</h3>
-        <p>A list of tokens (can be either ID or Symbol) and amounts to transfer out of each account (negative) or into it (positive)</p>
-
-        
-          <table class="field-table">
-            <thead>
-              <tr><td>Field</td><td>Type</td><td>Label</td><td>Description</td></tr>
-            </thead>
-            <tbody>
-              
-                <tr>
-                  <td>token</td>
-                  <td><a href="#proto.TokenRef">TokenRef</a></td>
-                  <td></td>
-                  <td><p>The token for which we want to transfer tokens </p></td>
-                </tr>
-              
-                <tr>
-                  <td>transfers</td>
-                  <td><a href="#proto.AccountAmount">AccountAmount</a></td>
-                  <td>repeated</td>
-                  <td><p>Multiple list of AccountAmounts, each of which has an account and amount to transfer into or out of </p></td>
-                </tr>
-              
-            </tbody>
-          </table>
-
-          
-
-        
-      
-=======
->>>>>>> e53af22a
         <h3 id="proto.TokenTransfersTransactionBody">TokenTransfersTransactionBody</h3>
         <p>Transfer tokens from some accounts to other accounts. Each negative amount is withdrawn from the corresponding account (a sender), and each positive one is added to the corresponding account (a receiver). All amounts must have sum of zero.</p><p>Each amount is a number with the lowest denomination possible for a token. Example:</p><p>Token X has 2 decimals. Account A transfers amount of 100 tokens by providing 10000 as amount in the TransferList. If Account A wants to send 100.55 tokens, he must provide 10055 as amount.</p><p>If any sender account fails to have sufficient token balance, then the entire transaction fails and none of the transfers occur, though transaction fee is still charged.</p>
 
@@ -9686,11 +9606,7 @@
 
 
         <h3 id="proto.TokenWipeAccountTransactionBody">TokenWipeAccountTransactionBody</h3>
-<<<<<<< HEAD
-        <p>Wipes the provided amount of tokens from the specified Account. Must be signed by the Token's Wipe key.</p><p>If Wipe Key is not present in the Token, transaction results in TOKEN_HAS_NO_WIPE_KEY.</p><p>If the provided account is the Token's Treasury Account, transaction results in CANNOT_WIPE_TOKEN_TREASURY_ACCOUNT</p><p>If the provided account does not have a relation with the provided Token, transaction results in ACCOUNT_HAS_NO_TOKEN_RELATIONSHIP.</p><p>On success, tokens are removed from the account and the total supply of the token is decreased by the wiped amount.</p><p>The amount provided is in the lowest denomination possible. Example:</p><p>Token A has 2 decimals. In order to wipe 100 tokens from account, one must provide amount of 10000. In order to wipe 100.55 tokens, one must provide amount of 10055.</p>
-=======
         <p>Wipes the provided amount of tokens from the specified Account. Must be signed by the Token's Wipe key.</p><p>If the provided account is not found, the transaction will resolve to INVALID_ACCOUNT_ID.</p><p>If the provided account has been deleted, the transaction will resolve to ACCOUNT_DELETED.</p><p>If the provided token is not found, the transaction will resolve to INVALID_TOKEN_ID.</p><p>If the provided token has been deleted, the transaction will resolve to TOKEN_WAS_DELETED.</p><p>If an Association between the provided token and account is not found, the transaction will resolve to TOKEN_NOT_ASSOCIATED_TO_ACCOUNT.</p><p>If Wipe Key is not present in the Token, transaction results in TOKEN_HAS_NO_WIPE_KEY.</p><p>If the provided account is the Token's Treasury Account, transaction results in CANNOT_WIPE_TOKEN_TREASURY_ACCOUNT</p><p>On success, tokens are removed from the account and the total supply of the token is decreased by the wiped amount.</p><p>The amount provided is in the lowest denomination possible. Example:</p><p>Token A has 2 decimals. In order to wipe 100 tokens from account, one must provide amount of 10000. In order to wipe 100.55 tokens, one must provide amount of 10055.</p>
->>>>>>> e53af22a
 
 
           <table class="field-table">
