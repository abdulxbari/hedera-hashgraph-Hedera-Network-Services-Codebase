--- conflicted
+++ resolved
@@ -415,25 +415,14 @@
 		expected.addRbs(newVariableBytes);
 
 		long sharedFixedBytes = CRYPTO_ENTITY_SIZES.fixedBytesInAccountRepr();
-<<<<<<< HEAD
-		long newLifetime = ESTIMATOR_UTILS.relativeLifetime(txn, oldExpiry);
-		long oldLifetime = ESTIMATOR_UTILS.relativeLifetime(txn, expiry);
-=======
 		long lifetime = ESTIMATOR_UTILS.relativeLifetime(txn, oldExpiry);
->>>>>>> 71de6209
 		long rbsDelta = ESTIMATOR_UTILS.changeInBsUsage(
 				CRYPTO_ENTITY_SIZES.fixedBytesInAccountRepr()
 						+ ctx.currentNonBaseRb()
 						+ ctx.currentNumTokenRels() * CRYPTO_ENTITY_SIZES.bytesInTokenAssocRepr(),
-<<<<<<< HEAD
-				oldLifetime,
-				sharedFixedBytes + newVariableBytes,
-				newLifetime);
-=======
 				lifetime,
 				sharedFixedBytes + newVariableBytes,
 				lifetime);
->>>>>>> 71de6209
 		if (rbsDelta > 0) {
 			expected.addRbs(rbsDelta);
 		}
