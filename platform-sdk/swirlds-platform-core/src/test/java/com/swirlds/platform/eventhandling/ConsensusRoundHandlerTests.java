--- conflicted
+++ resolved
@@ -205,13 +205,9 @@
             swirldStateManager = new SwirldStateManagerSingle(
                     getStaticThreadManager(),
                     selfId,
-<<<<<<< HEAD
-                    systemTransactionHandler,
                     platformContext,
-=======
                     preConsensusSystemTransactionManager,
                     postConsensusSystemTransactionManager,
->>>>>>> 2931f954
                     mock(SwirldStateMetrics.class),
                     mock(ConsensusMetrics.class),
                     settingsProvider,
