/*
 * Copyright (C) 2022-2023 Hedera Hashgraph, LLC
 *
 * Licensed under the Apache License, Version 2.0 (the "License");
 * you may not use this file except in compliance with the License.
 * You may obtain a copy of the License at
 *
 *      http://www.apache.org/licenses/LICENSE-2.0
 *
 * Unless required by applicable law or agreed to in writing, software
 * distributed under the License is distributed on an "AS IS" BASIS,
 * WITHOUT WARRANTIES OR CONDITIONS OF ANY KIND, either express or implied.
 * See the License for the specific language governing permissions and
 * limitations under the License.
 */

package com.swirlds.platform.internal;

import com.swirlds.common.system.Round;
import com.swirlds.common.system.events.ConsensusEvent;
import com.swirlds.platform.consensus.GraphGenerations;
import com.swirlds.platform.event.EventUtils;
import com.swirlds.platform.util.iterator.TypedIterator;
import java.util.Collections;
import java.util.Iterator;
import java.util.List;
import org.apache.commons.lang3.builder.EqualsBuilder;
import org.apache.commons.lang3.builder.HashCodeBuilder;

/**
 * A consensus round with all its events.
 */
public class ConsensusRound implements Round {

    /** an unmodifiable list of consensus events in this round, in consensus order */
    private final List<EventImpl> consensusEvents;

    /** the consensus generations when this round reached consensus */
    private final GraphGenerations generations;

    /** this round's number */
    private final long roundNum;

    /** the last event in the round */
    private EventImpl lastEvent;

    /** The number of application transactions in this round */
    private int numAppTransactions = 0;

    /** The minimum generation of the non-ancient events in this round */
    private final long minimumGenerationNonAncient;

    /**
     * The event that, when added to the hashgraph, caused this round to reach consensus.
     */
    private final EventImpl keystoneEvent;

    /**
     * Create a new instance with the provided consensus events.
     *
<<<<<<< HEAD
     * @param consensusEvents the events in the round, in consensus order
     * @param keystoneEvent   the event that, when added to the hashgraph, caused this round to reach consensus
     * @param generations     the consensus generations for this round
     */
    public ConsensusRound(
            final List<EventImpl> consensusEvents, final EventImpl keystoneEvent, final GraphGenerations generations) {
=======
     * @param consensusEvents             the events in the round, in consensus order
     * @param generations                 the consensus generations for this round
     * @param minimumGenerationNonAncient the minimum generation of the non-ancient events in this round
     */
    public ConsensusRound(
            final List<EventImpl> consensusEvents,
            final GraphGenerations generations,
            final long minimumGenerationNonAncient) {
>>>>>>> 4ae41388
        this.consensusEvents = Collections.unmodifiableList(consensusEvents);
        this.keystoneEvent = keystoneEvent;
        this.generations = generations;
        this.minimumGenerationNonAncient = minimumGenerationNonAncient;

        for (final EventImpl e : consensusEvents) {
            numAppTransactions += e.getNumAppTransactions();
        }

        final EventImpl lastInList = consensusEvents.get(consensusEvents.size() - 1);
        if (lastInList.isLastInRoundReceived()) {
            lastEvent = lastInList;
        }

        this.roundNum = consensusEvents.get(0).getRoundReceived();
    }

    /**
     * Returns the number of application transactions in this round
     *
     * @return the number of application transactions
     */
    public int getNumAppTransactions() {
        return numAppTransactions;
    }

    /**
     * Provides an unmodifiable list of the consensus event in this round.
     *
     * @return the list of events in this round
     */
    public List<EventImpl> getConsensusEvents() {
        return consensusEvents;
    }

    /**
     * @return the consensus generations when this round reached consensus
     */
    public GraphGenerations getGenerations() {
        return generations;
    }

    /**
     * @return the minimum generation of the non-ancient events in this round
     */
    public long getMinimumGenerationNonAncient() {
        return minimumGenerationNonAncient;
    }

    /**
     * @return the number of events in this round
     */
    public int getNumEvents() {
        return consensusEvents.size();
    }

    /**
     * {@inheritDoc}
     */
    @Override
    public Iterator<ConsensusEvent> iterator() {
        return new TypedIterator<>(consensusEvents.iterator());
    }

    /**
     * {@inheritDoc}
     */
    @Override
    public long getRoundNum() {
        return roundNum;
    }

    /**
     * {@inheritDoc}
     */
    @Override
    public boolean isEmpty() {
        return consensusEvents.isEmpty();
    }

    /**
     * {@inheritDoc}
     */
    @Override
    public int getEventCount() {
        return consensusEvents.size();
    }

    /**
     * @return the last event of this round, or null if this round is not complete
     */
    public EventImpl getLastEvent() {
        return lastEvent;
    }

    @Override
    public boolean equals(final Object o) {
        if (this == o) {
            return true;
        }

        if (o == null || getClass() != o.getClass()) {
            return false;
        }

        final ConsensusRound round = (ConsensusRound) o;

        return new EqualsBuilder()
                .append(consensusEvents, round.consensusEvents)
                .isEquals();
    }

    /**
     * @return the event that, when added to the hashgraph, caused this round to reach consensus
     */
    public EventImpl getKeystoneEvent() {
        return keystoneEvent;
    }

    @Override
    public int hashCode() {
        return new HashCodeBuilder(17, 37).append(consensusEvents).toHashCode();
    }

    @Override
    public String toString() {
        return "round: " + roundNum + ", consensus events: " + EventUtils.toShortStrings(consensusEvents);
    }
}<|MERGE_RESOLUTION|>--- conflicted
+++ resolved
@@ -58,23 +58,17 @@
     /**
      * Create a new instance with the provided consensus events.
      *
-<<<<<<< HEAD
      * @param consensusEvents the events in the round, in consensus order
      * @param keystoneEvent   the event that, when added to the hashgraph, caused this round to reach consensus
+     * @param minimumGenerationNonAncient the minimum generation of the non-ancient events in this round
      * @param generations     the consensus generations for this round
-     */
-    public ConsensusRound(
-            final List<EventImpl> consensusEvents, final EventImpl keystoneEvent, final GraphGenerations generations) {
-=======
-     * @param consensusEvents             the events in the round, in consensus order
-     * @param generations                 the consensus generations for this round
-     * @param minimumGenerationNonAncient the minimum generation of the non-ancient events in this round
      */
     public ConsensusRound(
             final List<EventImpl> consensusEvents,
+            final EventImpl keystoneEvent,
             final GraphGenerations generations,
             final long minimumGenerationNonAncient) {
->>>>>>> 4ae41388
+
         this.consensusEvents = Collections.unmodifiableList(consensusEvents);
         this.keystoneEvent = keystoneEvent;
         this.generations = generations;
