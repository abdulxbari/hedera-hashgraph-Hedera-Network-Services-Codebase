/*
 * Copyright (C) 2016-2023 Hedera Hashgraph, LLC
 *
 * Licensed under the Apache License, Version 2.0 (the "License");
 * you may not use this file except in compliance with the License.
 * You may obtain a copy of the License at
 *
 *      http://www.apache.org/licenses/LICENSE-2.0
 *
 * Unless required by applicable law or agreed to in writing, software
 * distributed under the License is distributed on an "AS IS" BASIS,
 * WITHOUT WARRANTIES OR CONDITIONS OF ANY KIND, either express or implied.
 * See the License for the specific language governing permissions and
 * limitations under the License.
 */

package com.swirlds.platform.eventhandling;

import static com.swirlds.logging.LogMarker.RECONNECT;
import static com.swirlds.logging.LogMarker.STARTUP;
import static com.swirlds.platform.SwirldsPlatform.PLATFORM_THREAD_POOL_NAME;

import com.swirlds.common.config.ConsensusConfig;
import com.swirlds.common.config.singleton.ConfigurationHolder;
import com.swirlds.common.context.PlatformContext;
import com.swirlds.common.crypto.CryptographyHolder;
import com.swirlds.common.crypto.DigestType;
import com.swirlds.common.crypto.Hash;
import com.swirlds.common.crypto.ImmutableHash;
import com.swirlds.common.crypto.RunningHash;
import com.swirlds.common.stream.EventStreamManager;
import com.swirlds.common.system.SoftwareVersion;
import com.swirlds.common.threading.framework.QueueThread;
import com.swirlds.common.threading.framework.config.QueueThreadConfiguration;
import com.swirlds.common.threading.manager.ThreadManager;
import com.swirlds.common.utility.Clearable;
import com.swirlds.common.utility.Startable;
import com.swirlds.platform.SettingsProvider;
import com.swirlds.platform.components.common.output.RoundAppliedToStateConsumer;
import com.swirlds.platform.config.ThreadConfig;
import com.swirlds.platform.consensus.RoundCalculationUtils;
import com.swirlds.platform.internal.ConsensusRound;
import com.swirlds.platform.internal.EventImpl;
import com.swirlds.platform.metrics.ConsensusHandlingMetrics;
import com.swirlds.platform.observers.ConsensusRoundObserver;
import com.swirlds.platform.state.MinGenInfo;
import com.swirlds.platform.state.PlatformData;
import com.swirlds.platform.state.State;
import com.swirlds.platform.state.SwirldStateManager;
import com.swirlds.platform.state.signed.SignedState;
import com.swirlds.platform.stats.CycleTimingStat;
import java.util.Arrays;
import java.util.List;
import java.util.concurrent.BlockingQueue;
import java.util.concurrent.atomic.AtomicLong;
import org.apache.logging.log4j.LogManager;
import org.apache.logging.log4j.Logger;

/**
 * Created by a Platform to manage the flow of consensus events to SwirldState (1 instance or 3 depending on the
 * SwirldState implemented). It contains a thread queue that contains a queue of consensus events (q2) and a
 * SwirldStateManager which applies those events to the state. It also creates signed states at the appropriate times.
 */
public class ConsensusRoundHandler implements ConsensusRoundObserver, Clearable, Startable {

    /** use this for all logging, as controlled by the optional data/log4j2.xml file */
    private static final Logger logger = LogManager.getLogger(ConsensusRoundHandler.class);

    /**
     * The class responsible for all interactions with the swirld state
     */
    private final SwirldStateManager swirldStateManager;

    /** Stores consensus events and round generations that need to be saved in state */
    private final SignedStateEventsAndGenerations eventsAndGenerations;

    private final SettingsProvider settings;
    private final ConsensusHandlingMetrics consensusHandlingMetrics;

    /** The queue thread that stores consensus rounds and feeds them to this class for handling. */
    private final QueueThread<ConsensusRound> queueThread;

    /**
     * Stores consensus events in the event stream.
     */
    private final EventStreamManager<EventImpl> eventStreamManager;

    /**
     * indicates whether a state was saved in the current freeze period. we are only saving the first state in the
     * freeze period. this variable is only used by threadCons so there is no synchronization needed
     */
    private boolean savedStateInFreeze = false;

    /** number of events that have had their transactions handled by stateCons so far. */
    private final AtomicLong numEventsCons = new AtomicLong(0);

    /**
     * a RunningHash object which calculates running hash of all consensus events so far with their transactions handled
     * by stateCons
     */
    private RunningHash eventsConsRunningHash =
            new RunningHash(new ImmutableHash(new byte[DigestType.SHA_384.digestLength()]));

    /** A queue that accepts signed states for hashing and signature collection. */
    private final BlockingQueue<SignedState> stateHashSignQueue;

    /** puts the system in a freeze state when executed */
    private final Runnable enterFreezePeriod;

    private boolean addedFirstRoundInFreeze = false;

    private final SoftwareVersion softwareVersion;

    private final RoundAppliedToStateConsumer roundAppliedToStateConsumer;

    private final int roundsNonAncient;

    /**
     * The number of non-ancient rounds.
     */
    private final int roundsNonAncient;

    /**
     * Instantiate, but don't start any threads yet. The Platform should first instantiate the
     * {@link ConsensusRoundHandler}. Then the Platform should call start to start the queue thread.
     *
     * @param platformContext          contains various platform utilities
     * @param threadManager            responsible for creating and managing threads
     * @param selfId                   the id of this node
     * @param settings                 a provider of static settings
     * @param swirldStateManager       the swirld state manager to send events to
     * @param consensusHandlingMetrics statistics updated by {@link ConsensusRoundHandler}
     * @param eventStreamManager       the event stream manager to send consensus events to
     * @param stateHashSignQueue       the queue thread that handles hashing and collecting signatures of new
     *                                 self-signed states
     * @param enterFreezePeriod        puts the system in a freeze state when executed
     * @param softwareVersion          the current version of the software
     */
    public ConsensusRoundHandler(
            final PlatformContext platformContext,
            final ThreadManager threadManager,
            final long selfId,
            final SettingsProvider settings,
            final SwirldStateManager swirldStateManager,
            final ConsensusHandlingMetrics consensusHandlingMetrics,
            final EventStreamManager<EventImpl> eventStreamManager,
            final BlockingQueue<SignedState> stateHashSignQueue,
            final Runnable enterFreezePeriod,
            final RoundAppliedToStateConsumer roundAppliedToStateConsumer,
            final SoftwareVersion softwareVersion) {

        this.roundAppliedToStateConsumer = roundAppliedToStateConsumer;

        this.settings = settings;
        this.swirldStateManager = swirldStateManager;
        this.consensusHandlingMetrics = consensusHandlingMetrics;
        this.eventStreamManager = eventStreamManager;
        this.stateHashSignQueue = stateHashSignQueue;
        this.softwareVersion = softwareVersion;
        this.enterFreezePeriod = enterFreezePeriod;

        final ConsensusConfig consensusConfig =
                platformContext.getConfiguration().getConfigData(ConsensusConfig.class);
<<<<<<< HEAD
        this.roundsNonAncient = consensusConfig.roundsNonAncient();
=======
>>>>>>> 10333c1d

        eventsAndGenerations = new SignedStateEventsAndGenerations(consensusConfig);
        final ConsensusQueue queue = new ConsensusQueue(consensusHandlingMetrics, settings.getMaxEventQueueForCons());
        queueThread = new QueueThreadConfiguration<ConsensusRound>(threadManager)
                .setNodeId(selfId)
                .setHandler(this::applyConsensusRoundToState)
                .setComponent(PLATFORM_THREAD_POOL_NAME)
                .setThreadName("thread-cons")
                .setStopBehavior(swirldStateManager.getStopBehavior())
                // DO NOT turn the line below into a lambda reference because it will execute the getter, not the
                // runnable returned by the getter.
                .setWaitForItemRunnable(swirldStateManager.getConsensusWaitForWorkRunnable())
                .setLogAfterPauseDuration(ConfigurationHolder.getInstance()
                        .get()
                        .getConfigData(ThreadConfig.class)
                        .logStackTracePauseDuration())
                .setQueue(queue)
                .build();

        roundsNonAncient = platformContext
                .getConfiguration()
                .getConfigData(ConsensusConfig.class)
                .roundsNonAncient();
    }

    /**
     * Starts the queue thread.
     */
    @Override
    public void start() {
        queueThread.start();
    }

    /**
     * Stops the queue thread. For unit testing purposes only.
     */
    public void stop() {
        queueThread.stop();
    }

    @Override
    public void clear() {
        logger.info(RECONNECT.getMarker(), "consensus handler: clearing queue thread");
        queueThread.clear();

        logger.info(RECONNECT.getMarker(), "consensus handler: clearing stateHashSignQueue queue");
        clearStateHashSignQueueThread();

        // clear running Hash info
        eventsConsRunningHash = new RunningHash(new ImmutableHash(new byte[DigestType.SHA_384.digestLength()]));
        numEventsCons.set(0);

        eventsAndGenerations.clear();
        logger.info(RECONNECT.getMarker(), "consensus handler: ready for reconnect");
    }

    /**
     * Clears and releases any signed states in the {@code stateHashSignQueueThread} queue.
     */
    private void clearStateHashSignQueueThread() {
        SignedState signedState = stateHashSignQueue.poll();
        while (signedState != null) {
            signedState.release();
            signedState = stateHashSignQueue.poll();
        }
    }

    /**
     * Loads data from a SignedState, this is used on startup to load events and the running hash that have been
     * previously saved on disk
     *
     * @param signedState the state to load data from
     * @param isReconnect if it is true, the signedState is loaded at reconnect; if it is false, the signedState is
     *                    loaded at startup
     */
    public void loadDataFromSignedState(final SignedState signedState, final boolean isReconnect) {
        eventsAndGenerations.loadDataFromSignedState(signedState);
        // nodes not reconnecting expired eventsAndGenerations right after creating a signed state
        // we expire here right after receiving it to align ourselves with other nodes for the next round
        eventsAndGenerations.expire();

        // set initialHash of the RunningHash to be the hash loaded from signed state
        eventsConsRunningHash = new RunningHash(signedState.getHashEventsCons());

        numEventsCons.set(signedState.getNumEventsCons());

        logger.info(
                STARTUP.getMarker(),
                "consensus event handler minGenFamous after startup: {}",
                () -> Arrays.toString(signedState.getMinGenInfo().toArray()));

        // get startRunningHash from signedState
        final Hash initialHash = new Hash(signedState.getHashEventsCons());
        eventStreamManager.setInitialHash(initialHash);

        logger.info(STARTUP.getMarker(), "initialHash after startup {}", () -> initialHash);
        eventStreamManager.setStartWriteAtCompleteWindow(isReconnect);
    }

    /**
     * {@inheritDoc}
     */
    @Override
    public void consensusRound(final ConsensusRound consensusRound) {
        if (consensusRound == null) {
            return;
        }

        if (!addedFirstRoundInFreeze && isRoundInFreezePeriod(consensusRound)) {
            addedFirstRoundInFreeze = true;
            enterFreezePeriod.run();
        }

        addConsensusRound(consensusRound);
    }

    private boolean isRoundInFreezePeriod(final ConsensusRound round) {
        if (round.getLastEvent() == null) {
            // there are no events in this round
            return false;
        }
        return swirldStateManager.isInFreezePeriod(round.getLastEvent().getLastTransTime());
    }

    /**
     * Add a consensus event to the queue (q2) for handling.
     *
     * @param consensusRound the consensus round to add
     */
    public void addConsensusRound(final ConsensusRound consensusRound) {
        try {
            // adds this consensus event to eventStreamHelper,
            // which will put it into a queue for calculating runningHash, and a queue for event streaming when enabled
            eventStreamManager.addEvents(consensusRound.getConsensusEvents());
            // this may block until the queue isn't full
            queueThread.put(consensusRound);
        } catch (final InterruptedException e) {
            logger.error(RECONNECT.getMarker(), "addEvent interrupted");
            Thread.currentThread().interrupt();
        }
    }

    /**
     * Adds the consensus events in the round to the eventsAndGenerations queue and feeds their transactions to the
     * consensus state object (which is a SwirldState representing the effect of all consensus transactions so far). It
     * also creates the signed state if Settings.signedStateFreq > 0 and this is a round for which it should be done.
     *
     * @throws InterruptedException if this thread was interrupted while adding a signed state to the signed state
     *                              queue
     */
    private void applyConsensusRoundToState(final ConsensusRound round) throws InterruptedException {
        // If there has already been a saved state created in a freeze period, do not apply any more rounds to the
        // state until the node shuts down and comes back up (which resets this variable to false).
        if (savedStateInFreeze) {
            return;
        }

        final CycleTimingStat consensusTimingStat = consensusHandlingMetrics.getConsCycleStat();
        consensusTimingStat.startCycle();

        propagateConsensusData(round);

        consensusTimingStat.setTimePoint(1);

        swirldStateManager.handleConsensusRound(round);

        consensusTimingStat.setTimePoint(2);

        roundAppliedToStateConsumer.roundAppliedToState(round.getRoundNum());

        consensusTimingStat.setTimePoint(3);

        eventsAndGenerations.addEvents(round.getConsensusEvents());

        // count events that have had all their transactions handled by stateCons
        numEventsCons.updateAndGet(
                prevValue -> prevValue + round.getConsensusEvents().size());

        consensusTimingStat.setTimePoint(4);

        for (final EventImpl event : round.getConsensusEvents()) {
            if (event.getHash() == null) {
                CryptographyHolder.get().digestSync(event);
            }
        }

        // update the running hash object
        eventsConsRunningHash = round.getLastEvent().getRunningHash();

        // time point 3 to the end is misleading on its own because it is recorded even when no signed state is created
        // . For an accurate stat on how much time it takes to create a signed state, refer to
        // newSignedStateCycleTiming in Statistics
        consensusTimingStat.setTimePoint(5);

        // remove events and generations that are not needed
        eventsAndGenerations.expire();
        updatePlatformState(round);

        consensusTimingStat.setTimePoint(6);

        // If the round should be signed (because the settings say so), create the signed state
        if (timeToSignState(round.getRoundNum())) {
            if (isRoundInFreezePeriod(round)) {
                // We are saving the first state in the freeze period.
                // This should never be set to false once it is true. It is reset by restarting the node
                savedStateInFreeze = true;

                // Let the swirld state manager know we are about to write the saved state for the freeze period
                swirldStateManager.savedStateInFreezePeriod();
            }
            createSignedState();
        }

        consensusTimingStat.stopCycle();
    }

    /**
     * Propagates consensus data from every event to every transaction.
     *
     * @param round the round of events to propagate data in
     */
    private void propagateConsensusData(final ConsensusRound round) {
        for (final EventImpl event : round.getConsensusEvents()) {
            event.consensusReached();
        }
    }

    private boolean timeToSignState(final long roundNum) {
        return settings.getSignedStateFreq() > 0 // and we are signing states

                // the first round should be signed and every Nth should be signed, where N is signedStateFreq
                && (roundNum == 1 || roundNum % settings.getSignedStateFreq() == 0);
    }

    /**
     * Populate the {@link com.swirlds.platform.state.PlatformState PlatformState} with all of its needed data.
     */
    private void updatePlatformState(final ConsensusRound round) throws InterruptedException {
        final Hash runningHash = eventsConsRunningHash.getFutureHash().getAndRethrow();
        final EventImpl[] events = eventsAndGenerations.getEventsForSignedState();
        final List<MinGenInfo> minGen = eventsAndGenerations.getMinGenForSignedState();

        final PlatformData platformData =
                swirldStateManager.getConsensusState().getPlatformState().getPlatformData();

        platformData
                .setRound(round.getRoundNum())
                .setNumEventsCons(numEventsCons.get())
                .setHashEventsCons(runningHash)
                .setEvents(events)
                .setConsensusTimestamp(round.getLastEvent().getLastTransTime())
                .setMinGenInfo(minGen)
<<<<<<< HEAD
                .setCreationSoftwareVersion(softwareVersion);

        final long minimumGenerationNonAncient = RoundCalculationUtils.getMinGenNonAncient(
                roundsNonAncient, round.getRoundNum(), platformData::getMinGen);

        platformData.setMinimumGenerationNonAncient(minimumGenerationNonAncient);
=======
                .setCreationSoftwareVersion(softwareVersion)
                .setRoundsNonAncient(roundsNonAncient);
>>>>>>> 10333c1d
    }

    private void createSignedState() throws InterruptedException {
        final CycleTimingStat ssTimingStat = consensusHandlingMetrics.getNewSignedStateCycleStat();
        ssTimingStat.startCycle();

        // create a new signed state, sign it, and send out a new transaction with the signature
        // the signed state keeps a copy that never changes.
        final State immutableStateCons = swirldStateManager.getStateForSigning();

        ssTimingStat.setTimePoint(1);

        final SignedState signedState = new SignedState(immutableStateCons, savedStateInFreeze);

        ssTimingStat.setTimePoint(2);

        stateHashSignQueue.put(signedState);

        ssTimingStat.stopCycle();
    }

    public void addMinGenInfo(final long round, final long minGeneration) {
        eventsAndGenerations.addRoundGeneration(round, minGeneration);
    }

    public int getRoundsInQueue() {
        return queueThread.size();
    }

    public int getSignedStateEventsSize() {
        return eventsAndGenerations.getNumberOfEvents();
    }

    /**
     * {@inheritDoc}
     */
    public int getStateToHashSignSize() {
        return stateHashSignQueue.size();
    }

    public long getNumEventsInQueue() {
        return queueThread.size();
    }
}<|MERGE_RESOLUTION|>--- conflicted
+++ resolved
@@ -38,13 +38,11 @@
 import com.swirlds.platform.SettingsProvider;
 import com.swirlds.platform.components.common.output.RoundAppliedToStateConsumer;
 import com.swirlds.platform.config.ThreadConfig;
-import com.swirlds.platform.consensus.RoundCalculationUtils;
 import com.swirlds.platform.internal.ConsensusRound;
 import com.swirlds.platform.internal.EventImpl;
 import com.swirlds.platform.metrics.ConsensusHandlingMetrics;
 import com.swirlds.platform.observers.ConsensusRoundObserver;
 import com.swirlds.platform.state.MinGenInfo;
-import com.swirlds.platform.state.PlatformData;
 import com.swirlds.platform.state.State;
 import com.swirlds.platform.state.SwirldStateManager;
 import com.swirlds.platform.state.signed.SignedState;
@@ -112,8 +110,6 @@
     private final SoftwareVersion softwareVersion;
 
     private final RoundAppliedToStateConsumer roundAppliedToStateConsumer;
-
-    private final int roundsNonAncient;
 
     /**
      * The number of non-ancient rounds.
@@ -161,10 +157,6 @@
 
         final ConsensusConfig consensusConfig =
                 platformContext.getConfiguration().getConfigData(ConsensusConfig.class);
-<<<<<<< HEAD
-        this.roundsNonAncient = consensusConfig.roundsNonAncient();
-=======
->>>>>>> 10333c1d
 
         eventsAndGenerations = new SignedStateEventsAndGenerations(consensusConfig);
         final ConsensusQueue queue = new ConsensusQueue(consensusHandlingMetrics, settings.getMaxEventQueueForCons());
@@ -407,27 +399,18 @@
         final EventImpl[] events = eventsAndGenerations.getEventsForSignedState();
         final List<MinGenInfo> minGen = eventsAndGenerations.getMinGenForSignedState();
 
-        final PlatformData platformData =
-                swirldStateManager.getConsensusState().getPlatformState().getPlatformData();
-
-        platformData
+        swirldStateManager
+                .getConsensusState()
+                .getPlatformState()
+                .getPlatformData()
                 .setRound(round.getRoundNum())
                 .setNumEventsCons(numEventsCons.get())
                 .setHashEventsCons(runningHash)
                 .setEvents(events)
                 .setConsensusTimestamp(round.getLastEvent().getLastTransTime())
                 .setMinGenInfo(minGen)
-<<<<<<< HEAD
-                .setCreationSoftwareVersion(softwareVersion);
-
-        final long minimumGenerationNonAncient = RoundCalculationUtils.getMinGenNonAncient(
-                roundsNonAncient, round.getRoundNum(), platformData::getMinGen);
-
-        platformData.setMinimumGenerationNonAncient(minimumGenerationNonAncient);
-=======
                 .setCreationSoftwareVersion(softwareVersion)
                 .setRoundsNonAncient(roundsNonAncient);
->>>>>>> 10333c1d
     }
 
     private void createSignedState() throws InterruptedException {
