--- conflicted
+++ resolved
@@ -21,6 +21,7 @@
 
 import com.swirlds.common.context.PlatformContext;
 import com.swirlds.common.crypto.config.CryptoConfig;
+import com.swirlds.common.metrics.Metrics;
 import com.swirlds.common.stream.EventStreamManager;
 import com.swirlds.common.system.NodeId;
 import com.swirlds.common.system.SoftwareVersion;
@@ -149,45 +150,23 @@
     /**
      * Creates a new instance of {@link SwirldStateManager}.
      *
-<<<<<<< HEAD
-     * @param threadManager            responsible for creating and managing threads
-     * @param selfId                   this node's id
-     * @param systemTransactionHandler the handler of system transactions
-     * @param metrics                  reference to the metrics-system
-     * @param settings                 static settings provider
-     * @param consEstimateSupplier     supplier of an estimated consensus time for transactions
-     * @param initialState             the initial state
-=======
-     * @param threadManager
-     * 		responsible for creating and managing threads
-     * @param selfId
-     * 		this node's id
-     * @param preConsensusSystemTransactionManager
-     * 		the manager which handles system transactions pre-consensus
-     * @param postConsensusSystemTransactionManager
-     * 		the manager which handles system transactions post-consensus
-     * @param metrics
-     * 		reference to the metrics-system
-     * @param settings
-     * 		static settings provider
-     * @param consEstimateSupplier
-     * 		supplier of an estimated consensus time for transactions
-     * @param initialState
-     * 		the initial state
->>>>>>> 2931f954
+     * @param threadManager                         responsible for creating and managing threads
+     * @param selfId                                this node's id
+     * @param preConsensusSystemTransactionManager  the manager which handles system transactions pre-consensus
+     * @param postConsensusSystemTransactionManager the manager which handles system transactions post-consensus
+     * @param metrics                               reference to the metrics-system
+     * @param settings                              static settings provider
+     * @param consEstimateSupplier                  supplier of an estimated consensus time for transactions
+     * @param initialState                          the initial state
      * @return the newly constructed instance of {@link SwirldStateManager}
      */
     static SwirldStateManager swirldStateManager(
             final ThreadManager threadManager,
             final NodeId selfId,
-<<<<<<< HEAD
-            final SystemTransactionHandler systemTransactionHandler,
-            final PlatformContext platformContext,
-=======
+            @NonNull final PlatformContext platformContext,
             final PreConsensusSystemTransactionManager preConsensusSystemTransactionManager,
             final PostConsensusSystemTransactionManager postConsensusSystemTransactionManager,
             final Metrics metrics,
->>>>>>> 2931f954
             final SettingsProvider settings,
             final Supplier<Instant> consEstimateSupplier,
             final BooleanSupplier inFreezeChecker,
@@ -196,14 +175,9 @@
         if (initialState.getSwirldState() instanceof SwirldState2) {
             return new SwirldStateManagerDouble(
                     selfId,
-<<<<<<< HEAD
-                    systemTransactionHandler,
-                    new SwirldStateMetrics(platformContext.getMetrics()),
-=======
                     preConsensusSystemTransactionManager,
                     postConsensusSystemTransactionManager,
                     new SwirldStateMetrics(metrics),
->>>>>>> 2931f954
                     settings,
                     inFreezeChecker,
                     initialState);
@@ -211,17 +185,11 @@
             return new SwirldStateManagerSingle(
                     threadManager,
                     selfId,
-<<<<<<< HEAD
-                    systemTransactionHandler,
                     platformContext,
-                    new SwirldStateMetrics(platformContext.getMetrics()),
-                    new ConsensusMetricsImpl(selfId, platformContext.getMetrics()),
-=======
                     preConsensusSystemTransactionManager,
                     postConsensusSystemTransactionManager,
                     new SwirldStateMetrics(metrics),
                     new ConsensusMetricsImpl(selfId, metrics),
->>>>>>> 2931f954
                     settings,
                     consEstimateSupplier,
                     inFreezeChecker,
@@ -238,6 +206,7 @@
      *
      * @param threadManager      responsible for creating and managing threads
      * @param selfId             this node's id
+     * @param platformContext    the platform context
      * @param swirldStateManager the instance of {@link SwirldStateManager}
      * @param consensusMetrics   the class that records stats relating to {@link SwirldStateManager}
      * @return the newly constructed instance of {@link PreConsensusEventHandler}
