/*
 * Copyright (C) 2016-2023 Hedera Hashgraph, LLC
 *
 * Licensed under the Apache License, Version 2.0 (the "License");
 * you may not use this file except in compliance with the License.
 * You may obtain a copy of the License at
 *
 *      http://www.apache.org/licenses/LICENSE-2.0
 *
 * Unless required by applicable law or agreed to in writing, software
 * distributed under the License is distributed on an "AS IS" BASIS,
 * WITHOUT WARRANTIES OR CONDITIONS OF ANY KIND, either express or implied.
 * See the License for the specific language governing permissions and
 * limitations under the License.
 */

package com.swirlds.platform.state;

import com.swirlds.common.config.ConsensusConfig;
import com.swirlds.common.config.singleton.ConfigurationHolder;
import com.swirlds.common.crypto.Hash;
import com.swirlds.common.io.streams.SerializableDataInputStream;
import com.swirlds.common.io.streams.SerializableDataOutputStream;
import com.swirlds.common.merkle.MerkleLeaf;
import com.swirlds.common.merkle.impl.PartialMerkleLeaf;
import com.swirlds.common.system.SoftwareVersion;
import com.swirlds.common.system.events.EventSerializationOptions;
import com.swirlds.common.utility.NonCryptographicHashing;
<<<<<<< HEAD
=======
import com.swirlds.platform.consensus.RoundCalculationUtils;
>>>>>>> 10333c1d
import com.swirlds.platform.internal.EventImpl;
import java.io.IOException;
import java.time.Instant;
import java.util.ArrayList;
import java.util.Arrays;
import java.util.LinkedList;
import java.util.List;
import java.util.NoSuchElementException;
import org.apache.commons.lang3.builder.EqualsBuilder;
import org.apache.commons.lang3.builder.ToStringBuilder;
import org.apache.commons.lang3.builder.ToStringStyle;

/**
 * A collection of miscellaneous platform data.
 */
public class PlatformData extends PartialMerkleLeaf implements MerkleLeaf {

    private static final long CLASS_ID = 0x1f89d0c43a8c08bdL;

    private static final class ClassVersion {
        public static final int ORIGINAL = 1;
        public static final int EPOCH_HASH = 2;
<<<<<<< HEAD
        public static final int MINIMUM_GENERATION_NON_ANCIENT = 3;
=======
        public static final int ROUNDS_NON_ANCIENT = 3;
>>>>>>> 10333c1d
    }

    public static final int UNSET_MINIMUM_GENERATION_NON_ANCIENT = -1;

    /**
     * The round of this state. This state represents the handling of all transactions that have reached consensus in
     * all previous rounds. All transactions from this round will eventually be applied to this state. The first state
     * (genesis state) has a round of 0 because the first round is round defined as round 1, and the genesis state is
     * before any transactions are handled.
     */
    private long round;

    /**
     * how many consensus events have there been throughout all of history, up through the round received that this
     * SignedState represents.
     */
    private long numEventsCons;

    /**
     * running hash of the hashes of all consensus events have there been throughout all of history, up through the
     * round received that this SignedState represents.
     */
    private Hash hashEventsCons;

    /**
     * contains events for the round that is being signed and the preceding rounds
     */
    private EventImpl[] events;

    /**
     * the consensus timestamp for this signed state
     */
    private Instant consensusTimestamp;

    /**
     * the minimum generation of famous witnesses per round
     */
    private List<MinGenInfo> minGenInfo;

    /**
     * the timestamp of the last transactions handled by this state
     */
    private Instant lastTransactionTimestamp;

    /**
     * The version of the application software that was responsible for creating this state.
     */
    private SoftwareVersion creationSoftwareVersion;

    /**
     * The epoch hash of this state. Updated every time emergency recovery is performed.
     */
    private Hash epochHash;

    /**
     * The next epoch hash, used to update the epoch hash at the next round boundary. This field is not part of the hash
     * and is not serialized.
     */
    private Hash nextEpochHash;

    /**
<<<<<<< HEAD
     * The minimum generation of non-ancient events for this state.
     */
    private long minimumGenerationNonAncient;
=======
     * The number of non-ancient rounds.
     */
    private int roundsNonAncient;
>>>>>>> 10333c1d

    public PlatformData() {}

    /**
     * Copy constructor.
     *
     * @param that the object to copy
     */
    private PlatformData(final PlatformData that) {
        super(that);
        this.round = that.round;
        this.numEventsCons = that.numEventsCons;
        this.hashEventsCons = that.hashEventsCons;
        if (that.events != null) {
            this.events = Arrays.copyOf(that.events, that.events.length);
        }
        this.consensusTimestamp = that.consensusTimestamp;
        if (that.minGenInfo != null) {
            this.minGenInfo = new ArrayList<>(that.minGenInfo);
        }
        this.lastTransactionTimestamp = that.lastTransactionTimestamp;
        this.epochHash = that.epochHash;
        this.nextEpochHash = that.nextEpochHash;
<<<<<<< HEAD
        this.minimumGenerationNonAncient = that.minimumGenerationNonAncient;
=======
        this.roundsNonAncient = that.roundsNonAncient;
>>>>>>> 10333c1d
    }

    /**
     * Update the epoch hash if the next epoch hash is non-null and different from the current epoch hash.
     */
    public void updateEpochHash() {
        throwIfImmutable();
        if (nextEpochHash != null && !nextEpochHash.equals(epochHash)) {
            // This is the first round after an emergency recovery round
            // Set the epoch hash to the next value
            epochHash = nextEpochHash;

            // set this to null so the value is consistent with a
            // state loaded from disk or received via reconnect
            nextEpochHash = null;
        }
    }

    /**
     * {@inheritDoc}
     */
    @Override
    public long getClassId() {
        return CLASS_ID;
    }

    /**
     * {@inheritDoc}
     */
    @Override
    public void serialize(final SerializableDataOutputStream out) throws IOException {
        out.writeLong(round);
        out.writeLong(numEventsCons);
        out.writeSerializable(hashEventsCons, false);

        out.writeInt(events.length);
        for (EventImpl event : events) {
            out.writeOptionalSerializable(event, false, EventSerializationOptions.OMIT_TRANSACTIONS);
            out.writeSerializable(event.getBaseEventHashedData().getHash(), false);
        }
        out.writeInstant(consensusTimestamp);

        out.writeInt(minGenInfo.size());
        for (final MinGenInfo info : minGenInfo) {
            out.writeLong(info.round());
            out.writeLong(info.minimumGeneration());
        }
        out.writeInstant(lastTransactionTimestamp);
        out.writeSerializable(creationSoftwareVersion, true);
        out.writeSerializable(epochHash, false);
<<<<<<< HEAD
        out.writeLong(minimumGenerationNonAncient);
=======
        out.writeInt(roundsNonAncient);
>>>>>>> 10333c1d
    }

    /**
     * {@inheritDoc}
     */
    @Override
    public void deserialize(final SerializableDataInputStream in, final int version) throws IOException {
        round = in.readLong();
        numEventsCons = in.readLong();

        hashEventsCons = in.readSerializable(false, Hash::new);

        int eventNum = in.readInt();
        events = new EventImpl[eventNum];
        for (int i = 0; i < eventNum; i++) {
            events[i] = in.readSerializable(false, EventImpl::new);
            events[i].getBaseEventHashedData().setHash(in.readSerializable(false, Hash::new));
            events[i].markAsSignedStateEvent();
        }

        consensusTimestamp = in.readInstant();

        final int minGenInfoSize = in.readInt();
        minGenInfo = new LinkedList<>();
        for (int i = 0; i < minGenInfoSize; i++) {
            minGenInfo.add(new MinGenInfo(in.readLong(), in.readLong()));
        }

        State.linkParents(events);

        lastTransactionTimestamp = in.readInstant();
        creationSoftwareVersion = in.readSerializable();

        if (version >= ClassVersion.EPOCH_HASH) {
            epochHash = in.readSerializable(false, Hash::new);
        }

<<<<<<< HEAD
        if (version >= ClassVersion.MINIMUM_GENERATION_NON_ANCIENT) {
            minimumGenerationNonAncient = in.readLong();
        } else {
            minimumGenerationNonAncient = UNSET_MINIMUM_GENERATION_NON_ANCIENT;
=======
        if (version < ClassVersion.ROUNDS_NON_ANCIENT) {
            roundsNonAncient = ConfigurationHolder.getInstance()
                    .get()
                    .getConfigData(ConsensusConfig.class)
                    .roundsNonAncient();
        } else {
            roundsNonAncient = in.readInt();
>>>>>>> 10333c1d
        }
    }

    /**
     * {@inheritDoc}
     */
    @Override
    public int getVersion() {
<<<<<<< HEAD
        return ClassVersion.MINIMUM_GENERATION_NON_ANCIENT;
=======
        return ClassVersion.ROUNDS_NON_ANCIENT;
>>>>>>> 10333c1d
    }

    /**
     * {@inheritDoc}
     */
    @Override
    public PlatformData copy() {
        return new PlatformData(this);
    }

    /**
     * Get the software version of the application that created this state.
     *
     * @return the creation version
     */
    public SoftwareVersion getCreationSoftwareVersion() {
        return creationSoftwareVersion;
    }

    /**
     * Set the software version of the application that created this state.
     *
     * @param creationVersion the creation version
     * @return this object
     */
    public PlatformData setCreationSoftwareVersion(final SoftwareVersion creationVersion) {
        this.creationSoftwareVersion = creationVersion;
        return this;
    }

    /**
     * Get the round when this state was generated.
     *
     * @return a round number
     */
    public long getRound() {
        return round;
    }

    /**
     * Set the round when this state was generated.
     *
     * @param round a round number
     * @return this object
     */
    public PlatformData setRound(final long round) {
        this.round = round;
        return this;
    }

    /**
     * Get the number of consensus events that have been applied to this state since the beginning of time.
     *
     * @return the number of handled consensus events
     */
    public long getNumEventsCons() {
        return numEventsCons;
    }

    /**
     * Set the number of consensus events that have been applied to this state since the beginning of time.
     *
     * @param numEventsCons the number of handled consensus events
     * @return this object
     */
    public PlatformData setNumEventsCons(final long numEventsCons) {
        this.numEventsCons = numEventsCons;
        return this;
    }

    /**
     * Get the running hash of all events that have been applied to this state since the begining of time.
     *
     * @return a running hash of events
     */
    public Hash getHashEventsCons() {
        return hashEventsCons;
    }

    /**
     * Set the running hash of all events that have been applied to this state since the begining of time.
     *
     * @param hashEventsCons a running hash of events
     * @return this object
     */
    public PlatformData setHashEventsCons(final Hash hashEventsCons) {
        this.hashEventsCons = hashEventsCons;
        return this;
    }

    /**
     * Get the events stored in this state.
     *
     * @return an array of events
     */
    public EventImpl[] getEvents() {
        return events;
    }

    /**
     * Set the events stored in this state.
     *
     * @param events an array of events
     * @return this object
     */
    public PlatformData setEvents(final EventImpl[] events) {
        this.events = events;
        if (events != null && events.length > 0) {
            setLastTransactionTimestamp(events[events.length - 1].getLastTransTime());
        }
        return this;
    }

    /**
     * Get the consensus timestamp for this state, defined as the timestamp of the first transaction that was applied in
     * the round that created the state.
     *
     * @return a consensus timestamp
     */
    public Instant getConsensusTimestamp() {
        return consensusTimestamp;
    }

    /**
     * Set the consensus timestamp for this state, defined as the timestamp of the first transaction that was applied in
     * the round that created the state.
     *
     * @param consensusTimestamp a consensus timestamp
     * @return this object
     */
    public PlatformData setConsensusTimestamp(final Instant consensusTimestamp) {
        this.consensusTimestamp = consensusTimestamp;
        return this;
    }

    /**
     * Get the minimum event generation for each node within this state.
     *
     * @return minimum generation info list
     */
    public List<MinGenInfo> getMinGenInfo() {
        return minGenInfo;
    }

    /**
     * Get the minimum event generation for each node within this state.
     *
     * @param minGenInfo minimum generation info list
     * @return this object
     */
    public PlatformData setMinGenInfo(final List<MinGenInfo> minGenInfo) {
        this.minGenInfo = minGenInfo;
        return this;
    }

    /**
     * The minimum generation of famous witnesses for the round specified. This method only looks at non-ancient rounds
     * contained within this state.
     *
     * @param round the round whose minimum generation will be returned
     * @return the minimum generation for the round specified
     * @throws NoSuchElementException if the generation information for this round is not contained withing this state
     */
    public long getMinGen(final long round) {
        for (final MinGenInfo info : getMinGenInfo()) {
            if (info.round() == round) {
                return info.minimumGeneration();
            }
        }
        throw new NoSuchElementException("No minimum generation found for round: " + round);
    }

    /**
     * Return the round generation of the oldest round in this state
     *
     * @return the generation of the oldest round
     */
    public long getMinRoundGeneration() {
        return getMinGenInfo().stream()
                .findFirst()
                .orElseThrow(() -> new IllegalStateException("No MinGen info found in state"))
                .minimumGeneration();
    }

    /**
     * Get the timestamp of the last transaction that was applied during this round.
     *
     * @return a timestamp
     */
    public Instant getLastTransactionTimestamp() {
        return lastTransactionTimestamp;
    }

    /**
     * Set the timestamp of the last transaction that was applied during this round.
     *
     * @param lastTransactionTimestamp a timestamp
     * @return this object
     */
    public PlatformData setLastTransactionTimestamp(final Instant lastTransactionTimestamp) {
        this.lastTransactionTimestamp = lastTransactionTimestamp;
        return this;
    }

    /**
     * Sets the epoch hash of this state.
     *
     * @param epochHash the epoch hash of this state
     * @return this object
     */
    public PlatformData setEpochHash(final Hash epochHash) {
        this.epochHash = epochHash;
        return this;
    }

    /**
     * Gets the epoch hash of this state.
     *
     * @return the epoch hash of this state
     */
    public Hash getEpochHash() {
        return epochHash;
    }

    /**
     * Sets the next epoch hash of this state.
     *
     * @param nextEpochHash the next epoch hash of this state
     * @return this object
     */
    public PlatformData setNextEpochHash(final Hash nextEpochHash) {
        this.nextEpochHash = nextEpochHash;
        return this;
    }

    /**
     * Gets the next epoch hash of this state.
     *
     * @return the next epoch hash of this state
     */
    public Hash getNextEpochHash() {
        return nextEpochHash;
    }

    /**
<<<<<<< HEAD
     * Sets the minimum generation of non-ancient events.
     *
     * @param minimumGenerationNonAncient the minimum generation of non-ancient events
     * @return this object
     */
    public PlatformData setMinimumGenerationNonAncient(long minimumGenerationNonAncient) {
        this.minimumGenerationNonAncient = minimumGenerationNonAncient;
=======
     * Sets the number of non-ancient rounds.
     *
     * @param roundsNonAncient the number of non-ancient rounds
     * @return this object
     */
    public PlatformData setRoundsNonAncient(final int roundsNonAncient) {
        this.roundsNonAncient = roundsNonAncient;
>>>>>>> 10333c1d
        return this;
    }

    /**
<<<<<<< HEAD
=======
     * Gets the number of non-ancient rounds.
     *
     * @return the number of non-ancient rounds
     */
    public int getRoundsNonAncient() {
        return roundsNonAncient;
    }

    /**
>>>>>>> 10333c1d
     * Gets the minimum generation of non-ancient events.
     *
     * @return the minimum generation of non-ancient events
     */
    public long getMinimumGenerationNonAncient() {
<<<<<<< HEAD
        return minimumGenerationNonAncient;
=======
        return RoundCalculationUtils.getMinGenNonAncient(roundsNonAncient, round, this::getMinGen);
>>>>>>> 10333c1d
    }

    /**
     * Informational method used in reconnect diagnostics. This method constructs a {@link String} containing the
     * critical attributes of this data object. The original use is during reconnect to produce useful information sent
     * to diagnostic event output.
     *
     * @param addressBookHash A {@link Hash} of the current Address Book; helpful to validate that the addresses used to
     *                        validate signatures match the expected set of valid addresses.
     * @return a {@link String} containing the core data from this object, in human-readable form.
     * @see PlatformState#getInfoString()
     */
    public String getInfoString(final Hash addressBookHash) {
        return new StringBuilder()
                .append("Round = ")
                .append(getRound())
                .append(", number of consensus events = ")
                .append(getNumEventsCons())
                .append(", consensus timestamp = ")
                .append(getConsensusTimestamp())
                .append(", last timestamp = ")
                .append(getLastTransactionTimestamp())
                .append(", consensus Events running hash = ")
                .append(getHashEventsCons())
                .append(", address book hash = ")
                .append(addressBookHash != null ? addressBookHash : "not provided")
                .toString();
    }

    /**
     * {@inheritDoc}
     */
    @Override
    public boolean equals(final Object o) {
        if (this == o) {
            return true;
        }

        if (o == null || getClass() != o.getClass()) {
            return false;
        }

        final PlatformData that = (PlatformData) o;

        return new EqualsBuilder()
                .append(round, that.round)
                .append(numEventsCons, that.numEventsCons)
                .append(hashEventsCons, that.hashEventsCons)
                .append(events, that.events)
                .append(consensusTimestamp, that.consensusTimestamp)
                .append(minGenInfo, that.minGenInfo)
                .append(epochHash, that.epochHash)
<<<<<<< HEAD
                .append(minimumGenerationNonAncient, that.minimumGenerationNonAncient)
=======
                .append(roundsNonAncient, that.roundsNonAncient)
>>>>>>> 10333c1d
                .isEquals();
    }

    /**
     * {@inheritDoc}
     */
    @Override
    public int hashCode() {
        return NonCryptographicHashing.hash32(round);
    }

    /**
     * {@inheritDoc}
     */
    @Override
    public String toString() {
        return new ToStringBuilder(this, ToStringStyle.MULTI_LINE_STYLE)
                .append("round", round)
                .append("numEventsCons", numEventsCons)
                .append("hashEventsCons", hashEventsCons)
                .append("events", events)
                .append("consensusTimestamp", consensusTimestamp)
                .append("minGenInfo", minGenInfo)
                .append("epochHash", epochHash)
                .append("roundsNonAncient", roundsNonAncient)
                .toString();
    }
}<|MERGE_RESOLUTION|>--- conflicted
+++ resolved
@@ -26,10 +26,7 @@
 import com.swirlds.common.system.SoftwareVersion;
 import com.swirlds.common.system.events.EventSerializationOptions;
 import com.swirlds.common.utility.NonCryptographicHashing;
-<<<<<<< HEAD
-=======
 import com.swirlds.platform.consensus.RoundCalculationUtils;
->>>>>>> 10333c1d
 import com.swirlds.platform.internal.EventImpl;
 import java.io.IOException;
 import java.time.Instant;
@@ -52,14 +49,8 @@
     private static final class ClassVersion {
         public static final int ORIGINAL = 1;
         public static final int EPOCH_HASH = 2;
-<<<<<<< HEAD
-        public static final int MINIMUM_GENERATION_NON_ANCIENT = 3;
-=======
         public static final int ROUNDS_NON_ANCIENT = 3;
->>>>>>> 10333c1d
-    }
-
-    public static final int UNSET_MINIMUM_GENERATION_NON_ANCIENT = -1;
+    }
 
     /**
      * The round of this state. This state represents the handling of all transactions that have reached consensus in
@@ -118,15 +109,9 @@
     private Hash nextEpochHash;
 
     /**
-<<<<<<< HEAD
-     * The minimum generation of non-ancient events for this state.
-     */
-    private long minimumGenerationNonAncient;
-=======
      * The number of non-ancient rounds.
      */
     private int roundsNonAncient;
->>>>>>> 10333c1d
 
     public PlatformData() {}
 
@@ -150,11 +135,7 @@
         this.lastTransactionTimestamp = that.lastTransactionTimestamp;
         this.epochHash = that.epochHash;
         this.nextEpochHash = that.nextEpochHash;
-<<<<<<< HEAD
-        this.minimumGenerationNonAncient = that.minimumGenerationNonAncient;
-=======
         this.roundsNonAncient = that.roundsNonAncient;
->>>>>>> 10333c1d
     }
 
     /**
@@ -205,11 +186,7 @@
         out.writeInstant(lastTransactionTimestamp);
         out.writeSerializable(creationSoftwareVersion, true);
         out.writeSerializable(epochHash, false);
-<<<<<<< HEAD
-        out.writeLong(minimumGenerationNonAncient);
-=======
         out.writeInt(roundsNonAncient);
->>>>>>> 10333c1d
     }
 
     /**
@@ -247,12 +224,6 @@
             epochHash = in.readSerializable(false, Hash::new);
         }
 
-<<<<<<< HEAD
-        if (version >= ClassVersion.MINIMUM_GENERATION_NON_ANCIENT) {
-            minimumGenerationNonAncient = in.readLong();
-        } else {
-            minimumGenerationNonAncient = UNSET_MINIMUM_GENERATION_NON_ANCIENT;
-=======
         if (version < ClassVersion.ROUNDS_NON_ANCIENT) {
             roundsNonAncient = ConfigurationHolder.getInstance()
                     .get()
@@ -260,7 +231,6 @@
                     .roundsNonAncient();
         } else {
             roundsNonAncient = in.readInt();
->>>>>>> 10333c1d
         }
     }
 
@@ -269,11 +239,7 @@
      */
     @Override
     public int getVersion() {
-<<<<<<< HEAD
-        return ClassVersion.MINIMUM_GENERATION_NON_ANCIENT;
-=======
         return ClassVersion.ROUNDS_NON_ANCIENT;
->>>>>>> 10333c1d
     }
 
     /**
@@ -519,15 +485,6 @@
     }
 
     /**
-<<<<<<< HEAD
-     * Sets the minimum generation of non-ancient events.
-     *
-     * @param minimumGenerationNonAncient the minimum generation of non-ancient events
-     * @return this object
-     */
-    public PlatformData setMinimumGenerationNonAncient(long minimumGenerationNonAncient) {
-        this.minimumGenerationNonAncient = minimumGenerationNonAncient;
-=======
      * Sets the number of non-ancient rounds.
      *
      * @param roundsNonAncient the number of non-ancient rounds
@@ -535,13 +492,10 @@
      */
     public PlatformData setRoundsNonAncient(final int roundsNonAncient) {
         this.roundsNonAncient = roundsNonAncient;
->>>>>>> 10333c1d
-        return this;
-    }
-
-    /**
-<<<<<<< HEAD
-=======
+        return this;
+    }
+
+    /**
      * Gets the number of non-ancient rounds.
      *
      * @return the number of non-ancient rounds
@@ -551,17 +505,12 @@
     }
 
     /**
->>>>>>> 10333c1d
      * Gets the minimum generation of non-ancient events.
      *
      * @return the minimum generation of non-ancient events
      */
     public long getMinimumGenerationNonAncient() {
-<<<<<<< HEAD
-        return minimumGenerationNonAncient;
-=======
         return RoundCalculationUtils.getMinGenNonAncient(roundsNonAncient, round, this::getMinGen);
->>>>>>> 10333c1d
     }
 
     /**
@@ -614,11 +563,7 @@
                 .append(consensusTimestamp, that.consensusTimestamp)
                 .append(minGenInfo, that.minGenInfo)
                 .append(epochHash, that.epochHash)
-<<<<<<< HEAD
-                .append(minimumGenerationNonAncient, that.minimumGenerationNonAncient)
-=======
                 .append(roundsNonAncient, that.roundsNonAncient)
->>>>>>> 10333c1d
                 .isEquals();
     }
 
