--- conflicted
+++ resolved
@@ -19,12 +19,12 @@
 import static com.swirlds.logging.LogMarker.CREATE_EVENT;
 
 import com.swirlds.common.context.PlatformContext;
+import com.swirlds.common.crypto.CryptographyHolder;
 import com.swirlds.common.stream.Signer;
 import com.swirlds.common.system.EventCreationRuleResponse;
 import com.swirlds.common.system.NodeId;
 import com.swirlds.common.system.events.BaseEventHashedData;
 import com.swirlds.common.system.events.BaseEventUnhashedData;
-import com.swirlds.common.utility.CommonUtils;
 import com.swirlds.platform.components.transaction.TransactionPool;
 import com.swirlds.platform.components.transaction.TransactionSupplier;
 import com.swirlds.platform.consensus.GraphGenerations;
@@ -32,7 +32,6 @@
 import com.swirlds.platform.event.SelfEventStorage;
 import com.swirlds.platform.event.creation.AncientParentsRule;
 import com.swirlds.platform.internal.EventImpl;
-import edu.umd.cs.findbugs.annotations.NonNull;
 import java.time.Instant;
 import java.util.function.BooleanSupplier;
 import java.util.function.Supplier;
@@ -75,51 +74,26 @@
     /** This object is used for checking whether this node should create an event or not */
     private final EventCreationRules eventCreationRules;
 
-    private final PlatformContext platformContext;
-
     /**
      * Construct a new EventCreator.
      *
-<<<<<<< HEAD
      * @param selfId                   the ID of this node
      * @param signer                   responsible for signing new events
+     * @param platformContext          the PlatformContext
      * @param graphGenerationsSupplier supplies the key generation number from the hashgraph
      * @param transactionSupplier      this method supplies transactions that should be inserted into newly created
      *                                 events
      * @param newEventHandler          this method is passed all newly created events
      * @param selfEventStorage         stores the most recent event created by me
      * @param eventMapper              the object that tracks the most recent events from each node
-     * @param transactionTracker       the object that tracks user transactions in the hashgraph
      * @param transactionPool          the TransactionPool
      * @param inFreeze                 indicates if the system is currently in a freeze
      * @param eventCreationRules       the object used for checking if we should create an event or not
-=======
-     * @param selfId
-     * 		the ID of this node
-     * @param signer
-     * 		responsible for signing new events
-     * @param graphGenerationsSupplier
-     * 		supplies the key generation number from the hashgraph
-     * @param transactionSupplier
-     * 		this method supplies transactions that should be inserted into newly created events
-     * @param newEventHandler
-     * 		this method is passed all newly created events
-     * @param selfEventStorage
-     * 		stores the most recent event created by me
-     * @param eventMapper
-     * 		the object that tracks the most recent events from each node
-     * @param transactionPool
-     * 		the TransactionPool
-     * @param inFreeze
-     * 		indicates if the system is currently in a freeze
-     * @param eventCreationRules
-     * 		the object used for checking if we should create an event or not
->>>>>>> 6e39a60f
      */
     public EventCreator(
             final NodeId selfId,
             final Signer signer,
-            @NonNull final PlatformContext platformContext,
+            final PlatformContext platformContext,
             final Supplier<GraphGenerations> graphGenerationsSupplier,
             final TransactionSupplier transactionSupplier,
             final EventHandler newEventHandler,
@@ -128,7 +102,6 @@
             final TransactionPool transactionPool,
             final BooleanSupplier inFreeze,
             final EventCreationRules eventCreationRules) {
-        this.platformContext = CommonUtils.throwArgNull(platformContext, "platformContext");
         this.selfId = selfId;
         this.signer = signer;
         this.ancientParentsCheck = new AncientParentsRule(graphGenerationsSupplier);
@@ -199,7 +172,7 @@
                 EventUtils.getEventHash(otherParent),
                 EventUtils.getChildTimeCreated(Instant.now(), selfParent),
                 transactionSupplier.getTransactions());
-        platformContext.getCryptography().digestSync(hashedData);
+        CryptographyHolder.get().digestSync(hashedData);
 
         final BaseEventUnhashedData unhashedData = new BaseEventUnhashedData(
                 EventUtils.getCreatorId(otherParent),
@@ -226,26 +199,6 @@
     }
 
     /**
-<<<<<<< HEAD
-     * Checks if there are no user transactions ready to be included in an event.
-     * <p>
-     * If there are no user transactions waiting to be included in an event, there is no reason to create an event for
-     * the purposes of user transactions.
-     * <p>
-     * If there are user transactions waiting to be included in an event but there are user transactions in the
-     * hashgraph that have not yet reached consensus, we should not create an event in order to slow event creation. We
-     * must receive more events from peers to help the existing user transactions in the hashgraph to reach consensus.
-     * We should not overwhelm the graph with our events.
-     *
-     * @return true if there are no user transactions ready to be put into an event
-     */
-    protected boolean hasNoUserTransactionsReady() {
-        return transactionPool.numTransForEvent() == 0 || transactionTracker.getNumUserTransEvents() > 0;
-    }
-
-    /**
-=======
->>>>>>> 6e39a60f
      * Write to the log (if configured) every time an event is created.
      *
      * @param event the created event to be logged
