/*
 * Copyright (C) 2023 Hedera Hashgraph, LLC
 *
 * Licensed under the Apache License, Version 2.0 (the "License");
 * you may not use this file except in compliance with the License.
 * You may obtain a copy of the License at
 *
 *      http://www.apache.org/licenses/LICENSE-2.0
 *
 * Unless required by applicable law or agreed to in writing, software
 * distributed under the License is distributed on an "AS IS" BASIS,
 * WITHOUT WARRANTIES OR CONDITIONS OF ANY KIND, either express or implied.
 * See the License for the specific language governing permissions and
 * limitations under the License.
 */

package com.swirlds.platform.state.editor;

import static com.swirlds.common.io.utility.FileUtils.getAbsolutePath;
import static com.swirlds.platform.state.editor.StateEditorUtils.formatFile;
import static com.swirlds.platform.state.signed.SavedStateMetadata.NO_NODE_ID;
import static com.swirlds.platform.state.signed.SignedStateFileWriter.writeSignedStateFilesToDirectory;

import com.swirlds.cli.utility.SubcommandOf;
import com.swirlds.common.merkle.crypto.MerkleCryptoFactory;
import java.io.IOException;
import java.io.UncheckedIOException;
import java.nio.file.Files;
import java.nio.file.Path;
import java.util.concurrent.ExecutionException;
import picocli.CommandLine;

@CommandLine.Command(name = "save", mixinStandardHelpOptions = true, description = "Write the entire state to disk.")
@SubcommandOf(StateEditorRoot.class)
public class StateEditorSave extends StateEditorOperation {

    private Path directory;

    @CommandLine.Parameters(description = "The directory where the saved state should be written.")
    private void setFileName(final Path directory) {
        this.directory = pathMustNotExist(getAbsolutePath(directory));
    }

    /**
     * {@inheritDoc}
     */
    @Override
    public void run() {
        try {
            System.out.println("Hashing state");
            MerkleCryptoFactory.getInstance()
                    .digestTreeAsync(getStateEditor().getState())
                    .get();

            System.out.println("Writing signed state file to " + formatFile(directory));

            if (!Files.exists(directory)) {
                Files.createDirectories(directory);
            }

<<<<<<< HEAD
            final long selfId = -1;
            writeSignedStateFilesToDirectory(selfId, directory, getStateEditor().getSignedStateCopy());
=======
            writeSignedStateFilesToDirectory(
                    NO_NODE_ID, directory, getStateEditor().getSignedStateCopy());
>>>>>>> 10333c1d

        } catch (final IOException e) {
            throw new UncheckedIOException(e);
        } catch (final ExecutionException | InterruptedException e) {
            throw new RuntimeException(e);
        }
    }
}<|MERGE_RESOLUTION|>--- conflicted
+++ resolved
@@ -58,13 +58,8 @@
                 Files.createDirectories(directory);
             }
 
-<<<<<<< HEAD
-            final long selfId = -1;
-            writeSignedStateFilesToDirectory(selfId, directory, getStateEditor().getSignedStateCopy());
-=======
             writeSignedStateFilesToDirectory(
                     NO_NODE_ID, directory, getStateEditor().getSignedStateCopy());
->>>>>>> 10333c1d
 
         } catch (final IOException e) {
             throw new UncheckedIOException(e);
