--- conflicted
+++ resolved
@@ -71,11 +71,7 @@
 	private boolean useEmptyAdminKeyList = false;
 	private boolean useDeprecatedMemoField = false;
 	private Optional<String> bytecode = Optional.empty();
-<<<<<<< HEAD
-	private Optional<AccountID> newStakedAccountId = Optional.empty();
-=======
 	private Optional<String> newStakedAccountId = Optional.empty();
->>>>>>> 4a32d3ba
 	private Optional<Long> newStakedNodeId = Optional.empty();
 	private boolean newDeclinedReward = false;
 	private Optional<String> newProxy = Optional.empty();
@@ -160,11 +156,7 @@
 	}
 
 	public HapiContractUpdate newStakedAccountId(String idLit) {
-<<<<<<< HEAD
-		newStakedAccountId = Optional.of(HapiPropertySource.asAccount(idLit));
-=======
 		newStakedAccountId = Optional.of(idLit);
->>>>>>> 4a32d3ba
 		return this;
 	}
 
@@ -231,11 +223,7 @@
 									b.setMaxAutomaticTokenAssociations(Int32Value.of(p)));
 
 							if (newStakedAccountId.isPresent()) {
-<<<<<<< HEAD
-								b.setStakedAccountId(newStakedAccountId.get());
-=======
 								b.setStakedAccountId(asId(newStakedAccountId.get(), spec));
->>>>>>> 4a32d3ba
 							} else if (newStakedNodeId.isPresent()) {
 								b.setStakedNodeId(newStakedNodeId.get());
 							}
