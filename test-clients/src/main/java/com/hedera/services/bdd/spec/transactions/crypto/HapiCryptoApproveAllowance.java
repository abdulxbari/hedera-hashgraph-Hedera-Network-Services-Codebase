--- conflicted
+++ resolved
@@ -160,40 +160,21 @@
 			final List<NftAllowance> nftallowances) {
 		for (var entry : cryptoAllowances) {
 			final var builder = CryptoAllowance.newBuilder()
-<<<<<<< HEAD
 					.setSpender(getIdWithAliasLookUp(entry.spender(), spec))
 					.setOwner(getIdWithAliasLookUp(entry.owner(), spec))
 					.setAmount(entry.amount())
 					.build();
 			callowances.add(builder);
-=======
-					.setSpender(spec.registry().getAccountID(entry.spender()))
-					.setAmount(entry.amount());
-			if(entry.owner() != MISSING_OWNER){
-				builder.setOwner(spec.registry().getAccountID(entry.owner()));
-			}
-
-			callowances.add(builder.build());
->>>>>>> 4dcd307e
 		}
 
 		for (var entry : tokenAllowances) {
 			final var builder = TokenAllowance.newBuilder()
 					.setTokenId(spec.registry().getTokenID(entry.token()))
-<<<<<<< HEAD
 					.setSpender(getIdWithAliasLookUp(entry.spender(), spec))
 					.setOwner(getIdWithAliasLookUp(entry.owner(), spec))
 					.setAmount(entry.amount())
 					.build();
 			tallowances.add(builder);
-=======
-					.setSpender(spec.registry().getAccountID(entry.spender()))
-					.setAmount(entry.amount());
-			if(entry.owner() != MISSING_OWNER){
-				builder.setOwner(spec.registry().getAccountID(entry.owner()));
-			}
-			tallowances.add(builder.build());
->>>>>>> 4dcd307e
 		}
 		for (var entry : nftAllowances) {
 			final var builder = NftAllowance.newBuilder()
@@ -201,17 +182,9 @@
 					.setSpender(getIdWithAliasLookUp(entry.spender(), spec))
 					.setOwner(getIdWithAliasLookUp(entry.owner(), spec))
 					.setApprovedForAll(BoolValue.of(entry.approvedForAll()))
-<<<<<<< HEAD
 					.addAllSerialNumbers(entry.serials())
 					.build();
 			nftallowances.add(builder);
-=======
-					.addAllSerialNumbers(entry.serials());
-			if(entry.owner() != MISSING_OWNER){
-				builder.setOwner(spec.registry().getAccountID(entry.owner()));
-			}
-			nftallowances.add(builder.build());
->>>>>>> 4dcd307e
 		}
 	}
 
