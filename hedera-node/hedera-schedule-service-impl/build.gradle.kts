/*
 * Copyright (C) 2020-2023 Hedera Hashgraph, LLC
 *
 * Licensed under the Apache License, Version 2.0 (the "License");
 * you may not use this file except in compliance with the License.
 * You may obtain a copy of the License at
 *
 *      http://www.apache.org/licenses/LICENSE-2.0
 *
 * Unless required by applicable law or agreed to in writing, software
 * distributed under the License is distributed on an "AS IS" BASIS,
 * WITHOUT WARRANTIES OR CONDITIONS OF ANY KIND, either express or implied.
 * See the License for the specific language governing permissions and
 * limitations under the License.
 */

plugins { id("com.hedera.hashgraph.conventions") }

description = "Default Hedera Schedule Service Implementation"

dependencies {
<<<<<<< HEAD
  implementation(project(":hedera-node:hapi-utils"))
  implementation(project(":hedera-node:hedera-config"))
  annotationProcessor(libs.dagger.compiler)
  api(project(":hedera-node:hedera-schedule-service"))
  api(project(":hedera-node:hedera-token-service"))
  implementation(project(":hedera-node:hedera-mono-service"))
  implementation(libs.swirlds.virtualmap)
  implementation(libs.swirlds.jasperdb)
  implementation(libs.bundles.di)
=======
  javaModuleDependencies {
    annotationProcessor(gav("dagger.compiler"))
>>>>>>> d403fcc7

    testRuntimeOnly(gav("org.mockito.inline"))
  }
}<|MERGE_RESOLUTION|>--- conflicted
+++ resolved
@@ -19,21 +19,9 @@
 description = "Default Hedera Schedule Service Implementation"
 
 dependencies {
-<<<<<<< HEAD
-  implementation(project(":hedera-node:hapi-utils"))
-  implementation(project(":hedera-node:hedera-config"))
-  annotationProcessor(libs.dagger.compiler)
-  api(project(":hedera-node:hedera-schedule-service"))
-  api(project(":hedera-node:hedera-token-service"))
-  implementation(project(":hedera-node:hedera-mono-service"))
-  implementation(libs.swirlds.virtualmap)
-  implementation(libs.swirlds.jasperdb)
-  implementation(libs.bundles.di)
-=======
-  javaModuleDependencies {
-    annotationProcessor(gav("dagger.compiler"))
->>>>>>> d403fcc7
+    javaModuleDependencies {
+        annotationProcessor(gav("dagger.compiler"))
 
-    testRuntimeOnly(gav("org.mockito.inline"))
-  }
+        testRuntimeOnly(gav("org.mockito.inline"))
+    }
 }