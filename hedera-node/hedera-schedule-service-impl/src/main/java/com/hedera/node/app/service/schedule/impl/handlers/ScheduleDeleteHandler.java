/*
 * Copyright (C) 2022-2023 Hedera Hashgraph, LLC
 *
 * Licensed under the Apache License, Version 2.0 (the "License");
 * you may not use this file except in compliance with the License.
 * You may obtain a copy of the License at
 *
 *      http://www.apache.org/licenses/LICENSE-2.0
 *
 * Unless required by applicable law or agreed to in writing, software
 * distributed under the License is distributed on an "AS IS" BASIS,
 * WITHOUT WARRANTIES OR CONDITIONS OF ANY KIND, either express or implied.
 * See the License for the specific language governing permissions and
 * limitations under the License.
 */

package com.hedera.node.app.service.schedule.impl.handlers;

<<<<<<< HEAD
import static com.hedera.hapi.node.base.ResponseCodeEnum.INVALID_SCHEDULE_ID;
import static com.hedera.hapi.node.base.ResponseCodeEnum.SCHEDULE_IS_IMMUTABLE;
=======
import static com.hederahashgraph.api.proto.java.ResponseCodeEnum.INVALID_SCHEDULE_ID;
import static com.hederahashgraph.api.proto.java.ResponseCodeEnum.SCHEDULE_IS_IMMUTABLE;
import static java.util.Objects.requireNonNull;
>>>>>>> ca5e6ec2

import com.hedera.hapi.node.base.AccountID;
import com.hedera.hapi.node.base.HederaFunctionality;
import com.hedera.hapi.node.transaction.TransactionBody;
import com.hedera.node.app.service.schedule.impl.ReadableScheduleStore;
<<<<<<< HEAD
import com.hedera.node.app.spi.AccountKeyLookup;
import com.hedera.node.app.spi.meta.InvalidTransactionMetadata;
import com.hedera.node.app.spi.meta.SigTransactionMetadataBuilder;
=======
import com.hedera.node.app.spi.meta.PreHandleContext;
>>>>>>> ca5e6ec2
import com.hedera.node.app.spi.meta.TransactionMetadata;
import com.hedera.node.app.spi.workflows.TransactionHandler;
import edu.umd.cs.findbugs.annotations.NonNull;
import javax.inject.Inject;
import javax.inject.Singleton;

/**
 * This class contains all workflow-related functionality regarding {@link
 * HederaFunctionality#SCHEDULE_DELETE}.
 */
@Singleton
public class ScheduleDeleteHandler implements TransactionHandler {
    @Inject
    public ScheduleDeleteHandler() {}

    /**
     * This method is called during the pre-handle workflow.
     *
     * <p>Pre-handles a {@link HederaFunctionality#SCHEDULE_DELETE} transaction, returning the
     * metadata required to, at minimum, validate the signatures of all required signing keys.
     *
     * <p>Please note: the method signature is just a placeholder which is most likely going to
     * change.
     *
     * @param context the {@link PreHandleContext} which collects all information that will be
     *     passed to {@link #handle(TransactionMetadata)}
     * @param scheduleStore the {@link ReadableScheduleStore} that contains all scheduled-data
     * @throws NullPointerException if one of the arguments is {@code null}
     */
<<<<<<< HEAD
    public TransactionMetadata preHandle(
            @NonNull final TransactionBody txn,
            @NonNull final AccountID payer,
            @NonNull final AccountKeyLookup keyLookup,
            @NonNull final ReadableScheduleStore scheduleStore) {
        final var metaBuilder =
                new SigTransactionMetadataBuilder(keyLookup).txnBody(txn).payerKeyFor(payer);
        final var op = txn.scheduleDelete().orElseThrow();
        final var id = op.scheduleID();
=======
    public void preHandle(@NonNull final PreHandleContext context, @NonNull final ReadableScheduleStore scheduleStore) {
        requireNonNull(context);
        final var op = context.getTxn().getScheduleDelete();
        final var id = op.getScheduleID();
>>>>>>> ca5e6ec2

        // check for a missing schedule. A schedule with this id could have never existed,
        // or it could have already been executed or deleted
        final var scheduleLookupResult = scheduleStore.get(id);
        if (scheduleLookupResult.isEmpty()) {
            context.status(INVALID_SCHEDULE_ID);
            return;
        }

        // No need to check for SCHEDULE_PENDING_EXPIRATION, SCHEDULE_ALREADY_DELETED,
        // SCHEDULE_ALREADY_EXECUTED
        // if any of these are the case then the scheduled tx would not be present in scheduleStore

        // check whether schedule was created with an admin key
        // if it wasn't, the schedule can't be deleted
        final var adminKey = scheduleLookupResult.get().adminKey();
        if (adminKey.isEmpty()) {
            context.status(SCHEDULE_IS_IMMUTABLE);
            return;
        }

        // add admin key of the original ScheduleCreate tx
        // to the list of keys required to execute this ScheduleDelete tx
        context.addToReqNonPayerKeys(adminKey.get());
    }

    /**
     * This method is called during the handle workflow. It executes the actual transaction.
     *
     * <p>Please note: the method signature is just a placeholder which is most likely going to
     * change.
     *
     * @param metadata the {@link TransactionMetadata} that was generated during pre-handle.
     * @throws NullPointerException if one of the arguments is {@code null}
     */
    public void handle(@NonNull final TransactionMetadata metadata) {
        requireNonNull(metadata);
        throw new UnsupportedOperationException("Not implemented");
    }
}<|MERGE_RESOLUTION|>--- conflicted
+++ resolved
@@ -16,26 +16,13 @@
 
 package com.hedera.node.app.service.schedule.impl.handlers;
 
-<<<<<<< HEAD
 import static com.hedera.hapi.node.base.ResponseCodeEnum.INVALID_SCHEDULE_ID;
 import static com.hedera.hapi.node.base.ResponseCodeEnum.SCHEDULE_IS_IMMUTABLE;
-=======
-import static com.hederahashgraph.api.proto.java.ResponseCodeEnum.INVALID_SCHEDULE_ID;
-import static com.hederahashgraph.api.proto.java.ResponseCodeEnum.SCHEDULE_IS_IMMUTABLE;
 import static java.util.Objects.requireNonNull;
->>>>>>> ca5e6ec2
 
-import com.hedera.hapi.node.base.AccountID;
 import com.hedera.hapi.node.base.HederaFunctionality;
-import com.hedera.hapi.node.transaction.TransactionBody;
 import com.hedera.node.app.service.schedule.impl.ReadableScheduleStore;
-<<<<<<< HEAD
-import com.hedera.node.app.spi.AccountKeyLookup;
-import com.hedera.node.app.spi.meta.InvalidTransactionMetadata;
-import com.hedera.node.app.spi.meta.SigTransactionMetadataBuilder;
-=======
 import com.hedera.node.app.spi.meta.PreHandleContext;
->>>>>>> ca5e6ec2
 import com.hedera.node.app.spi.meta.TransactionMetadata;
 import com.hedera.node.app.spi.workflows.TransactionHandler;
 import edu.umd.cs.findbugs.annotations.NonNull;
@@ -65,22 +52,10 @@
      * @param scheduleStore the {@link ReadableScheduleStore} that contains all scheduled-data
      * @throws NullPointerException if one of the arguments is {@code null}
      */
-<<<<<<< HEAD
-    public TransactionMetadata preHandle(
-            @NonNull final TransactionBody txn,
-            @NonNull final AccountID payer,
-            @NonNull final AccountKeyLookup keyLookup,
-            @NonNull final ReadableScheduleStore scheduleStore) {
-        final var metaBuilder =
-                new SigTransactionMetadataBuilder(keyLookup).txnBody(txn).payerKeyFor(payer);
-        final var op = txn.scheduleDelete().orElseThrow();
-        final var id = op.scheduleID();
-=======
     public void preHandle(@NonNull final PreHandleContext context, @NonNull final ReadableScheduleStore scheduleStore) {
         requireNonNull(context);
-        final var op = context.getTxn().getScheduleDelete();
-        final var id = op.getScheduleID();
->>>>>>> ca5e6ec2
+        final var op = context.getTxn().scheduleDelete().orElseThrow();
+        final var id = op.scheduleID();
 
         // check for a missing schedule. A schedule with this id could have never existed,
         // or it could have already been executed or deleted
