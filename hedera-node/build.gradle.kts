/*
 * Copyright (C) 2022 Hedera Hashgraph, LLC
 *
 * Licensed under the Apache License, Version 2.0 (the "License");
 * you may not use this file except in compliance with the License.
 * You may obtain a copy of the License at
 *
 *      http://www.apache.org/licenses/LICENSE-2.0
 *
 * Unless required by applicable law or agreed to in writing, software
 * distributed under the License is distributed on an "AS IS" BASIS,
 * WITHOUT WARRANTIES OR CONDITIONS OF ANY KIND, either express or implied.
 * See the License for the specific language governing permissions and
 * limitations under the License.
 */
plugins {
    id("com.hedera.hashgraph.conventions")
    id("com.hedera.hashgraph.benchmark-conventions")
}

<<<<<<< HEAD
description = "Hedera Services Node"

dependencies {
    annotationProcessor(libs.dagger.compiler)

    api(project(":hedera-node:hedera-evm-api"))
    api(project(":hedera-node:hedera-evm"))
    implementation(project(":hapi-fees"))
    implementation(project(":hapi-utils"))
    implementation(libs.bundles.besu) {
        exclude(group = "org.hyperledger.besu", module = "secp256r1")
    }
    implementation(libs.bundles.di)
    implementation(libs.bundles.logging)
    implementation(libs.bundles.swirlds)
    implementation(libs.caffeine)
    implementation(libs.hapi)
    implementation(libs.headlong)
    implementation(
        variantOf(libs.netty.transport.native.epoll) {
            classifier("linux-x86_64")
        }
    )
    implementation(libs.commons.codec)
    implementation(libs.commons.io)
    implementation(libs.commons.collections4)
    implementation(libs.eclipse.collections)

    testImplementation(testLibs.bundles.testing)
    testImplementation(testLibs.classgraph)

    jmhImplementation(libs.swirlds.common)

    runtimeOnly(libs.bundles.netty)
}

val apt = configurations.create("apt")
dependencies {
    @Suppress("UnstableApiUsage")
    apt(libs.dagger.compiler)
}

tasks.withType<JavaCompile> {
    options.annotationProcessorPath = apt
}

val jmhDaggerSources = file("build/generated/sources/annotationProcessor/java/jmh")
java.sourceSets["jmh"].java.srcDir(jmhDaggerSources)

// Add all the libs dependencies into the jar manifest!
tasks.jar {
    manifest {
        attributes(
            "Main-Class" to "com.hedera.services.ServicesMain",
            "Class-Path" to configurations.getByName("runtimeClasspath")
                .joinToString(separator = " ") { "../lib/" + it.name }
        )
    }
}

// Replace variables in semantic-version.properties with build variables
tasks.processResources {
    filesMatching("semantic-version.properties") {
        filter { line: String ->
            if (line.contains("hapi-proto.version")) {
                "hapi.proto.version=" + libs.versions.hapi.version.get()
            } else if (line.contains("project.version")) {
                "hedera.services.version=" + project.version
            } else {
                line
            }
        }
    }
}

// Copy dependencies into `data/lib`
val copyLib = tasks.register<Copy>("copyLib") {
    from(project.configurations.getByName("runtimeClasspath"))
    into(File(project.projectDir, "data/lib"))
    shouldRunAfter(tasks.assemble)
}

// Copy built jar into `data/apps` and rename HederaNode.jar
val copyApp = tasks.register<Copy>("copyApp") {
    from(tasks.jar)
    into("data/apps")
    rename { "HederaNode.jar" }
    shouldRunAfter(tasks.assemble)
}

tasks.assemble {
    dependsOn(copyApp)
    dependsOn(copyLib)
}

// Create the "run" task for running a Hedera consensus node
tasks.register<JavaExec>("run") {
    dependsOn(tasks.assemble)
    classpath("data/apps/HederaNode.jar")
}

val cleanRun = tasks.register("cleanRun") {
    project.delete(File(project.projectDir, "database"))
    project.delete(File(project.projectDir, "output"))
    project.delete(File(project.projectDir, "settingsUsed.txt"))
    project.delete(File(project.projectDir, "swirlds.jar"))
    project.projectDir.list { _, fileName -> fileName.startsWith("MainNetStats") }
        ?.forEach { file ->
            project.delete(file)
        }

    val dataDir = File(project.projectDir, "data")
    project.delete(File(dataDir, "accountBalances"))
    project.delete(File(dataDir, "apps"))
    project.delete(File(dataDir, "lib"))
    project.delete(File(dataDir, "recordstreams"))
    project.delete(File(dataDir, "saved"))
}

tasks.clean {
    dependsOn(cleanRun)
}

tasks.register("showHapiVersion") {
    doLast {
        println(versionCatalogs.named("libs").findVersion("hapi-version").get().requiredVersion)
    }
}
=======
description = "Hedera Services Node"
>>>>>>> 3fc41da5
<|MERGE_RESOLUTION|>--- conflicted
+++ resolved
@@ -18,135 +18,4 @@
     id("com.hedera.hashgraph.benchmark-conventions")
 }
 
-<<<<<<< HEAD
-description = "Hedera Services Node"
-
-dependencies {
-    annotationProcessor(libs.dagger.compiler)
-
-    api(project(":hedera-node:hedera-evm-api"))
-    api(project(":hedera-node:hedera-evm"))
-    implementation(project(":hapi-fees"))
-    implementation(project(":hapi-utils"))
-    implementation(libs.bundles.besu) {
-        exclude(group = "org.hyperledger.besu", module = "secp256r1")
-    }
-    implementation(libs.bundles.di)
-    implementation(libs.bundles.logging)
-    implementation(libs.bundles.swirlds)
-    implementation(libs.caffeine)
-    implementation(libs.hapi)
-    implementation(libs.headlong)
-    implementation(
-        variantOf(libs.netty.transport.native.epoll) {
-            classifier("linux-x86_64")
-        }
-    )
-    implementation(libs.commons.codec)
-    implementation(libs.commons.io)
-    implementation(libs.commons.collections4)
-    implementation(libs.eclipse.collections)
-
-    testImplementation(testLibs.bundles.testing)
-    testImplementation(testLibs.classgraph)
-
-    jmhImplementation(libs.swirlds.common)
-
-    runtimeOnly(libs.bundles.netty)
-}
-
-val apt = configurations.create("apt")
-dependencies {
-    @Suppress("UnstableApiUsage")
-    apt(libs.dagger.compiler)
-}
-
-tasks.withType<JavaCompile> {
-    options.annotationProcessorPath = apt
-}
-
-val jmhDaggerSources = file("build/generated/sources/annotationProcessor/java/jmh")
-java.sourceSets["jmh"].java.srcDir(jmhDaggerSources)
-
-// Add all the libs dependencies into the jar manifest!
-tasks.jar {
-    manifest {
-        attributes(
-            "Main-Class" to "com.hedera.services.ServicesMain",
-            "Class-Path" to configurations.getByName("runtimeClasspath")
-                .joinToString(separator = " ") { "../lib/" + it.name }
-        )
-    }
-}
-
-// Replace variables in semantic-version.properties with build variables
-tasks.processResources {
-    filesMatching("semantic-version.properties") {
-        filter { line: String ->
-            if (line.contains("hapi-proto.version")) {
-                "hapi.proto.version=" + libs.versions.hapi.version.get()
-            } else if (line.contains("project.version")) {
-                "hedera.services.version=" + project.version
-            } else {
-                line
-            }
-        }
-    }
-}
-
-// Copy dependencies into `data/lib`
-val copyLib = tasks.register<Copy>("copyLib") {
-    from(project.configurations.getByName("runtimeClasspath"))
-    into(File(project.projectDir, "data/lib"))
-    shouldRunAfter(tasks.assemble)
-}
-
-// Copy built jar into `data/apps` and rename HederaNode.jar
-val copyApp = tasks.register<Copy>("copyApp") {
-    from(tasks.jar)
-    into("data/apps")
-    rename { "HederaNode.jar" }
-    shouldRunAfter(tasks.assemble)
-}
-
-tasks.assemble {
-    dependsOn(copyApp)
-    dependsOn(copyLib)
-}
-
-// Create the "run" task for running a Hedera consensus node
-tasks.register<JavaExec>("run") {
-    dependsOn(tasks.assemble)
-    classpath("data/apps/HederaNode.jar")
-}
-
-val cleanRun = tasks.register("cleanRun") {
-    project.delete(File(project.projectDir, "database"))
-    project.delete(File(project.projectDir, "output"))
-    project.delete(File(project.projectDir, "settingsUsed.txt"))
-    project.delete(File(project.projectDir, "swirlds.jar"))
-    project.projectDir.list { _, fileName -> fileName.startsWith("MainNetStats") }
-        ?.forEach { file ->
-            project.delete(file)
-        }
-
-    val dataDir = File(project.projectDir, "data")
-    project.delete(File(dataDir, "accountBalances"))
-    project.delete(File(dataDir, "apps"))
-    project.delete(File(dataDir, "lib"))
-    project.delete(File(dataDir, "recordstreams"))
-    project.delete(File(dataDir, "saved"))
-}
-
-tasks.clean {
-    dependsOn(cleanRun)
-}
-
-tasks.register("showHapiVersion") {
-    doLast {
-        println(versionCatalogs.named("libs").findVersion("hapi-version").get().requiredVersion)
-    }
-}
-=======
-description = "Hedera Services Node"
->>>>>>> 3fc41da5
+description = "Hedera Services Node"