/*
 * Copyright (C) 2022-2023 Hedera Hashgraph, LLC
 *
 * Licensed under the Apache License, Version 2.0 (the "License");
 * you may not use this file except in compliance with the License.
 * You may obtain a copy of the License at
 *
 *      http://www.apache.org/licenses/LICENSE-2.0
 *
 * Unless required by applicable law or agreed to in writing, software
 * distributed under the License is distributed on an "AS IS" BASIS,
 * WITHOUT WARRANTIES OR CONDITIONS OF ANY KIND, either express or implied.
 * See the License for the specific language governing permissions and
 * limitations under the License.
 */
package com.hedera.node.app.service.evm.store.contracts.precompile.codec;

<<<<<<< HEAD
import static com.hedera.node.app.service.evm.store.contracts.utils.EvmParsingConstants.addressTuple;
import static com.hedera.node.app.service.evm.store.contracts.utils.EvmParsingConstants.bigIntegerTuple;
import static com.hedera.node.app.service.evm.store.contracts.utils.EvmParsingConstants.booleanTuple;
import static com.hedera.node.app.service.evm.store.contracts.utils.EvmParsingConstants.decimalsType;
import static com.hedera.node.app.service.evm.store.contracts.utils.EvmParsingConstants.getFungibleTokenInfoType;
import static com.hedera.node.app.service.evm.store.contracts.utils.EvmParsingConstants.getNonFungibleTokenInfoType;
import static com.hedera.node.app.service.evm.store.contracts.utils.EvmParsingConstants.getTokenCustomFeesType;
import static com.hedera.node.app.service.evm.store.contracts.utils.EvmParsingConstants.getTokenExpiryInfoType;
import static com.hedera.node.app.service.evm.store.contracts.utils.EvmParsingConstants.getTokenInfoType;
import static com.hedera.node.app.service.evm.store.contracts.utils.EvmParsingConstants.getTokenKeyType;
import static com.hedera.node.app.service.evm.store.contracts.utils.EvmParsingConstants.intBoolTuple;
=======
import static com.hedera.node.app.service.evm.store.contracts.utils.EvmParsingConstants.ADDRESS_TUPLE;
import static com.hedera.node.app.service.evm.store.contracts.utils.EvmParsingConstants.BIG_INTEGER_TUPLE;
import static com.hedera.node.app.service.evm.store.contracts.utils.EvmParsingConstants.BOOLEAN_TUPLE;
import static com.hedera.node.app.service.evm.store.contracts.utils.EvmParsingConstants.DECIMALS_TYPE;
import static com.hedera.node.app.service.evm.store.contracts.utils.EvmParsingConstants.GET_FUNGIBLE_TOKEN_INFO_TYPE;
import static com.hedera.node.app.service.evm.store.contracts.utils.EvmParsingConstants.GET_NON_FUNGIBLE_TOKEN_INFO_TYPE;
import static com.hedera.node.app.service.evm.store.contracts.utils.EvmParsingConstants.GET_TOKEN_CUSTOM_FEES_TYPE;
import static com.hedera.node.app.service.evm.store.contracts.utils.EvmParsingConstants.GET_TOKEN_EXPIRY_INFO_TYPE;
import static com.hedera.node.app.service.evm.store.contracts.utils.EvmParsingConstants.GET_TOKEN_INFO_TYPE;
import static com.hedera.node.app.service.evm.store.contracts.utils.EvmParsingConstants.GET_TOKEN_KEY_TYPE;
import static com.hedera.node.app.service.evm.store.contracts.utils.EvmParsingConstants.INT_BOOL_TUPLE;
import static com.hedera.node.app.service.evm.store.contracts.utils.EvmParsingConstants.NOT_SPECIFIED_TYPE;
import static com.hedera.node.app.service.evm.store.contracts.utils.EvmParsingConstants.STRING_TUPLE;
>>>>>>> 73459651
import static com.hedera.node.app.service.evm.store.contracts.utils.EvmParsingConstants.intPairTuple;
import static com.hederahashgraph.api.proto.java.ResponseCodeEnum.SUCCESS;

import com.esaulpaugh.headlong.abi.Tuple;
import com.esaulpaugh.headlong.abi.TupleType;
import com.hedera.node.app.service.evm.store.contracts.utils.EvmParsingConstants.FunctionType;
import edu.umd.cs.findbugs.annotations.NonNull;
import java.math.BigInteger;
import java.util.ArrayList;
import java.util.List;
import javax.inject.Inject;
import javax.inject.Singleton;
import org.apache.tuweni.bytes.Bytes;
import org.hyperledger.besu.datatypes.Address;

@Singleton
public class EvmEncodingFacade {

    @Inject
    public EvmEncodingFacade() {
        /* For Dagger2 */
    }

    public Bytes encodeDecimals(final int decimals) {
        return functionResultBuilder()
                .forFunction(FunctionType.ERC_DECIMALS)
                .withDecimals(decimals)
                .build();
    }

    public Bytes encodeGetTokenType(final int tokenType) {
        return functionResultBuilder()
                .forFunction(FunctionType.HAPI_GET_TOKEN_TYPE)
                .withStatus(SUCCESS.getNumber())
                .withGetTokenType(tokenType)
                .build();
    }

    public Bytes encodeAllowance(final long allowance) {
        return functionResultBuilder()
                .forFunction(FunctionType.ERC_ALLOWANCE)
                .withAllowance(allowance)
                .build();
    }

    public Bytes encodeTotalSupply(final long totalSupply) {
        return functionResultBuilder()
                .forFunction(FunctionType.ERC_TOTAL_SUPPLY)
                .withTotalSupply(totalSupply)
                .build();
    }

    public Bytes encodeBalance(final long balance) {
        return functionResultBuilder()
                .forFunction(FunctionType.ERC_BALANCE)
                .withBalance(balance)
                .build();
    }

    public Bytes encodeIsApprovedForAll(final boolean isApprovedForAllStatus) {
        return functionResultBuilder()
                .forFunction(FunctionType.ERC_IS_APPROVED_FOR_ALL)
                .withIsApprovedForAllStatus(isApprovedForAllStatus)
                .build();
    }

    public Bytes encodeIsFrozen(final boolean isFrozen) {
        return functionResultBuilder()
                .forFunction(FunctionType.HAPI_IS_FROZEN)
                .withStatus(SUCCESS.getNumber())
                .withIsFrozen(isFrozen)
                .build();
    }

    public Bytes encodeGetTokenDefaultFreezeStatus(final boolean defaultFreezeStatus) {
        return functionResultBuilder()
                .forFunction(FunctionType.GET_TOKEN_DEFAULT_FREEZE_STATUS)
                .withStatus(SUCCESS.getNumber())
                .withGetTokenDefaultFreezeStatus(defaultFreezeStatus)
                .build();
    }

    public Bytes encodeGetTokenDefaultKycStatus(final boolean defaultKycStatus) {
        return functionResultBuilder()
                .forFunction(FunctionType.GET_TOKEN_DEFAULT_KYC_STATUS)
                .withStatus(SUCCESS.getNumber())
                .withGetTokenDefaultKycStatus(defaultKycStatus)
                .build();
    }

    public Bytes encodeIsKyc(final boolean isKyc) {
        return functionResultBuilder()
                .forFunction(FunctionType.HAPI_IS_KYC)
                .withStatus(SUCCESS.getNumber())
                .withIsKyc(isKyc)
                .build();
    }

    public Bytes encodeIsToken(final boolean isToken) {
        return functionResultBuilder()
                .forFunction(FunctionType.HAPI_IS_TOKEN)
                .withStatus(SUCCESS.getNumber())
                .withIsToken(isToken)
                .build();
    }

    public Bytes encodeName(final String name) {
        return functionResultBuilder().forFunction(FunctionType.ERC_NAME).withName(name).build();
    }

    public Bytes encodeSymbol(final String symbol) {
        return functionResultBuilder()
                .forFunction(FunctionType.ERC_SYMBOL)
                .withSymbol(symbol)
                .build();
    }

    public Bytes encodeTokenUri(final String tokenUri) {
        return functionResultBuilder()
                .forFunction(FunctionType.ERC_TOKEN_URI)
                .withTokenUri(tokenUri)
                .build();
    }

    public Bytes encodeOwner(final Address address) {
        return functionResultBuilder()
                .forFunction(FunctionType.ERC_OWNER)
                .withOwner(address)
                .build();
    }

    public Bytes encodeGetApproved(final Address approved) {
        return functionResultBuilder()
                .forFunction(FunctionType.ERC_GET_APPROVED)
                .withApproved(approved)
                .build();
    }

    public Bytes encodeGetTokenInfo(final EvmTokenInfo tokenInfo) {
        return functionResultBuilder()
                .forFunction(FunctionType.HAPI_GET_TOKEN_INFO)
                .withStatus(SUCCESS.getNumber())
                .withTokenInfo(tokenInfo)
                .build();
    }

    public Bytes encodeGetFungibleTokenInfo(final EvmTokenInfo tokenInfo) {
        return functionResultBuilder()
                .forFunction(FunctionType.HAPI_GET_FUNGIBLE_TOKEN_INFO)
                .withStatus(SUCCESS.getNumber())
                .withTokenInfo(tokenInfo)
                .build();
    }

    public Bytes encodeTokenGetCustomFees(final List<CustomFee> customFees) {
        return functionResultBuilder()
                .forFunction(FunctionType.HAPI_GET_TOKEN_CUSTOM_FEES)
                .withStatus(SUCCESS.getNumber())
                .withCustomFees(customFees)
                .build();
    }

    public Bytes encodeGetNonFungibleTokenInfo(
            final EvmTokenInfo tokenInfo, final EvmNftInfo nonFungibleTokenInfo) {
        return functionResultBuilder()
                .forFunction(FunctionType.HAPI_GET_NON_FUNGIBLE_TOKEN_INFO)
                .withStatus(SUCCESS.getNumber())
                .withTokenInfo(tokenInfo)
                .withNftTokenInfo(nonFungibleTokenInfo)
                .build();
    }

    public Bytes encodeGetTokenExpiryInfo(final TokenExpiryInfo tokenExpiryWrapper) {
        return functionResultBuilder()
                .forFunction(FunctionType.HAPI_GET_TOKEN_EXPIRY_INFO)
                .withStatus(SUCCESS.getNumber())
                .withExpiry(tokenExpiryWrapper)
                .build();
    }

    public Bytes encodeGetTokenKey(final EvmKey keyValue) {
        return functionResultBuilder()
                .forFunction(FunctionType.HAPI_GET_TOKEN_KEY)
                .withStatus(SUCCESS.getNumber())
                .withKey(keyValue)
                .build();
    }

    private FunctionResultBuilder functionResultBuilder() {
        return new FunctionResultBuilder();
    }

    private static class FunctionResultBuilder {

        private FunctionType functionType;
        private TupleType tupleType;

        private int status;
        private int decimals;
        private int tokenType;

        private long allowance;
        private long totalSupply;
        private long balance;

        private boolean isApprovedForAllStatus;
        private boolean isFrozen;
        private boolean tokenDefaultFreezeStatus;
        private boolean tokenDefaultKycStatus;
        private boolean isKyc;
        private boolean isToken;

        private String name;
        private String symbol;
        private String metadata;

        private Address owner;
        private Address approved;

        private EvmTokenInfo tokenInfo;
        private List<CustomFee> customFees;
        private EvmNftInfo nonFungibleTokenInfo;

        private Tuple tokenExpiryInfo;
        private Tuple keyValue;

        private FunctionResultBuilder forFunction(final FunctionType functionType) {
            this.tupleType =
                    switch (functionType) {
                        case ERC_DECIMALS -> DECIMALS_TYPE;
                        case HAPI_GET_TOKEN_TYPE -> intPairTuple;
                        case ERC_ALLOWANCE, ERC_TOTAL_SUPPLY, ERC_BALANCE -> BIG_INTEGER_TUPLE;
                        case ERC_IS_APPROVED_FOR_ALL -> BOOLEAN_TUPLE;
                        case HAPI_IS_FROZEN,
                                GET_TOKEN_DEFAULT_FREEZE_STATUS,
                                GET_TOKEN_DEFAULT_KYC_STATUS,
                                HAPI_IS_KYC,
<<<<<<< HEAD
                                HAPI_IS_TOKEN -> intBoolTuple;
                        case ERC_NAME, ERC_SYMBOL, ERC_TOKEN_URI -> stringTuple;
                        case ERC_OWNER, ERC_GET_APPROVED -> addressTuple;
                        case HAPI_GET_TOKEN_INFO -> getTokenInfoType;
                        case HAPI_GET_FUNGIBLE_TOKEN_INFO -> getFungibleTokenInfoType;
                        case HAPI_GET_NON_FUNGIBLE_TOKEN_INFO -> getNonFungibleTokenInfoType;
                        case HAPI_GET_TOKEN_CUSTOM_FEES -> getTokenCustomFeesType;
                        case HAPI_GET_TOKEN_EXPIRY_INFO -> getTokenExpiryInfoType;
                        case HAPI_GET_TOKEN_KEY -> getTokenKeyType;
                        default -> notSpecifiedType;
=======
                                HAPI_IS_TOKEN -> INT_BOOL_TUPLE;
                        case ERC_NAME, ERC_SYMBOL, ERC_TOKEN_URI -> STRING_TUPLE;
                        case ERC_OWNER, ERC_GET_APPROVED -> ADDRESS_TUPLE;
                        case HAPI_GET_TOKEN_INFO -> GET_TOKEN_INFO_TYPE;
                        case HAPI_GET_FUNGIBLE_TOKEN_INFO -> GET_FUNGIBLE_TOKEN_INFO_TYPE;
                        case HAPI_GET_NON_FUNGIBLE_TOKEN_INFO -> GET_NON_FUNGIBLE_TOKEN_INFO_TYPE;
                        case HAPI_GET_TOKEN_CUSTOM_FEES -> GET_TOKEN_CUSTOM_FEES_TYPE;
                        case HAPI_GET_TOKEN_EXPIRY_INFO -> GET_TOKEN_EXPIRY_INFO_TYPE;
                        case HAPI_GET_TOKEN_KEY -> GET_TOKEN_KEY_TYPE;
                        default -> NOT_SPECIFIED_TYPE;
>>>>>>> 73459651
                    };
            this.functionType = functionType;
            return this;
        }

        private FunctionResultBuilder withStatus(final int status) {
            this.status = status;
            return this;
        }

        private FunctionResultBuilder withDecimals(final int decimals) {
            this.decimals = decimals;
            return this;
        }

        private FunctionResultBuilder withGetTokenType(final int tokenType) {
            this.tokenType = tokenType;
            return this;
        }

        private FunctionResultBuilder withAllowance(final long allowance) {
            this.allowance = allowance;
            return this;
        }

        private FunctionResultBuilder withBalance(final long balance) {
            this.balance = balance;
            return this;
        }

        private FunctionResultBuilder withTotalSupply(final long totalSupply) {
            this.totalSupply = totalSupply;
            return this;
        }

        private FunctionResultBuilder withIsApprovedForAllStatus(
                final boolean isApprovedForAllStatus) {
            this.isApprovedForAllStatus = isApprovedForAllStatus;
            return this;
        }

        private FunctionResultBuilder withIsFrozen(final boolean isFrozen) {
            this.isFrozen = isFrozen;
            return this;
        }

        private FunctionResultBuilder withGetTokenDefaultFreezeStatus(
                final boolean tokenDefaultFreezeStatus) {
            this.tokenDefaultFreezeStatus = tokenDefaultFreezeStatus;
            return this;
        }

        private FunctionResultBuilder withGetTokenDefaultKycStatus(
                final boolean tokenDefaultKycStatus) {
            this.tokenDefaultKycStatus = tokenDefaultKycStatus;
            return this;
        }

        private FunctionResultBuilder withIsKyc(final boolean isKyc) {
            this.isKyc = isKyc;
            return this;
        }

        private FunctionResultBuilder withIsToken(final boolean isToken) {
            this.isToken = isToken;
            return this;
        }

        private FunctionResultBuilder withName(final String name) {
            this.name = name;
            return this;
        }

        private FunctionResultBuilder withSymbol(final String symbol) {
            this.symbol = symbol;
            return this;
        }

        private FunctionResultBuilder withTokenUri(final String tokenUri) {
            this.metadata = tokenUri;
            return this;
        }

        private FunctionResultBuilder withOwner(final Address address) {
            this.owner = address;
            return this;
        }

        private FunctionResultBuilder withApproved(final Address approved) {
            this.approved = approved;
            return this;
        }

        private FunctionResultBuilder withTokenInfo(final EvmTokenInfo tokenInfo) {
            this.tokenInfo = tokenInfo;
            return this;
        }

        private FunctionResultBuilder withCustomFees(final List<CustomFee> customFees) {
            this.customFees = customFees;
            return this;
        }

        private FunctionResultBuilder withNftTokenInfo(final EvmNftInfo nonFungibleTokenInfo) {
            this.nonFungibleTokenInfo = nonFungibleTokenInfo;
            return this;
        }

        private FunctionResultBuilder withExpiry(final TokenExpiryInfo tokenExpiryInfo) {
            this.tokenExpiryInfo =
                    Tuple.of(
                            tokenExpiryInfo.getSecond(),
                            convertBesuAddressToHeadlongAddress(
                                    tokenExpiryInfo.getAutoRenewAccount()),
                            tokenExpiryInfo.getAutoRenewPeriod());
            return this;
        }

        private FunctionResultBuilder withKey(final EvmKey wrapper) {
            this.keyValue =
                    Tuple.of(
                            false,
                            convertBesuAddressToHeadlongAddress(wrapper.getContractId()),
                            wrapper.getEd25519(),
                            wrapper.getECDSASecp256K1(),
                            convertBesuAddressToHeadlongAddress(
                                    wrapper.getDelegatableContractId()));
            return this;
        }

        private Bytes build() {
            final var result =
                    switch (functionType) {
                        case ERC_DECIMALS -> Tuple.of(decimals);
                        case ERC_ALLOWANCE -> Tuple.of(BigInteger.valueOf(allowance));
                        case ERC_TOTAL_SUPPLY -> Tuple.of(BigInteger.valueOf(totalSupply));
                        case ERC_BALANCE -> Tuple.of(BigInteger.valueOf(balance));
                        case ERC_IS_APPROVED_FOR_ALL -> Tuple.of(isApprovedForAllStatus);
                        case HAPI_IS_FROZEN -> Tuple.of(status, isFrozen);
                        case GET_TOKEN_DEFAULT_FREEZE_STATUS -> Tuple.of(
                                status, tokenDefaultFreezeStatus);
                        case GET_TOKEN_DEFAULT_KYC_STATUS -> Tuple.of(
                                status, tokenDefaultKycStatus);
                        case HAPI_IS_KYC -> Tuple.of(status, isKyc);
                        case HAPI_IS_TOKEN -> Tuple.of(status, isToken);
                        case HAPI_GET_TOKEN_TYPE -> Tuple.of(status, tokenType);
                        case ERC_NAME -> Tuple.of(name);
                        case ERC_SYMBOL -> Tuple.of(symbol);
                        case ERC_TOKEN_URI -> Tuple.of(metadata);
                        case ERC_OWNER -> Tuple.of(convertBesuAddressToHeadlongAddress(owner));
                        case ERC_GET_APPROVED -> Tuple.of(
                                convertBesuAddressToHeadlongAddress(approved));
                        case HAPI_GET_TOKEN_INFO -> getTupleForGetTokenInfo();
                        case HAPI_GET_FUNGIBLE_TOKEN_INFO -> getTupleForGetFungibleTokenInfo();
                        case HAPI_GET_NON_FUNGIBLE_TOKEN_INFO -> getTupleForGetNonFungibleTokenInfo();
                        case HAPI_GET_TOKEN_CUSTOM_FEES -> getTupleForTokenGetCustomFees();
                        case HAPI_GET_TOKEN_EXPIRY_INFO -> getTupleForGetTokenExpiryInfo();
                        case HAPI_GET_TOKEN_KEY -> Tuple.of(status, keyValue);
                        default -> Tuple.of(status);
                    };

            return Bytes.wrap(tupleType.encode(result).array());
        }

        private Tuple getTupleForGetTokenInfo() {
            return Tuple.of(status, getTupleForTokenInfo());
        }

        private Tuple getTupleForGetFungibleTokenInfo() {
            return Tuple.of(status, Tuple.of(getTupleForTokenInfo(), tokenInfo.getDecimals()));
        }

        private Tuple getTupleForGetNonFungibleTokenInfo() {
            return Tuple.of(
                    status,
                    Tuple.of(
                            getTupleForTokenInfo(),
                            nonFungibleTokenInfo.getSerialNumber(),
                            convertBesuAddressToHeadlongAddress(nonFungibleTokenInfo.getAccount()),
                            nonFungibleTokenInfo.getCreationTime(),
                            nonFungibleTokenInfo.getMetadata(),
                            convertBesuAddressToHeadlongAddress(
                                    nonFungibleTokenInfo.getSpender())));
        }

        private Tuple getTupleForTokenGetCustomFees() {
            return getTupleForTokenCustomFees(status);
        }

        private Tuple getTupleForGetTokenExpiryInfo() {
            return getTupleForTokenExpiryInfo(status);
        }

        private Tuple getTupleForTokenExpiryInfo(final int responseCode) {
            return Tuple.of(responseCode, tokenExpiryInfo);
        }

        private Tuple getTupleForTokenCustomFees(final int responseCode) {
            final var fixedFees = new ArrayList<Tuple>();
            final var fractionalFees = new ArrayList<Tuple>();
            final var royaltyFees = new ArrayList<Tuple>();

            for (final var customFee : customFees) {
                extractAllFees(fixedFees, fractionalFees, royaltyFees, customFee);
            }
            return Tuple.of(
                    responseCode,
                    fixedFees.toArray(new Tuple[fixedFees.size()]),
                    fractionalFees.toArray(new Tuple[fractionalFees.size()]),
                    royaltyFees.toArray(new Tuple[royaltyFees.size()]));
        }

        private Tuple getTupleForTokenInfo() {
            final var fixedFees = new ArrayList<Tuple>();
            final var fractionalFees = new ArrayList<Tuple>();
            final var royaltyFees = new ArrayList<Tuple>();

            for (final var customFee : tokenInfo.getCustomFees()) {
                extractAllFees(fixedFees, fractionalFees, royaltyFees, customFee);
            }

            return Tuple.of(
                    getHederaTokenTuple(),
                    tokenInfo.getTotalSupply(),
                    tokenInfo.isDeleted(),
                    tokenInfo.getDefaultKycStatus(),
                    tokenInfo.isPaused(),
                    fixedFees.toArray(new Tuple[fixedFees.size()]),
                    fractionalFees.toArray(new Tuple[fractionalFees.size()]),
                    royaltyFees.toArray(new Tuple[royaltyFees.size()]),
                    Bytes.wrap(tokenInfo.getLedgerId()).toString());
        }

        private Tuple getHederaTokenTuple() {
            final var expiry = tokenInfo.getExpiry();
            final var autoRenewPeriod = tokenInfo.getAutoRenewPeriod();
            final var expiryTuple =
                    Tuple.of(
                            expiry,
                            convertBesuAddressToHeadlongAddress(tokenInfo.getAutoRenewAccount()),
                            autoRenewPeriod);

            return Tuple.of(
                    tokenInfo.getName(),
                    tokenInfo.getSymbol(),
                    convertBesuAddressToHeadlongAddress(tokenInfo.getTreasury()),
                    tokenInfo.getMemo(),
                    tokenInfo.getSupplyType() == 1,
                    tokenInfo.getMaxSupply(),
                    tokenInfo.getDefaultFreezeStatus(),
                    getTokenKeysTuples(),
                    expiryTuple);
        }

        private Tuple[] getTokenKeysTuples() {
            final var adminKey = tokenInfo.getAdminKey();
            final var kycKey = tokenInfo.getKycKey();
            final var freezeKey = tokenInfo.getFreezeKey();
            final var wipeKey = tokenInfo.getWipeKey();
            final var supplyKey = tokenInfo.getSupplyKey();
            final var feeScheduleKey = tokenInfo.getFeeScheduleKey();
            final var pauseKey = tokenInfo.getPauseKey();

            final Tuple[] tokenKeysTuples = new Tuple[TokenKeyType.values().length];
            tokenKeysTuples[0] =
                    getKeyTuple(BigInteger.valueOf(TokenKeyType.ADMIN_KEY.value()), adminKey);
            tokenKeysTuples[1] =
                    getKeyTuple(BigInteger.valueOf(TokenKeyType.KYC_KEY.value()), kycKey);
            tokenKeysTuples[2] =
                    getKeyTuple(BigInteger.valueOf(TokenKeyType.FREEZE_KEY.value()), freezeKey);
            tokenKeysTuples[3] =
                    getKeyTuple(BigInteger.valueOf(TokenKeyType.WIPE_KEY.value()), wipeKey);
            tokenKeysTuples[4] =
                    getKeyTuple(BigInteger.valueOf(TokenKeyType.SUPPLY_KEY.value()), supplyKey);
            tokenKeysTuples[5] =
                    getKeyTuple(
                            BigInteger.valueOf(TokenKeyType.FEE_SCHEDULE_KEY.value()),
                            feeScheduleKey);
            tokenKeysTuples[6] =
                    getKeyTuple(BigInteger.valueOf(TokenKeyType.PAUSE_KEY.value()), pauseKey);

            return tokenKeysTuples;
        }

        private static Tuple getKeyTuple(final BigInteger keyType, @NonNull final EvmKey key) {
            return Tuple.of(
                    keyType,
                    Tuple.of(
                            false,
                            convertBesuAddressToHeadlongAddress(key.getContractId()),
                            key.getEd25519(),
                            key.getECDSASecp256K1(),
                            convertBesuAddressToHeadlongAddress(key.getDelegatableContractId())));
        }

        private void extractAllFees(
                final ArrayList<Tuple> fixedFees,
                final ArrayList<Tuple> fractionalFees,
                final ArrayList<Tuple> royaltyFees,
                @NonNull final CustomFee customFee) {
            if (customFee.getFixedFee() != null) {
                fixedFees.add(getFixedFeeTuple(customFee.getFixedFee()));
            } else if (customFee.getFractionalFee() != null) {
                fractionalFees.add(getFractionalFeeTuple(customFee.getFractionalFee()));
            } else if (customFee.getRoyaltyFee() != null) {
                royaltyFees.add(getRoyaltyFeeTuple(customFee.getRoyaltyFee()));
            }
        }

        private Tuple getFixedFeeTuple(@NonNull final FixedFee fixedFee) {
            return Tuple.of(
                    fixedFee.getAmount(),
                    convertBesuAddressToHeadlongAddress(fixedFee.getDenominatingTokenId()),
                    fixedFee.isUseHbarsForPayment(),
                    fixedFee.isUseCurrentTokenForPayment(),
                    convertBesuAddressToHeadlongAddress(fixedFee.getFeeCollector()));
        }

        private Tuple getFractionalFeeTuple(@NonNull final FractionalFee fractionalFee) {
            return Tuple.of(
                    fractionalFee.getNumerator(),
                    fractionalFee.getDenominator(),
                    fractionalFee.getMinimumAmount(),
                    fractionalFee.getMaximumAmount(),
                    fractionalFee.getNetOfTransfers(),
                    convertBesuAddressToHeadlongAddress(fractionalFee.getFeeCollector()));
        }

        private Tuple getRoyaltyFeeTuple(@NonNull final RoyaltyFee royaltyFee) {
            return Tuple.of(
                    royaltyFee.getNumerator(),
                    royaltyFee.getDenominator(),
                    royaltyFee.getAmount(),
                    convertBesuAddressToHeadlongAddress(royaltyFee.getDenominatingTokenId()),
                    royaltyFee.isUseHbarsForPayment(),
                    convertBesuAddressToHeadlongAddress(royaltyFee.getFeeCollector()));
        }
    }

    static com.esaulpaugh.headlong.abi.Address convertBesuAddressToHeadlongAddress(
            @NonNull final Address address) {
        return com.esaulpaugh.headlong.abi.Address.wrap(
                com.esaulpaugh.headlong.abi.Address.toChecksumAddress(
                        address.toUnsignedBigInteger()));
    }
}<|MERGE_RESOLUTION|>--- conflicted
+++ resolved
@@ -15,19 +15,6 @@
  */
 package com.hedera.node.app.service.evm.store.contracts.precompile.codec;
 
-<<<<<<< HEAD
-import static com.hedera.node.app.service.evm.store.contracts.utils.EvmParsingConstants.addressTuple;
-import static com.hedera.node.app.service.evm.store.contracts.utils.EvmParsingConstants.bigIntegerTuple;
-import static com.hedera.node.app.service.evm.store.contracts.utils.EvmParsingConstants.booleanTuple;
-import static com.hedera.node.app.service.evm.store.contracts.utils.EvmParsingConstants.decimalsType;
-import static com.hedera.node.app.service.evm.store.contracts.utils.EvmParsingConstants.getFungibleTokenInfoType;
-import static com.hedera.node.app.service.evm.store.contracts.utils.EvmParsingConstants.getNonFungibleTokenInfoType;
-import static com.hedera.node.app.service.evm.store.contracts.utils.EvmParsingConstants.getTokenCustomFeesType;
-import static com.hedera.node.app.service.evm.store.contracts.utils.EvmParsingConstants.getTokenExpiryInfoType;
-import static com.hedera.node.app.service.evm.store.contracts.utils.EvmParsingConstants.getTokenInfoType;
-import static com.hedera.node.app.service.evm.store.contracts.utils.EvmParsingConstants.getTokenKeyType;
-import static com.hedera.node.app.service.evm.store.contracts.utils.EvmParsingConstants.intBoolTuple;
-=======
 import static com.hedera.node.app.service.evm.store.contracts.utils.EvmParsingConstants.ADDRESS_TUPLE;
 import static com.hedera.node.app.service.evm.store.contracts.utils.EvmParsingConstants.BIG_INTEGER_TUPLE;
 import static com.hedera.node.app.service.evm.store.contracts.utils.EvmParsingConstants.BOOLEAN_TUPLE;
@@ -41,7 +28,6 @@
 import static com.hedera.node.app.service.evm.store.contracts.utils.EvmParsingConstants.INT_BOOL_TUPLE;
 import static com.hedera.node.app.service.evm.store.contracts.utils.EvmParsingConstants.NOT_SPECIFIED_TYPE;
 import static com.hedera.node.app.service.evm.store.contracts.utils.EvmParsingConstants.STRING_TUPLE;
->>>>>>> 73459651
 import static com.hedera.node.app.service.evm.store.contracts.utils.EvmParsingConstants.intPairTuple;
 import static com.hederahashgraph.api.proto.java.ResponseCodeEnum.SUCCESS;
 
@@ -279,18 +265,6 @@
                                 GET_TOKEN_DEFAULT_FREEZE_STATUS,
                                 GET_TOKEN_DEFAULT_KYC_STATUS,
                                 HAPI_IS_KYC,
-<<<<<<< HEAD
-                                HAPI_IS_TOKEN -> intBoolTuple;
-                        case ERC_NAME, ERC_SYMBOL, ERC_TOKEN_URI -> stringTuple;
-                        case ERC_OWNER, ERC_GET_APPROVED -> addressTuple;
-                        case HAPI_GET_TOKEN_INFO -> getTokenInfoType;
-                        case HAPI_GET_FUNGIBLE_TOKEN_INFO -> getFungibleTokenInfoType;
-                        case HAPI_GET_NON_FUNGIBLE_TOKEN_INFO -> getNonFungibleTokenInfoType;
-                        case HAPI_GET_TOKEN_CUSTOM_FEES -> getTokenCustomFeesType;
-                        case HAPI_GET_TOKEN_EXPIRY_INFO -> getTokenExpiryInfoType;
-                        case HAPI_GET_TOKEN_KEY -> getTokenKeyType;
-                        default -> notSpecifiedType;
-=======
                                 HAPI_IS_TOKEN -> INT_BOOL_TUPLE;
                         case ERC_NAME, ERC_SYMBOL, ERC_TOKEN_URI -> STRING_TUPLE;
                         case ERC_OWNER, ERC_GET_APPROVED -> ADDRESS_TUPLE;
@@ -301,7 +275,6 @@
                         case HAPI_GET_TOKEN_EXPIRY_INFO -> GET_TOKEN_EXPIRY_INFO_TYPE;
                         case HAPI_GET_TOKEN_KEY -> GET_TOKEN_KEY_TYPE;
                         default -> NOT_SPECIFIED_TYPE;
->>>>>>> 73459651
                     };
             this.functionType = functionType;
             return this;
