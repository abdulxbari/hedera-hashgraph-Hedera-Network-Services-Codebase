/*
 * Copyright (C) 2022-2023 Hedera Hashgraph, LLC
 *
 * Licensed under the Apache License, Version 2.0 (the "License");
 * you may not use this file except in compliance with the License.
 * You may obtain a copy of the License at
 *
 *      http://www.apache.org/licenses/LICENSE-2.0
 *
 * Unless required by applicable law or agreed to in writing, software
 * distributed under the License is distributed on an "AS IS" BASIS,
 * WITHOUT WARRANTIES OR CONDITIONS OF ANY KIND, either express or implied.
 * See the License for the specific language governing permissions and
 * limitations under the License.
 */

package com.hedera.node.app.service.token.impl.handlers;

<<<<<<< HEAD
import com.hedera.hapi.node.base.AccountID;
import com.hedera.hapi.node.base.HederaFunctionality;
import com.hedera.hapi.node.transaction.TransactionBody;
=======
import static java.util.Objects.requireNonNull;

>>>>>>> ca5e6ec2
import com.hedera.node.app.service.token.impl.ReadableTokenStore;
import com.hedera.node.app.spi.meta.PreHandleContext;
import com.hedera.node.app.spi.meta.TransactionMetadata;
import com.hedera.node.app.spi.workflows.TransactionHandler;
<<<<<<< HEAD
=======
import com.hederahashgraph.api.proto.java.TransactionBody;
>>>>>>> ca5e6ec2
import edu.umd.cs.findbugs.annotations.NonNull;
import javax.inject.Inject;
import javax.inject.Singleton;

/**
 * This class contains all workflow-related functionality regarding {@link
 * HederaFunctionality#TOKEN_REVOKE_KYC_FROM_ACCOUNT}.
 */
@Singleton
public class TokenRevokeKycFromAccountHandler implements TransactionHandler {
    @Inject
    public TokenRevokeKycFromAccountHandler() {}

    /**
     * This method is called during the pre-handle workflow.
     *
     * <p>Typically, this method validates the {@link TransactionBody} semantically, gathers all
     * required keys, warms the cache, and creates the {@link TransactionMetadata} that is used in
     * the handle stage.
     *
     * <p>Please note: the method signature is just a placeholder which is most likely going to
     * change.
     *
     * @param context the {@link PreHandleContext} which collects all information that will be
     *     passed to {@link #handle(TransactionMetadata)}
     * @param tokenStore the {@link ReadableTokenStore}
     * @throws NullPointerException if one of the arguments is {@code null}
     */
<<<<<<< HEAD
    public TransactionMetadata preHandle(
            @NonNull final TransactionBody txBody,
            @NonNull final AccountID payer,
            @NonNull final ReadableTokenStore tokenStore,
            @NonNull final AccountKeyLookup accountStore) {
        Objects.requireNonNull(txBody);
        final var op = txBody.tokenRevokeKyc().orElseThrow();
        final var meta =
                new SigTransactionMetadataBuilder(accountStore).payerKeyFor(payer).txnBody(txBody);
        final var tokenMeta = tokenStore.getTokenMeta(op.token());
=======
    public void preHandle(@NonNull final PreHandleContext context, @NonNull final ReadableTokenStore tokenStore) {
        requireNonNull(context);
        final var op = context.getTxn().getTokenRevokeKyc();
        final var tokenMeta = tokenStore.getTokenMeta(op.getToken());
>>>>>>> ca5e6ec2

        if (!tokenMeta.failed()) {
            tokenMeta.metadata().kycKey().ifPresent(context::addToReqNonPayerKeys);
        } else {
            context.status(tokenMeta.failureReason());
        }
    }

    /**
     * This method is called during the handle workflow. It executes the actual transaction.
     *
     * <p>Please note: the method signature is just a placeholder which is most likely going to
     * change.
     *
     * @param metadata the {@link TransactionMetadata} that was generated during pre-handle.
     * @throws NullPointerException if one of the arguments is {@code null}
     */
    public void handle(@NonNull final TransactionMetadata metadata) {
        requireNonNull(metadata);
        throw new UnsupportedOperationException("Not implemented");
    }
}<|MERGE_RESOLUTION|>--- conflicted
+++ resolved
@@ -16,22 +16,14 @@
 
 package com.hedera.node.app.service.token.impl.handlers;
 
-<<<<<<< HEAD
-import com.hedera.hapi.node.base.AccountID;
+import static java.util.Objects.requireNonNull;
+
 import com.hedera.hapi.node.base.HederaFunctionality;
 import com.hedera.hapi.node.transaction.TransactionBody;
-=======
-import static java.util.Objects.requireNonNull;
-
->>>>>>> ca5e6ec2
 import com.hedera.node.app.service.token.impl.ReadableTokenStore;
 import com.hedera.node.app.spi.meta.PreHandleContext;
 import com.hedera.node.app.spi.meta.TransactionMetadata;
 import com.hedera.node.app.spi.workflows.TransactionHandler;
-<<<<<<< HEAD
-=======
-import com.hederahashgraph.api.proto.java.TransactionBody;
->>>>>>> ca5e6ec2
 import edu.umd.cs.findbugs.annotations.NonNull;
 import javax.inject.Inject;
 import javax.inject.Singleton;
@@ -60,23 +52,10 @@
      * @param tokenStore the {@link ReadableTokenStore}
      * @throws NullPointerException if one of the arguments is {@code null}
      */
-<<<<<<< HEAD
-    public TransactionMetadata preHandle(
-            @NonNull final TransactionBody txBody,
-            @NonNull final AccountID payer,
-            @NonNull final ReadableTokenStore tokenStore,
-            @NonNull final AccountKeyLookup accountStore) {
-        Objects.requireNonNull(txBody);
-        final var op = txBody.tokenRevokeKyc().orElseThrow();
-        final var meta =
-                new SigTransactionMetadataBuilder(accountStore).payerKeyFor(payer).txnBody(txBody);
-        final var tokenMeta = tokenStore.getTokenMeta(op.token());
-=======
     public void preHandle(@NonNull final PreHandleContext context, @NonNull final ReadableTokenStore tokenStore) {
         requireNonNull(context);
-        final var op = context.getTxn().getTokenRevokeKyc();
-        final var tokenMeta = tokenStore.getTokenMeta(op.getToken());
->>>>>>> ca5e6ec2
+        final var op = context.getTxn().tokenRevokeKyc().orElseThrow();
+        final var tokenMeta = tokenStore.getTokenMeta(op.token());
 
         if (!tokenMeta.failed()) {
             tokenMeta.metadata().kycKey().ifPresent(context::addToReqNonPayerKeys);
