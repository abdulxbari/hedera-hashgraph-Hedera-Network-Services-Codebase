--- conflicted
+++ resolved
@@ -92,25 +92,16 @@
     public KeyOrLookupFailureReason getKey(@NonNull final AccountID id) {
         Objects.requireNonNull(id);
         final var account = getAccountLeaf(id);
-        return account == null
-                ? withFailureReason(INVALID_ACCOUNT_ID)
-                : validateKey(account.getAccountKey(), false);
+        return account == null ? withFailureReason(INVALID_ACCOUNT_ID) : validateKey(account.getAccountKey(), false);
     }
 
     /** {@inheritDoc} */
     @NonNull
     @Override
-<<<<<<< HEAD
     public KeyOrLookupFailureReason getKeyIfReceiverSigRequired(@NonNull final AccountID id) {
         Objects.requireNonNull(id);
         final var account = getAccountLeaf(id);
         if (account == null) {
-=======
-    public KeyOrLookupFailureReason getKeyIfReceiverSigRequired(@NonNull final AccountID idOrAlias) {
-        Objects.requireNonNull(idOrAlias);
-        final var account = getAccountLeaf(idOrAlias);
-        if (account.isEmpty()) {
->>>>>>> ca5e6ec2
             return withFailureReason(INVALID_ACCOUNT_ID);
         }
 
@@ -136,21 +127,11 @@
     /** {@inheritDoc} */
     @NonNull
     @Override
-<<<<<<< HEAD
     public KeyOrLookupFailureReason getKeyIfReceiverSigRequired(@NonNull final ContractID id) {
         Objects.requireNonNull(id);
         final var contract = getContractLeaf(id);
         if (contract == null || contract.isDeleted() || !contract.isSmartContract()) {
             return withFailureReason(INVALID_CONTRACT_ID);
-=======
-    public KeyOrLookupFailureReason getKeyIfReceiverSigRequired(@NonNull final ContractID idOrAlias) {
-        Objects.requireNonNull(idOrAlias);
-        final var contract = getContractLeaf(idOrAlias);
-        final var validity = basicContractValidations(contract);
-
-        if (validity != OK) {
-            return withFailureReason(validity);
->>>>>>> ca5e6ec2
         }
 
         final var responseIgnoringSigReq = validateKey(contract.getAccountKey(), true);
@@ -198,10 +179,7 @@
                             yield aliases.get(alias.asUtf8String());
                         }
                     }
-                    case EVM_ADDRESS -> throw new RuntimeException(
-                            "EVM_ADDRESS account number kind not supported (yet?)");
-                    case UNSET -> throw new RuntimeException(
-                            "Account number not set in protobuf!!");
+                    case UNSET -> throw new RuntimeException("Account number not set in protobuf!!");
                 };
 
         return accountNum == null ? null : accountState.get(accountNum);
@@ -223,75 +201,33 @@
                     case CONTRACT_NUM -> contractOneOf.as();
                     case EVM_ADDRESS -> {
                         // If the evm address is of "long-zero" format, then parse out the contract
-                        // num
-                        // from those bytes
+                        // num from those bytes
                         final Bytes evmAddress = contractOneOf.as();
                         if (isMirror(evmAddress)) {
                             yield numOfMirror(evmAddress);
                         }
 
-<<<<<<< HEAD
                         // The evm address is some kind of alias.
                         var entityNum = aliases.get(evmAddress.asUtf8String());
 
                         // If we didn't find an alias, we will want to auto-create this account. But
                         // we don't want to auto-create an account if there is already another
-                        // account
-                        // in the system with the same EVM address that we would have auto-created.
+                        // account in the system with the same EVM address that we would have auto-created.
                         if (evmAddress.getLength() > EVM_ADDRESS_LEN && entityNum == null) {
                             // if we don't find entity num for key alias we can try to derive EVM
-                            // address from
-                            // it and look it up
+                            // address from it and look it up
                             var evmKeyAliasAddress = keyAliasToEVMAddress(evmAddress);
                             if (evmKeyAliasAddress != null) {
-                                entityNum =
-                                        aliases.get(
-                                                ByteString.copyFrom(evmKeyAliasAddress)
-                                                        .toStringUtf8());
+                                entityNum = aliases.get(
+                                        ByteString.copyFrom(evmKeyAliasAddress).toStringUtf8());
                             }
                         }
                         yield entityNum;
                     }
-                    case UNSET -> throw new RuntimeException(
-                            "Contract number not set in protobuf!!");
+                    case UNSET -> throw new RuntimeException("Contract number not set in protobuf!!");
                 };
 
         return contractNum == null ? null : accountState.get(contractNum);
-=======
-    /**
-     * Gets contract's number if the provided contract id is an evm address. If not, returns the
-     * contract's number
-     *
-     * @param idOrAlias provided account id
-     * @return account number
-     */
-    private Long getContractNum(final ContractID idOrAlias) {
-        if (isAlias(idOrAlias)) {
-            final var alias = idOrAlias.getEvmAddress();
-            final var evmAddress = alias.toByteArray();
-            if (isMirror(evmAddress)) {
-                return numOfMirror(evmAddress);
-            }
-            var entityNum = aliases.get(alias.toStringUtf8());
-            // We don't want to treat a Key-derived alias as "missing" if its auto-created account
-            // would collide with an existing EVM address; so check for that case now
-            if (alias.size() > EVM_ADDRESS_LEN && entityNum == null) {
-                // if we don't find entity num for key alias we can try to derive EVM address from
-                // it and look it up
-                var evmKeyAliasAddress = keyAliasToEVMAddress(alias);
-                if (evmKeyAliasAddress != null) {
-                    entityNum =
-                            aliases.get(ByteString.copyFrom(evmKeyAliasAddress).toStringUtf8());
-                }
-            }
-            if (entityNum == null) {
-                return MISSING_NUM;
-            }
-            return entityNum;
-        } else {
-            return idOrAlias.getContractNum();
-        }
->>>>>>> ca5e6ec2
     }
 
     private KeyOrLookupFailureReason validateKey(@Nullable final JKey key, final boolean isContractKey) {
@@ -344,30 +280,6 @@
 
     // Converts a HederaAccount into an Account
     private Account mapAccount(final AccountID idOrAlias, final HederaAccount account) {
-<<<<<<< HEAD
-        final var builder =
-                new AccountBuilderImpl()
-                        .key(account.getAccountKey())
-                        .expiry(account.getExpiry())
-                        .balance(account.getBalance())
-                        .memo(account.getMemo())
-                        .deleted(account.isDeleted())
-                        .receiverSigRequired(account.isReceiverSigRequired())
-                        .numberOfOwnedNfts(account.getNftsOwned())
-                        .maxAutoAssociations(account.getMaxAutomaticAssociations())
-                        .usedAutoAssociations(account.getUsedAutoAssociations())
-                        .numAssociations(account.getNumAssociations())
-                        .numPositiveBalances(account.getNumPositiveBalances())
-                        .ethereumNonce(account.getEthereumNonce())
-                        .stakedToMe(account.getStakedToMe())
-                        .stakePeriodStart(account.getStakePeriodStart())
-                        .stakedNum(account.totalStake())
-                        .declineReward(account.isDeclinedReward())
-                        .stakeAtStartOfLastRewardedPeriod(account.getStakePeriodStart())
-                        .autoRenewSecs(account.getAutoRenewSecs())
-                        .accountNumber(idOrAlias.accountNum().get())
-                        .isSmartContract(account.isSmartContract());
-=======
         final var builder = new AccountBuilderImpl()
                 .key(account.getAccountKey())
                 .expiry(account.getExpiry())
@@ -387,9 +299,8 @@
                 .declineReward(account.isDeclinedReward())
                 .stakeAtStartOfLastRewardedPeriod(account.getStakePeriodStart())
                 .autoRenewSecs(account.getAutoRenewSecs())
-                .accountNumber(idOrAlias.getAccountNum())
+                .accountNumber(idOrAlias.accountNum().get())
                 .isSmartContract(account.isSmartContract());
->>>>>>> ca5e6ec2
         if (account.getAutoRenewAccount() != null) {
             builder.autoRenewAccountNumber(account.getAutoRenewAccount().num());
         }
@@ -407,8 +318,7 @@
             final var bytes = new ByteArrayOutputStream();
             final var output = new DataOutputStream(bytes);
             Key.PROTOBUF.write(key, output);
-            final var googleKey =
-                    com.hederahashgraph.api.proto.java.Key.parseFrom(bytes.toByteArray());
+            final var googleKey = com.hederahashgraph.api.proto.java.Key.parseFrom(bytes.toByteArray());
             return Utils.asHederaKey(googleKey);
         } catch (IOException e) {
             throw new RuntimeException("Failed to produce protobuf bytes for a key!", e);
