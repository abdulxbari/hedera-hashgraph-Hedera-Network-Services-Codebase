/*
 * Copyright (C) 2022-2023 Hedera Hashgraph, LLC
 *
 * Licensed under the Apache License, Version 2.0 (the "License");
 * you may not use this file except in compliance with the License.
 * You may obtain a copy of the License at
 *
 *      http://www.apache.org/licenses/LICENSE-2.0
 *
 * Unless required by applicable law or agreed to in writing, software
 * distributed under the License is distributed on an "AS IS" BASIS,
 * WITHOUT WARRANTIES OR CONDITIONS OF ANY KIND, either express or implied.
 * See the License for the specific language governing permissions and
 * limitations under the License.
 */

package com.hedera.node.app.service.token.impl.handlers;

import static com.hedera.hapi.node.base.ResponseCodeEnum.ALIAS_IS_IMMUTABLE;
import static com.hedera.hapi.node.base.ResponseCodeEnum.INVALID_ACCOUNT_ID;
import static com.hedera.hapi.node.base.ResponseCodeEnum.INVALID_TRANSFER_ACCOUNT_ID;
import static com.hedera.node.app.service.mono.utils.EntityIdUtils.isAlias;
import static java.util.Objects.requireNonNull;

import com.hedera.hapi.node.base.AccountAmount;
import com.hedera.hapi.node.base.AccountID;
import com.hedera.hapi.node.base.HederaFunctionality;
import com.hedera.hapi.node.base.NftTransfer;
import com.hedera.hapi.node.token.CryptoTransferTransactionBody;
import com.hedera.hapi.node.transaction.TransactionBody;
import com.hedera.node.app.service.token.impl.ReadableAccountStore;
import com.hedera.node.app.service.token.impl.ReadableTokenStore;
import com.hedera.node.app.spi.KeyOrLookupFailureReason;
<<<<<<< HEAD
import com.hedera.node.app.spi.workflows.PreHandleContext;
=======
import com.hedera.node.app.spi.accounts.AccountAccess;
>>>>>>> 529ae255
import com.hedera.node.app.spi.meta.TransactionMetadata;
import com.hedera.node.app.spi.workflows.PreCheckException;
import com.hedera.node.app.spi.workflows.PreHandleContext;
import com.hedera.node.app.spi.workflows.TransactionHandler;
import edu.umd.cs.findbugs.annotations.NonNull;
import java.util.List;
import javax.inject.Inject;
import javax.inject.Singleton;

/**
 * This class contains all workflow-related functionality regarding {@link
 * HederaFunctionality#CRYPTO_TRANSFER}.
 */
@Singleton
public class CryptoTransferHandler implements TransactionHandler {
    @Inject
    public CryptoTransferHandler() {}

    /**
     * Validates a {@link com.hederahashgraph.api.proto.java.CryptoTransfer} that is part of a
     * {@link com.hederahashgraph.api.proto.java.Query}.
     *
     * @param txn the {@link TransactionBody} of the {@code CryptoTransfer}
     * @throws PreCheckException if validation fails
     */
    public void validate(@NonNull final TransactionBody txn) throws PreCheckException {
        // FUTURE: Migrate validation from CryptoTransferTransistionLogic.validateSemantics()
        //        throw new UnsupportedOperationException("Not implemented");
    }

    /**
     * Pre-handles a {@link HederaFunctionality#CRYPTO_TRANSFER} transaction, returning the metadata
     * required to, at minimum, validate the signatures of all required signing keys.
     *
     * @param context the {@link PreHandleContext} which collects all information that will be
     *     passed to {@link #handle(TransactionMetadata)}
     * @param accountStore the {@link AccountAccess} to use to resolve keys
     * @param tokenStore the {@link ReadableTokenStore} to use to resolve token metadata
     * @throws NullPointerException if one of the arguments is {@code null}
     */
    public void preHandle(
            @NonNull final PreHandleContext context,
            @NonNull final ReadableAccountStore accountStore,
            @NonNull final ReadableTokenStore tokenStore) {
        requireNonNull(context);
        requireNonNull(accountStore);
        requireNonNull(tokenStore);
        final var op = context.getTxn().cryptoTransfer().orElseThrow();
        for (final var transfers : op.tokenTransfers()) {
            final var tokenMeta = tokenStore.getTokenMeta(transfers.token());
            if (!tokenMeta.failed()) {
                handleTokenTransfers(transfers.transfers(), context, accountStore);
                handleNftTransfers(transfers.nftTransfers(), context, tokenMeta, op, accountStore);
            } else {
                context.status(tokenMeta.failureReason());
            }
        }
        handleHbarTransfers(op, context, accountStore);
    }

    /**
     * This method is called during the handle workflow. It executes the actual transaction.
     *
     * <p>Please note: the method signature is just a placeholder which is most likely going to
     * change.
     *
     * @param metadata the {@link TransactionMetadata} that was generated during pre-handle.
     * @throws NullPointerException if one of the arguments is {@code null}
     */
    public void handle(@NonNull final TransactionMetadata metadata) {
        // TODO : Need to implement this method when we are ready to validate payments for query
        //        requireNonNull(metadata);
        //        throw new UnsupportedOperationException("Not implemented");
    }

    private void handleTokenTransfers(
            final List<AccountAmount> transfers, final PreHandleContext meta, final ReadableAccountStore accountStore) {
        for (AccountAmount accountAmount : transfers) {
            final var keyOrFailure = accountStore.getKey(accountAmount.accountID());
            if (!keyOrFailure.failed()) {
                final var isUnapprovedDebit = accountAmount.amount() < 0 && !accountAmount.isApproval();
                if (isUnapprovedDebit) {
                    meta.addNonPayerKey(accountAmount.accountID());
                } else {
                    meta.addNonPayerKeyIfReceiverSigRequired(accountAmount.accountID(), INVALID_TRANSFER_ACCOUNT_ID);
                }
            } else {
                final var isCredit = accountAmount.amount() > 0L;
                final var isMissingAcc = isCredit
                        && keyOrFailure.failureReason().equals(INVALID_ACCOUNT_ID)
                        && isAlias(accountAmount.accountID());
                if (!isMissingAcc) {
                    meta.status(keyOrFailure.failureReason());
                }
            }
        }
    }

    private void handleNftTransfers(
            final List<NftTransfer> nftTransfersList,
            final PreHandleContext meta,
            final ReadableTokenStore.TokenMetaOrLookupFailureReason tokenMeta,
            final CryptoTransferTransactionBody op,
            final ReadableAccountStore accountStore) {
        for (final var nftTransfer : nftTransfersList) {
            final var senderKeyOrFailure = accountStore.getKey(nftTransfer.senderAccountID());
            if (!senderKeyOrFailure.failed()) {
                if (!nftTransfer.isApproval()) {
                    meta.addNonPayerKey(nftTransfer.senderAccountID());
                }
            } else {
                meta.status(senderKeyOrFailure.failureReason());
            }

            final var receiverKeyOrFailure = accountStore.getKeyIfReceiverSigRequired(nftTransfer.receiverAccountID());
            if (!receiverKeyOrFailure.failed()) {
                if (!receiverKeyOrFailure.equals(KeyOrLookupFailureReason.PRESENT_BUT_NOT_REQUIRED)) {
                    meta.addNonPayerKeyIfReceiverSigRequired(
                            nftTransfer.receiverAccountID(), INVALID_TRANSFER_ACCOUNT_ID);
                } else if (tokenMeta.metadata().hasRoyaltyWithFallback()
                        && !receivesFungibleValue(nftTransfer.senderAccountID(), op, accountStore)) {
                    // Fallback situation; but we still need to check if the treasury is
                    // the sender or receiver, since in neither case will the fallback
                    // fee actually be charged
                    final var treasury = tokenMeta.metadata().treasury().toGrpcAccountId();
                    if (!treasury.equals(nftTransfer.senderAccountID())
                            && !treasury.equals(nftTransfer.receiverAccountID())) {
                        meta.addNonPayerKey(nftTransfer.receiverAccountID());
                    }
                }
            } else {
                final var isMissingAcc = INVALID_ACCOUNT_ID.equals(receiverKeyOrFailure.failureReason())
                        && isAlias(nftTransfer.receiverAccountID());
                if (!isMissingAcc) {
                    meta.status(receiverKeyOrFailure.failureReason());
                }
            }
        }
    }

    private void handleHbarTransfers(
<<<<<<< HEAD
            final CryptoTransferTransactionBody op, final PreHandleContext meta, final AccountKeyLookup keyLookup) {
        for (AccountAmount accountAmount : op.transfers().accountAmounts()) {
            final var keyOrFailure = keyLookup.getKey(accountAmount.accountID());
=======
            final CryptoTransferTransactionBody op, final PreHandleContext meta, final AccountAccess keyLookup) {
        for (AccountAmount accountAmount : op.getTransfers().getAccountAmountsList()) {
            final var keyOrFailure = keyLookup.getKey(accountAmount.getAccountID());
>>>>>>> 529ae255

            if (!keyOrFailure.failed()) {
                final var isUnapprovedDebit = accountAmount.amount() < 0 && !accountAmount.isApproval();
                if (isUnapprovedDebit) {
                    meta.addNonPayerKey(accountAmount.accountID());
                } else {
                    meta.addNonPayerKeyIfReceiverSigRequired(accountAmount.accountID(), INVALID_TRANSFER_ACCOUNT_ID);
                }
            } else {
                final var isCredit = accountAmount.amount() > 0L;
                final var isImmutableAcc =
                        isCredit && keyOrFailure.failureReason().equals(ALIAS_IS_IMMUTABLE);
                final var isMissingAcc = isCredit
                        && keyOrFailure.failureReason().equals(INVALID_ACCOUNT_ID)
                        && isAlias(accountAmount.accountID());
                if (!isImmutableAcc && !isMissingAcc) {
                    meta.status(keyOrFailure.failureReason());
                }
            }
        }
    }

    private boolean receivesFungibleValue(
            final AccountID target, final CryptoTransferTransactionBody op, final ReadableAccountStore accountStore) {
<<<<<<< HEAD
        for (var adjust : op.transfers().accountAmounts()) {
            final var unaliasedAccount = accountStore.getAccount(adjust.accountID());
            final var unaliasedTarget = accountStore.getAccount(target);
=======
        for (var adjust : op.getTransfers().getAccountAmountsList()) {
            final var unaliasedAccount = accountStore.getAccountById(adjust.getAccountID());
            final var unaliasedTarget = accountStore.getAccountById(target);
>>>>>>> 529ae255
            if (unaliasedAccount.isPresent()
                    && unaliasedTarget.isPresent()
                    && adjust.amount() > 0
                    && unaliasedAccount.equals(unaliasedTarget)) {
                return true;
            }
        }
<<<<<<< HEAD
        for (var transfers : op.tokenTransfers()) {
            for (var adjust : transfers.transfers()) {
                final var unaliasedAccount = accountStore.getAccount(adjust.accountID());
                final var unaliasedTarget = accountStore.getAccount(target);
=======
        for (var transfers : op.getTokenTransfersList()) {
            for (var adjust : transfers.getTransfersList()) {
                final var unaliasedAccount = accountStore.getAccountById(adjust.getAccountID());
                final var unaliasedTarget = accountStore.getAccountById(target);
>>>>>>> 529ae255
                if (unaliasedAccount.isPresent()
                        && unaliasedTarget.isPresent()
                        && adjust.amount() > 0
                        && unaliasedAccount.equals(unaliasedTarget)) {
                    return true;
                }
            }
        }
        return false;
    }

    public static boolean isAlias(final AccountID idOrAlias) {
        return idOrAlias.accountNum().isEmpty() && idOrAlias.alias().isPresent();
    }
}<|MERGE_RESOLUTION|>--- conflicted
+++ resolved
@@ -31,11 +31,7 @@
 import com.hedera.node.app.service.token.impl.ReadableAccountStore;
 import com.hedera.node.app.service.token.impl.ReadableTokenStore;
 import com.hedera.node.app.spi.KeyOrLookupFailureReason;
-<<<<<<< HEAD
 import com.hedera.node.app.spi.workflows.PreHandleContext;
-=======
-import com.hedera.node.app.spi.accounts.AccountAccess;
->>>>>>> 529ae255
 import com.hedera.node.app.spi.meta.TransactionMetadata;
 import com.hedera.node.app.spi.workflows.PreCheckException;
 import com.hedera.node.app.spi.workflows.PreHandleContext;
@@ -177,15 +173,9 @@
     }
 
     private void handleHbarTransfers(
-<<<<<<< HEAD
-            final CryptoTransferTransactionBody op, final PreHandleContext meta, final AccountKeyLookup keyLookup) {
+            final CryptoTransferTransactionBody op, final PreHandleContext meta, final AccountAccess keyLookup) {
         for (AccountAmount accountAmount : op.transfers().accountAmounts()) {
             final var keyOrFailure = keyLookup.getKey(accountAmount.accountID());
-=======
-            final CryptoTransferTransactionBody op, final PreHandleContext meta, final AccountAccess keyLookup) {
-        for (AccountAmount accountAmount : op.getTransfers().getAccountAmountsList()) {
-            final var keyOrFailure = keyLookup.getKey(accountAmount.getAccountID());
->>>>>>> 529ae255
 
             if (!keyOrFailure.failed()) {
                 final var isUnapprovedDebit = accountAmount.amount() < 0 && !accountAmount.isApproval();
@@ -210,15 +200,9 @@
 
     private boolean receivesFungibleValue(
             final AccountID target, final CryptoTransferTransactionBody op, final ReadableAccountStore accountStore) {
-<<<<<<< HEAD
         for (var adjust : op.transfers().accountAmounts()) {
             final var unaliasedAccount = accountStore.getAccount(adjust.accountID());
             final var unaliasedTarget = accountStore.getAccount(target);
-=======
-        for (var adjust : op.getTransfers().getAccountAmountsList()) {
-            final var unaliasedAccount = accountStore.getAccountById(adjust.getAccountID());
-            final var unaliasedTarget = accountStore.getAccountById(target);
->>>>>>> 529ae255
             if (unaliasedAccount.isPresent()
                     && unaliasedTarget.isPresent()
                     && adjust.amount() > 0
@@ -226,17 +210,10 @@
                 return true;
             }
         }
-<<<<<<< HEAD
         for (var transfers : op.tokenTransfers()) {
             for (var adjust : transfers.transfers()) {
                 final var unaliasedAccount = accountStore.getAccount(adjust.accountID());
                 final var unaliasedTarget = accountStore.getAccount(target);
-=======
-        for (var transfers : op.getTokenTransfersList()) {
-            for (var adjust : transfers.getTransfersList()) {
-                final var unaliasedAccount = accountStore.getAccountById(adjust.getAccountID());
-                final var unaliasedTarget = accountStore.getAccountById(target);
->>>>>>> 529ae255
                 if (unaliasedAccount.isPresent()
                         && unaliasedTarget.isPresent()
                         && adjust.amount() > 0
