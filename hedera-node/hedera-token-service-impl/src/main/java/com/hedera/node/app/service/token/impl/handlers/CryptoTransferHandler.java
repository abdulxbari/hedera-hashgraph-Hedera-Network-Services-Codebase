--- conflicted
+++ resolved
@@ -123,46 +123,6 @@
             final CryptoTransferTransactionBody op,
             final AccountKeyLookup keyLookup) {
         for (final var nftTransfer : nftTransfersList) {
-<<<<<<< HEAD
-            if (nftTransfer.hasSenderAccountID()) {
-                final var senderKeyOrFailure = keyLookup.getKey(nftTransfer.getSenderAccountID());
-                if (!senderKeyOrFailure.failed()) {
-                    if (!nftTransfer.getIsApproval()) {
-                        meta.addNonPayerKey(nftTransfer.getSenderAccountID());
-                    }
-                } else {
-                    meta.status(senderKeyOrFailure.failureReason());
-                }
-
-                final var receiverKeyOrFailure =
-                        keyLookup.getKeyIfReceiverSigRequired(nftTransfer.getReceiverAccountID());
-                if (!receiverKeyOrFailure.failed()) {
-                    if (!receiverKeyOrFailure.equals(
-                            KeyOrLookupFailureReason.PRESENT_BUT_NOT_REQUIRED)) {
-                        meta.addNonPayerKeyIfReceiverSigRequired(
-                                nftTransfer.getReceiverAccountID(), INVALID_TRANSFER_ACCOUNT_ID);
-                    } else if (tokenMeta.metadata().hasRoyaltyWithFallback()
-                            && !receivesFungibleValue(nftTransfer.getSenderAccountID(), op)) {
-                        // Fallback situation; but we still need to check if the treasury is
-                        // the sender or receiver, since in neither case will the fallback
-                        // fee actually be charged
-                        final var treasury = tokenMeta.metadata().treasury().toGrpcAccountId();
-                        if (!treasury.equals(nftTransfer.getSenderAccountID())
-                                && !treasury.equals(nftTransfer.getReceiverAccountID())) {
-                            meta.addNonPayerKey(nftTransfer.getReceiverAccountID());
-                        }
-                    }
-                } else {
-                    final var isMissingAcc =
-                            INVALID_ACCOUNT_ID.equals(receiverKeyOrFailure.failureReason())
-                                    && isAlias(nftTransfer.getReceiverAccountID());
-                    if (!isMissingAcc) {
-                        meta.status(receiverKeyOrFailure.failureReason());
-                    }
-                }
-            } else {
-                meta.status(INVALID_ACCOUNT_ID);
-=======
             final var senderKeyOrFailure = keyLookup.getKey(nftTransfer.getSenderAccountID());
             if (!senderKeyOrFailure.failed()) {
                 if (!nftTransfer.getIsApproval()) {
@@ -197,7 +157,6 @@
                 if (!isMissingAcc) {
                     meta.status(receiverKeyOrFailure.failureReason());
                 }
->>>>>>> 2088323b
             }
         }
     }
