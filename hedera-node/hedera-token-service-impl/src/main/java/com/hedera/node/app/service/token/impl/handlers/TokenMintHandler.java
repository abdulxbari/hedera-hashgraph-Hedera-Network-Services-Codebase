--- conflicted
+++ resolved
@@ -16,14 +16,9 @@
 
 package com.hedera.node.app.service.token.impl.handlers;
 
-<<<<<<< HEAD
-import com.hedera.hapi.node.base.AccountID;
-import com.hedera.hapi.node.base.HederaFunctionality;
-import com.hedera.hapi.node.transaction.TransactionBody;
-=======
 import static java.util.Objects.requireNonNull;
 
->>>>>>> ca5e6ec2
+import com.hedera.hapi.node.base.HederaFunctionality;
 import com.hedera.node.app.service.token.impl.ReadableTokenStore;
 import com.hedera.node.app.spi.meta.PreHandleContext;
 import com.hedera.node.app.spi.meta.TransactionMetadata;
@@ -53,21 +48,9 @@
      * @param tokenStore the {@link ReadableTokenStore} to use to resolve token metadata
      * @throws NullPointerException if one of the arguments is {@code null}
      */
-<<<<<<< HEAD
-    public TransactionMetadata preHandle(
-            @NonNull final TransactionBody txn,
-            @NonNull final AccountID payer,
-            @NonNull final AccountKeyLookup keyLookup,
-            @NonNull final ReadableTokenStore tokenStore) {
-
-        final var op = txn.tokenMint().orElseThrow();
-        final var meta =
-                new SigTransactionMetadataBuilder(keyLookup).payerKeyFor(payer).txnBody(txn);
-=======
     public void preHandle(@NonNull final PreHandleContext context, @NonNull final ReadableTokenStore tokenStore) {
         requireNonNull(context);
-        final var op = context.getTxn().getTokenMint();
->>>>>>> ca5e6ec2
+        final var op = context.getTxn().tokenMint().orElseThrow();
 
         final var tokenMeta = tokenStore.getTokenMeta(op.token());
 
