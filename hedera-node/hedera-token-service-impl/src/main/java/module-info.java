import com.hedera.node.app.service.token.impl.CryptoServiceImpl;

module com.hedera.node.app.service.token.impl {
    requires com.hedera.node.app.service.token;
    requires org.apache.commons.lang3;
    requires com.google.common;
    requires com.hedera.node.app.service.mono;
    requires com.google.protobuf;
    requires com.hedera.node.app.service.evm;
    requires com.hedera.node.app.spi;
<<<<<<< HEAD
    requires com.hedera.pbj.runtime;
=======
    requires dagger;
    requires javax.inject;
>>>>>>> ca5e6ec2

    provides com.hedera.node.app.service.token.TokenService with
            com.hedera.node.app.service.token.impl.TokenServiceImpl;
    provides com.hedera.node.app.service.token.CryptoService with
            CryptoServiceImpl;

    exports com.hedera.node.app.service.token.impl to
            com.hedera.node.app.service.token.impl.test,
            com.hedera.node.app;
    exports com.hedera.node.app.service.token.impl.entity to
            com.hedera.node.app.service.token.impl.test;
    exports com.hedera.node.app.service.token.impl.handlers to
            com.hedera.node.app.service.token.impl.test,
            com.hedera.node.app;
<<<<<<< HEAD
=======

    opens com.hedera.node.app.service.token.impl.util to
            com.hedera.node.app.service.token.impl.test;

    exports com.hedera.node.app.service.token.impl.components;
>>>>>>> ca5e6ec2
}<|MERGE_RESOLUTION|>--- conflicted
+++ resolved
@@ -8,12 +8,9 @@
     requires com.google.protobuf;
     requires com.hedera.node.app.service.evm;
     requires com.hedera.node.app.spi;
-<<<<<<< HEAD
-    requires com.hedera.pbj.runtime;
-=======
     requires dagger;
     requires javax.inject;
->>>>>>> ca5e6ec2
+    requires com.hedera.pbj.runtime;
 
     provides com.hedera.node.app.service.token.TokenService with
             com.hedera.node.app.service.token.impl.TokenServiceImpl;
@@ -28,12 +25,9 @@
     exports com.hedera.node.app.service.token.impl.handlers to
             com.hedera.node.app.service.token.impl.test,
             com.hedera.node.app;
-<<<<<<< HEAD
-=======
 
     opens com.hedera.node.app.service.token.impl.util to
             com.hedera.node.app.service.token.impl.test;
 
     exports com.hedera.node.app.service.token.impl.components;
->>>>>>> ca5e6ec2
 }