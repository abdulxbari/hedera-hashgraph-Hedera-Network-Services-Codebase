module com.hedera.node.app.service.token.impl.test {
    requires com.hedera.node.app.service.token;
    requires com.hedera.node.app.service.token.impl;
    requires org.junit.jupiter.api;
    requires com.hedera.hashgraph.protobuf.java.api;
    requires com.google.protobuf;
    requires com.hedera.node.app.service.mono;
    requires org.mockito;
    requires org.mockito.junit.jupiter;
    requires org.apache.commons.lang3;
    requires com.hedera.node.app.service.mono.testFixtures;
    requires org.hyperledger.besu.datatypes;
    requires org.assertj.core;
<<<<<<< HEAD
    requires com.hedera.node.app.service.evm;
=======
    requires org.hamcrest;
>>>>>>> 8d72861f

    opens com.hedera.node.app.service.token.impl.test to
            org.junit.platform.commons;
    opens com.hedera.node.app.service.token.impl.test.entity to
            org.junit.platform.commons;
    opens com.hedera.node.app.service.token.impl.test.util to
            org.junit.platform.commons;
    opens com.hedera.node.app.service.token.impl.test.handlers to
            org.junit.platform.commons;
}<|MERGE_RESOLUTION|>--- conflicted
+++ resolved
@@ -11,11 +11,8 @@
     requires com.hedera.node.app.service.mono.testFixtures;
     requires org.hyperledger.besu.datatypes;
     requires org.assertj.core;
-<<<<<<< HEAD
+    requires org.hamcrest;
     requires com.hedera.node.app.service.evm;
-=======
-    requires org.hamcrest;
->>>>>>> 8d72861f
 
     opens com.hedera.node.app.service.token.impl.test to
             org.junit.platform.commons;
