--- conflicted
+++ resolved
@@ -16,8 +16,6 @@
 
 package com.hedera.node.app.service.token.impl.test.handlers;
 
-<<<<<<< HEAD
-=======
 import static com.hedera.node.app.service.mono.Utils.asHederaKey;
 import static com.hedera.test.utils.IdUtils.asAccount;
 import static com.hedera.test.utils.IdUtils.asToken;
@@ -46,80 +44,79 @@
 import org.junit.jupiter.api.Test;
 import org.mockito.Mock;
 
->>>>>>> 529ae255
 class CryptoDeleteAllowanceHandlerTest extends CryptoHandlerTestBase {
-    //    private final TokenID nft = asToken("0.0.56789");
-    //    private final AccountID owner = asAccount("0.0.123456");
-    //    private final HederaKey ownerKey = asHederaKey(A_COMPLEX_KEY).get();
-    //
-    //    @Mock
-    //    private MerkleAccount ownerAccount;
-    //
-    //    private CryptoDeleteAllowanceHandler subject = new CryptoDeleteAllowanceHandler();
-    //
-    //    @Test
-    //    void cryptoDeleteAllowanceVanilla() {
-    //        given(accounts.get(owner.getAccountNum())).willReturn(ownerAccount);
-    //        given(ownerAccount.getAccountKey()).willReturn((JKey) ownerKey);
-    //
-    //        final var txn = cryptoDeleteAllowanceTransaction(payer);
-    //        final var context = new PreHandleContext(store, txn, payer);
-    //        subject.preHandle(context);
-    //        basicMetaAssertions(context, 1, false, OK);
-    //        assertEquals(payerKey, context.getPayerKey());
-    //        assertIterableEquals(List.of(ownerKey), context.getRequiredNonPayerKeys());
-    //    }
-    //
-    //    @Test
-    //    void cryptoDeleteAllowanceDoesntAddIfOwnerSameAsPayer() {
-    //        given(accounts.get(owner.getAccountNum())).willReturn(ownerAccount);
-    //        given(ownerAccount.getAccountKey()).willReturn((JKey) ownerKey);
-    //
-    //        final var txn = cryptoDeleteAllowanceTransaction(owner);
-    //        final var context = new PreHandleContext(store, txn, owner);
-    //        subject.preHandle(context);
-    //        basicMetaAssertions(context, 0, false, OK);
-    //        assertEquals(ownerKey, context.getPayerKey());
-    //        assertIterableEquals(List.of(), context.getRequiredNonPayerKeys());
-    //    }
-    //
-    //    @Test
-    //    void cryptoDeleteAllowanceFailsIfPayerOrOwnerNotExist() {
-    //        var txn = cryptoDeleteAllowanceTransaction(owner);
-    //        given(accounts.get(owner.getAccountNum())).willReturn(null);
-    //
-    //        final var context1 = new PreHandleContext(store, txn, owner);
-    //        subject.preHandle(context1);
-    //        basicMetaAssertions(context1, 0, true, INVALID_PAYER_ACCOUNT_ID);
-    //        assertNull(context1.getPayerKey());
-    //        assertIterableEquals(List.of(), context1.getRequiredNonPayerKeys());
-    //
-    //        txn = cryptoDeleteAllowanceTransaction(payer);
-    //        final var context2 = new PreHandleContext(store, txn, payer);
-    //        subject.preHandle(context2);
-    //        basicMetaAssertions(context2, 0, true, INVALID_ALLOWANCE_OWNER_ID);
-    //        assertEquals(payerKey, context2.getPayerKey());
-    //        assertIterableEquals(List.of(), context2.getRequiredNonPayerKeys());
-    //    }
-    //
-    //    @Test
-    //    void handleNotImplemented() {
-    //        assertThrows(UnsupportedOperationException.class, () -> subject.handle(metaToHandle));
-    //    }
-    //
-    //    private TransactionBody cryptoDeleteAllowanceTransaction(final AccountID id) {
-    //        final var transactionID =
-    //                TransactionID.newBuilder().setAccountID(id).setTransactionValidStart(consensusTimestamp);
-    //        final var allowanceTxnBody = CryptoDeleteAllowanceTransactionBody.newBuilder()
-    //                .addNftAllowances(NftRemoveAllowance.newBuilder()
-    //                        .setOwner(owner)
-    //                        .setTokenId(nft)
-    //                        .addAllSerialNumbers(List.of(1L, 2L, 3L))
-    //                        .build())
-    //                .build();
-    //        return TransactionBody.newBuilder()
-    //                .setTransactionID(transactionID)
-    //                .setCryptoDeleteAllowance(allowanceTxnBody)
-    //                .build();
-    //    }
+    private final TokenID nft = asToken("0.0.56789");
+    private final AccountID owner = asAccount("0.0.123456");
+    private final HederaKey ownerKey = asHederaKey(A_COMPLEX_KEY).get();
+
+    @Mock
+    private MerkleAccount ownerAccount;
+
+    private CryptoDeleteAllowanceHandler subject = new CryptoDeleteAllowanceHandler();
+
+    @Test
+    void cryptoDeleteAllowanceVanilla() {
+        given(accounts.get(owner.getAccountNum())).willReturn(ownerAccount);
+        given(ownerAccount.getAccountKey()).willReturn((JKey) ownerKey);
+
+        final var txn = cryptoDeleteAllowanceTransaction(payer);
+        final var context = new PreHandleContext(store, txn, payer);
+        subject.preHandle(context);
+        basicMetaAssertions(context, 1, false, OK);
+        assertEquals(payerKey, context.getPayerKey());
+        assertIterableEquals(List.of(ownerKey), context.getRequiredNonPayerKeys());
+    }
+
+    @Test
+    void cryptoDeleteAllowanceDoesntAddIfOwnerSameAsPayer() {
+        given(accounts.get(owner.getAccountNum())).willReturn(ownerAccount);
+        given(ownerAccount.getAccountKey()).willReturn((JKey) ownerKey);
+
+        final var txn = cryptoDeleteAllowanceTransaction(owner);
+        final var context = new PreHandleContext(store, txn, owner);
+        subject.preHandle(context);
+        basicMetaAssertions(context, 0, false, OK);
+        assertEquals(ownerKey, context.getPayerKey());
+        assertIterableEquals(List.of(), context.getRequiredNonPayerKeys());
+    }
+
+    @Test
+    void cryptoDeleteAllowanceFailsIfPayerOrOwnerNotExist() {
+        var txn = cryptoDeleteAllowanceTransaction(owner);
+        given(accounts.get(owner.getAccountNum())).willReturn(null);
+
+        final var context1 = new PreHandleContext(store, txn, owner);
+        subject.preHandle(context1);
+        basicMetaAssertions(context1, 0, true, INVALID_PAYER_ACCOUNT_ID);
+        assertNull(context1.getPayerKey());
+        assertIterableEquals(List.of(), context1.getRequiredNonPayerKeys());
+
+        txn = cryptoDeleteAllowanceTransaction(payer);
+        final var context2 = new PreHandleContext(store, txn, payer);
+        subject.preHandle(context2);
+        basicMetaAssertions(context2, 0, true, INVALID_ALLOWANCE_OWNER_ID);
+        assertEquals(payerKey, context2.getPayerKey());
+        assertIterableEquals(List.of(), context2.getRequiredNonPayerKeys());
+    }
+
+    @Test
+    void handleNotImplemented() {
+        assertThrows(UnsupportedOperationException.class, () -> subject.handle(metaToHandle));
+    }
+
+    private TransactionBody cryptoDeleteAllowanceTransaction(final AccountID id) {
+        final var transactionID =
+                TransactionID.newBuilder().setAccountID(id).setTransactionValidStart(consensusTimestamp);
+        final var allowanceTxnBody = CryptoDeleteAllowanceTransactionBody.newBuilder()
+                .addNftAllowances(NftRemoveAllowance.newBuilder()
+                        .setOwner(owner)
+                        .setTokenId(nft)
+                        .addAllSerialNumbers(List.of(1L, 2L, 3L))
+                        .build())
+                .build();
+        return TransactionBody.newBuilder()
+                .setTransactionID(transactionID)
+                .setCryptoDeleteAllowance(allowanceTxnBody)
+                .build();
+    }
 }