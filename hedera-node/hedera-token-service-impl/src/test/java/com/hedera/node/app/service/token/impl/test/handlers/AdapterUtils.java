--- conflicted
+++ resolved
@@ -50,13 +50,6 @@
      * @return the well-known account store
      */
     public static AccountKeyLookup wellKnownKeyLookupAt() {
-<<<<<<< HEAD
-        return new ReadableAccountStore(
-                mockStates(
-                        Map.of(
-                                ALIASES_KEY, wellKnownAliasState(),
-                                ACCOUNTS_KEY, wellKnownAccountsState())));
-=======
         return new TestFixturesKeyLookup(mockStates(Map.of(
                 ALIASES_KEY, wellKnownAliasState(),
                 ACCOUNTS_KEY, wellKnownAccountsState())));
@@ -66,7 +59,6 @@
         return new ReadableAccountStore(mockStates(Map.of(
                 ALIASES_KEY, wellKnownAliasState(),
                 ACCOUNTS_KEY, wellKnownAccountsState())));
->>>>>>> ca5e6ec2
     }
 
     public static ReadableStates mockStates(final Map<String, ReadableKVState> keysToMock) {
