--- conflicted
+++ resolved
@@ -16,536 +16,344 @@
 
 package com.hedera.node.app.service.token.impl.test.handlers;
 
-<<<<<<< HEAD
-import static com.hederahashgraph.api.proto.java.ResponseCodeEnum.*;
-
 class CryptoTransferHandlerParityTest extends ParityTestBase {
     //    private final CryptoTransferHandler subject = new CryptoTransferHandler();
     //
     //    @Test
     //    void cryptoTransferTokenReceiverIsMissingAliasScenario() {
     //        final var theTxn = txnFrom(CRYPTO_TRANSFER_TOKEN_RECEIVER_IS_MISSING_ALIAS_SCENARIO);
-    //        final var meta =
-    //                subject.preHandle(
-    //                        theTxn,
-    //                        theTxn.getTransactionID().getAccountID(),
-    //                        keyLookup,
-    //                        readableTokenStore);
-    //        assertEquals(sanityRestored(meta.payerKey()), DEFAULT_PAYER_KT.asKey());
-    //        assertTrue(meta.requiredNonPayerKeys().isEmpty());
+    //        final var context = new PreHandleContext(readableAccountStore, theTxn);
+    //        subject.preHandle(context, readableAccountStore, readableTokenStore);
+    //        assertEquals(sanityRestored(context.getPayerKey()), DEFAULT_PAYER_KT.asKey());
+    //        assertTrue(context.getRequiredNonPayerKeys().isEmpty());
     //    }
     //
     //    @Test
     //    void cryptoTransferReceiverIsMissingAliasScenario() {
     //        final var theTxn = txnFrom(CRYPTO_TRANSFER_RECEIVER_IS_MISSING_ALIAS_SCENARIO);
-    //        final var meta =
-    //                subject.preHandle(
-    //                        theTxn,
-    //                        theTxn.getTransactionID().getAccountID(),
-    //                        keyLookup,
-    //                        readableTokenStore);
-    //        assertEquals(sanityRestored(meta.payerKey()), DEFAULT_PAYER_KT.asKey());
-    //        assertThat(
-    //                sanityRestored(meta.requiredNonPayerKeys()),
-    //                contains(FIRST_TOKEN_SENDER_KT.asKey()));
+    //        final var context = new PreHandleContext(readableAccountStore, theTxn);
+    //        subject.preHandle(context, readableAccountStore, readableTokenStore);
+    //        assertEquals(sanityRestored(context.getPayerKey()), DEFAULT_PAYER_KT.asKey());
+    //        assertThat(sanityRestored(context.getRequiredNonPayerKeys()), contains(FIRST_TOKEN_SENDER_KT.asKey()));
     //    }
     //
     //    @Test
     //    void tokenTransactWithOwnershipChangeNoSigReqWithFallbackWhenReceiverIsTreasury() {
     //        final var theTxn =
-    //                txnFrom(
-    //
-    // TOKEN_TRANSACT_WITH_OWNERSHIP_CHANGE_NO_SIG_REQ_WITH_FALLBACK_WHEN_RECEIVER_IS_TREASURY);
-    //        final var meta =
-    //                subject.preHandle(
-    //                        theTxn,
-    //                        theTxn.getTransactionID().getAccountID(),
-    //                        keyLookup,
-    //                        readableTokenStore);
-    //        assertEquals(sanityRestored(meta.payerKey()), DEFAULT_PAYER_KT.asKey());
-    //        assertThat(
-    //                sanityRestored(meta.requiredNonPayerKeys()),
-    // contains(NO_RECEIVER_SIG_KT.asKey()));
+    //                txnFrom(TOKEN_TRANSACT_WITH_OWNERSHIP_CHANGE_NO_SIG_REQ_WITH_FALLBACK_WHEN_RECEIVER_IS_TREASURY);
+    //        final var context = new PreHandleContext(readableAccountStore, theTxn);
+    //        subject.preHandle(context, readableAccountStore, readableTokenStore);
+    //        assertEquals(sanityRestored(context.getPayerKey()), DEFAULT_PAYER_KT.asKey());
+    //        assertThat(sanityRestored(context.getRequiredNonPayerKeys()), contains(NO_RECEIVER_SIG_KT.asKey()));
     //    }
     //
     //    @Test
     //    void cryptoTransferSenderIsMissingAliasScenario() {
     //        final var theTxn = txnFrom(CRYPTO_TRANSFER_SENDER_IS_MISSING_ALIAS_SCENARIO);
-    //        final var meta =
-    //                subject.preHandle(
-    //                        theTxn,
-    //                        theTxn.getTransactionID().getAccountID(),
-    //                        keyLookup,
-    //                        readableTokenStore);
-    //        assertMetaFailedWithReqPayerKeyAnd(meta, INVALID_ACCOUNT_ID);
+    //        final var context = new PreHandleContext(readableAccountStore, theTxn);
+    //        subject.preHandle(context, readableAccountStore, readableTokenStore);
+    //        assertContextFailedWithReqPayerKeyAnd(context, INVALID_ACCOUNT_ID);
     //    }
     //
     //    @Test
     //    void cryptoTransferNoReceiverSigUsingAliasScenario() {
     //        final var theTxn = txnFrom(CRYPTO_TRANSFER_NO_RECEIVER_SIG_USING_ALIAS_SCENARIO);
-    //        final var meta =
-    //                subject.preHandle(
-    //                        theTxn,
-    //                        theTxn.getTransactionID().getAccountID(),
-    //                        keyLookup,
-    //                        readableTokenStore);
-    //        assertEquals(sanityRestored(meta.payerKey()), DEFAULT_PAYER_KT.asKey());
-    //        assertTrue(meta.requiredNonPayerKeys().isEmpty());
+    //        final var context = new PreHandleContext(readableAccountStore, theTxn);
+    //        subject.preHandle(context, readableAccountStore, readableTokenStore);
+    //        assertEquals(sanityRestored(context.getPayerKey()), DEFAULT_PAYER_KT.asKey());
+    //        assertTrue(context.getRequiredNonPayerKeys().isEmpty());
     //    }
     //
     //    @Test
     //    void cryptoTransferToImmutableReceiverScenario() {
     //        final var theTxn = txnFrom(CRYPTO_TRANSFER_TO_IMMUTABLE_RECEIVER_SCENARIO);
-    //        final var meta =
-    //                subject.preHandle(
-    //                        theTxn,
-    //                        theTxn.getTransactionID().getAccountID(),
-    //                        keyLookup,
-    //                        readableTokenStore);
-    //        assertEquals(sanityRestored(meta.payerKey()), DEFAULT_PAYER_KT.asKey());
-    //        assertThat(
-    //                sanityRestored(meta.requiredNonPayerKeys()),
-    //                contains(FIRST_TOKEN_SENDER_KT.asKey()));
+    //        final var context = new PreHandleContext(readableAccountStore, theTxn);
+    //        subject.preHandle(context, readableAccountStore, readableTokenStore);
+    //        assertEquals(sanityRestored(context.getPayerKey()), DEFAULT_PAYER_KT.asKey());
+    //        assertThat(sanityRestored(context.getRequiredNonPayerKeys()), contains(FIRST_TOKEN_SENDER_KT.asKey()));
     //    }
     //
     //    @Test
     //    void cryptoTransferTokenToImmutableReceiverScenario() {
     //        final var theTxn = txnFrom(CRYPTO_TRANSFER_TOKEN_TO_IMMUTABLE_RECEIVER_SCENARIO);
-    //        final var meta =
-    //                subject.preHandle(
-    //                        theTxn,
-    //                        theTxn.getTransactionID().getAccountID(),
-    //                        keyLookup,
-    //                        readableTokenStore);
+    //        final var context = new PreHandleContext(readableAccountStore, theTxn);
+    //        subject.preHandle(context, readableAccountStore, readableTokenStore);
     //        // THEN
     //        //        assertMetaFailedWith(meta, INVALID_ACCOUNT_ID);
     //        // NOW
-    //        assertMetaFailedWithReqPayerKeyAnd(meta, ACCOUNT_IS_IMMUTABLE);
+    //        assertContextFailedWithReqPayerKeyAnd(context, ACCOUNT_IS_IMMUTABLE);
     //    }
     //
     //    @Test
     //    void cryptoTransferNftFromMissingSenderScenario() {
     //        final var theTxn = txnFrom(CRYPTO_TRANSFER_NFT_FROM_MISSING_SENDER_SCENARIO);
-    //        final var meta =
-    //                subject.preHandle(
-    //                        theTxn,
-    //                        theTxn.getTransactionID().getAccountID(),
-    //                        keyLookup,
-    //                        readableTokenStore);
+    //        final var context = new PreHandleContext(readableAccountStore, theTxn);
+    //        subject.preHandle(context, readableAccountStore, readableTokenStore);
     //        // THEN
     //        //        assertMetaFailedWith(meta, ACCOUNT_ID_DOES_NOT_EXIST);
     //        // NOW
-    //        assertMetaFailedWithReqPayerKeyAnd(meta, INVALID_ACCOUNT_ID);
+    //        assertContextFailedWithReqPayerKeyAnd(context, INVALID_ACCOUNT_ID);
     //    }
     //
     //    @Test
     //    void cryptoTransferNftToMissingReceiverAliasScenario() {
     //        final var theTxn = txnFrom(CRYPTO_TRANSFER_NFT_TO_MISSING_RECEIVER_ALIAS_SCENARIO);
-    //        final var meta =
-    //                subject.preHandle(
-    //                        theTxn,
-    //                        theTxn.getTransactionID().getAccountID(),
-    //                        keyLookup,
-    //                        readableTokenStore);
-    //        assertEquals(sanityRestored(meta.payerKey()), DEFAULT_PAYER_KT.asKey());
-    //        assertThat(
-    //                sanityRestored(meta.requiredNonPayerKeys()),
-    //                contains(FIRST_TOKEN_SENDER_KT.asKey()));
+    //        final var context = new PreHandleContext(readableAccountStore, theTxn);
+    //        subject.preHandle(context, readableAccountStore, readableTokenStore);
+    //        assertEquals(sanityRestored(context.getPayerKey()), DEFAULT_PAYER_KT.asKey());
+    //        assertThat(sanityRestored(context.getRequiredNonPayerKeys()), contains(FIRST_TOKEN_SENDER_KT.asKey()));
     //    }
     //
     //    @Test
     //    void cryptoTransferNftFromImmutableSenderScenario() {
     //        final var theTxn = txnFrom(CRYPTO_TRANSFER_NFT_FROM_IMMUTABLE_SENDER_SCENARIO);
-    //        final var meta =
-    //                subject.preHandle(
-    //                        theTxn,
-    //                        theTxn.getTransactionID().getAccountID(),
-    //                        keyLookup,
-    //                        readableTokenStore);
+    //        final var context = new PreHandleContext(readableAccountStore, theTxn);
+    //        subject.preHandle(context, readableAccountStore, readableTokenStore);
     //        // THEN
     //        //        assertMetaFailedWith(meta, INVALID_ACCOUNT_ID);
     //        // NOW
-    //        assertMetaFailedWithReqPayerKeyAnd(meta, ACCOUNT_IS_IMMUTABLE);
+    //        assertContextFailedWithReqPayerKeyAnd(context, ACCOUNT_IS_IMMUTABLE);
     //    }
     //
     //    @Test
     //    void cryptoTransferNftToImmutableReceiverScenario() {
     //        final var theTxn = txnFrom(CRYPTO_TRANSFER_NFT_TO_IMMUTABLE_RECEIVER_SCENARIO);
-    //        final var meta =
-    //                subject.preHandle(
-    //                        theTxn,
-    //                        theTxn.getTransactionID().getAccountID(),
-    //                        keyLookup,
-    //                        readableTokenStore);
-    //        assertEquals(sanityRestored(meta.payerKey()), DEFAULT_PAYER_KT.asKey());
+    //        final var context = new PreHandleContext(readableAccountStore, theTxn);
+    //        subject.preHandle(context, readableAccountStore, readableTokenStore);
+    //        assertEquals(sanityRestored(context.getPayerKey()), DEFAULT_PAYER_KT.asKey());
     //        // THEN
     //        //        assertMetaFailedWith(meta, INVALID_ACCOUNT_ID);
     //        // NOW
-    //        assertMetaFailedWithReqPayerKeyAnd(
-    //                meta, ACCOUNT_IS_IMMUTABLE, FIRST_TOKEN_SENDER_KT.asKey());
+    //        assertContextFailedWithReqPayerKeyAnd(context, ACCOUNT_IS_IMMUTABLE, FIRST_TOKEN_SENDER_KT.asKey());
     //    }
     //
     //    @Test
     //    void cryptoTransferFromImmutableSenderScenario() {
     //        final var theTxn = txnFrom(CRYPTO_TRANSFER_FROM_IMMUTABLE_SENDER_SCENARIO);
-    //        final var meta =
-    //                subject.preHandle(
-    //                        theTxn,
-    //                        theTxn.getTransactionID().getAccountID(),
-    //                        keyLookup,
-    //                        readableTokenStore);
+    //        final var context = new PreHandleContext(readableAccountStore, theTxn);
+    //        subject.preHandle(context, readableAccountStore, readableTokenStore);
     //        // THEN
     //        //        assertMetaFailedWith(meta, INVALID_ACCOUNT_ID);
     //        // NOW
-    //        assertMetaFailedWithReqPayerKeyAnd(meta, ACCOUNT_IS_IMMUTABLE);
+    //        assertContextFailedWithReqPayerKeyAnd(context, ACCOUNT_IS_IMMUTABLE);
     //    }
     //
     //    @Test
     //    void cryptoTransferNoReceiverSigScenario() {
     //        final var theTxn = txnFrom(CRYPTO_TRANSFER_NO_RECEIVER_SIG_SCENARIO);
-    //        final var meta =
-    //                subject.preHandle(
-    //                        theTxn,
-    //                        theTxn.getTransactionID().getAccountID(),
-    //                        keyLookup,
-    //                        readableTokenStore);
-    //        assertEquals(sanityRestored(meta.payerKey()), DEFAULT_PAYER_KT.asKey());
+    //        final var context = new PreHandleContext(readableAccountStore, theTxn);
+    //        subject.preHandle(context, readableAccountStore, readableTokenStore);
+    //        assertEquals(sanityRestored(context.getPayerKey()), DEFAULT_PAYER_KT.asKey());
     //    }
     //
     //    @Test
     //    void cryptoTransferReceiverSigScenario() {
     //        final var theTxn = txnFrom(CRYPTO_TRANSFER_RECEIVER_SIG_SCENARIO);
-    //        final var meta =
-    //                subject.preHandle(
-    //                        theTxn,
-    //                        theTxn.getTransactionID().getAccountID(),
-    //                        keyLookup,
-    //                        readableTokenStore);
-    //        assertEquals(sanityRestored(meta.payerKey()), DEFAULT_PAYER_KT.asKey());
-    //        assertThat(sanityRestored(meta.requiredNonPayerKeys()),
-    // contains(RECEIVER_SIG_KT.asKey()));
+    //        final var context = new PreHandleContext(readableAccountStore, theTxn);
+    //        subject.preHandle(context, readableAccountStore, readableTokenStore);
+    //        assertEquals(sanityRestored(context.getPayerKey()), DEFAULT_PAYER_KT.asKey());
+    //        assertThat(sanityRestored(context.getRequiredNonPayerKeys()), contains(RECEIVER_SIG_KT.asKey()));
     //    }
     //
     //    @Test
     //    void cryptoTransferReceiverSigUsingAliasScenario() {
     //        final var theTxn = txnFrom(CRYPTO_TRANSFER_RECEIVER_SIG_USING_ALIAS_SCENARIO);
-    //        final var meta =
-    //                subject.preHandle(
-    //                        theTxn,
-    //                        theTxn.getTransactionID().getAccountID(),
-    //                        keyLookup,
-    //                        readableTokenStore);
-    //        assertEquals(sanityRestored(meta.payerKey()), DEFAULT_PAYER_KT.asKey());
-    //        assertThat(sanityRestored(meta.requiredNonPayerKeys()),
-    // contains(RECEIVER_SIG_KT.asKey()));
+    //        final var context = new PreHandleContext(readableAccountStore, theTxn);
+    //        subject.preHandle(context, readableAccountStore, readableTokenStore);
+    //        assertEquals(sanityRestored(context.getPayerKey()), DEFAULT_PAYER_KT.asKey());
+    //        assertThat(sanityRestored(context.getRequiredNonPayerKeys()), contains(RECEIVER_SIG_KT.asKey()));
     //    }
     //
     //    @Test
     //    void cryptoTransferMissingAccountScenario() {
     //        final var theTxn = txnFrom(CRYPTO_TRANSFER_MISSING_ACCOUNT_SCENARIO);
-    //        final var meta =
-    //                subject.preHandle(
-    //                        theTxn,
-    //                        theTxn.getTransactionID().getAccountID(),
-    //                        keyLookup,
-    //                        readableTokenStore);
-    //        assertMetaFailedWithReqPayerKeyAnd(meta, INVALID_ACCOUNT_ID);
+    //        final var context = new PreHandleContext(readableAccountStore, theTxn);
+    //        subject.preHandle(context, readableAccountStore, readableTokenStore);
+    //        assertContextFailedWithReqPayerKeyAnd(context, INVALID_ACCOUNT_ID);
     //    }
     //
     //    @Test
     //    void tokenTransactWithExtantSenders() {
     //        final var theTxn = txnFrom(TOKEN_TRANSACT_WITH_EXTANT_SENDERS);
-    //        final var meta =
-    //                subject.preHandle(
-    //                        theTxn,
-    //                        theTxn.getTransactionID().getAccountID(),
-    //                        keyLookup,
-    //                        readableTokenStore);
-    //        assertEquals(sanityRestored(meta.payerKey()), DEFAULT_PAYER_KT.asKey());
-    //        assertThat(
-    //                sanityRestored(meta.requiredNonPayerKeys()),
-    //                contains(SECOND_TOKEN_SENDER_KT.asKey()));
+    //        final var context = new PreHandleContext(readableAccountStore, theTxn);
+    //        subject.preHandle(context, readableAccountStore, readableTokenStore);
+    //        assertEquals(sanityRestored(context.getPayerKey()), DEFAULT_PAYER_KT.asKey());
+    //        assertThat(sanityRestored(context.getRequiredNonPayerKeys()), contains(SECOND_TOKEN_SENDER_KT.asKey()));
     //    }
     //
     //    @Test
     //    void tokenTransactMovingHbarsWithExtantSender() {
     //        final var theTxn = txnFrom(TOKEN_TRANSACT_MOVING_HBARS_WITH_EXTANT_SENDER);
-    //        final var meta =
-    //                subject.preHandle(
-    //                        theTxn,
-    //                        theTxn.getTransactionID().getAccountID(),
-    //                        keyLookup,
-    //                        readableTokenStore);
-    //        assertEquals(sanityRestored(meta.payerKey()), DEFAULT_PAYER_KT.asKey());
+    //        final var context = new PreHandleContext(readableAccountStore, theTxn);
+    //        subject.preHandle(context, readableAccountStore, readableTokenStore);
+    //        assertEquals(sanityRestored(context.getPayerKey()), DEFAULT_PAYER_KT.asKey());
+    //        assertThat(sanityRestored(context.getRequiredNonPayerKeys()), contains(FIRST_TOKEN_SENDER_KT.asKey()));
+    //    }
+    //
+    //    @Test
+    //    void tokenTransactMovingHbarsWithReceiverSigReqAndExtantSender() {
+    //        final var theTxn = txnFrom(TOKEN_TRANSACT_MOVING_HBARS_WITH_RECEIVER_SIG_REQ_AND_EXTANT_SENDER);
+    //        final var context = new PreHandleContext(readableAccountStore, theTxn);
+    //        subject.preHandle(context, readableAccountStore, readableTokenStore);
+    //        assertEquals(sanityRestored(context.getPayerKey()), DEFAULT_PAYER_KT.asKey());
     //        assertThat(
-    //                sanityRestored(meta.requiredNonPayerKeys()),
-    //                contains(FIRST_TOKEN_SENDER_KT.asKey()));
-    //    }
-    //
-    //    @Test
-    //    void tokenTransactMovingHbarsWithReceiverSigReqAndExtantSender() {
-    //        final var theTxn =
-    //                txnFrom(TOKEN_TRANSACT_MOVING_HBARS_WITH_RECEIVER_SIG_REQ_AND_EXTANT_SENDER);
-    //        final var meta =
-    //                subject.preHandle(
-    //                        theTxn,
-    //                        theTxn.getTransactionID().getAccountID(),
-    //                        keyLookup,
-    //                        readableTokenStore);
-    //        assertEquals(sanityRestored(meta.payerKey()), DEFAULT_PAYER_KT.asKey());
-    //        assertThat(
-    //                sanityRestored(meta.requiredNonPayerKeys()),
+    //                sanityRestored(context.getRequiredNonPayerKeys()),
     //                contains(FIRST_TOKEN_SENDER_KT.asKey(), RECEIVER_SIG_KT.asKey()));
     //    }
     //
     //    @Test
     //    void tokenTransactWithReceiverSigReqAndExtantSenders() {
     //        final var theTxn = txnFrom(TOKEN_TRANSACT_WITH_RECEIVER_SIG_REQ_AND_EXTANT_SENDERS);
-    //        final var meta =
-    //                subject.preHandle(
-    //                        theTxn,
-    //                        theTxn.getTransactionID().getAccountID(),
-    //                        keyLookup,
-    //                        readableTokenStore);
-    //        assertEquals(sanityRestored(meta.payerKey()), DEFAULT_PAYER_KT.asKey());
+    //        final var context = new PreHandleContext(readableAccountStore, theTxn);
+    //        subject.preHandle(context, readableAccountStore, readableTokenStore);
+    //        assertEquals(sanityRestored(context.getPayerKey()), DEFAULT_PAYER_KT.asKey());
     //        assertThat(
-    //                sanityRestored(meta.requiredNonPayerKeys()),
-    //                contains(
-    //                        FIRST_TOKEN_SENDER_KT.asKey(),
-    //                        SECOND_TOKEN_SENDER_KT.asKey(),
-    //                        RECEIVER_SIG_KT.asKey()));
+    //                sanityRestored(context.getRequiredNonPayerKeys()),
+    //                contains(FIRST_TOKEN_SENDER_KT.asKey(), SECOND_TOKEN_SENDER_KT.asKey(), RECEIVER_SIG_KT.asKey()));
     //    }
     //
     //    @Test
     //    void tokenTransactWithMissingSenders() {
     //        final var theTxn = txnFrom(TOKEN_TRANSACT_WITH_MISSING_SENDERS);
-    //        final var meta =
-    //                subject.preHandle(
-    //                        theTxn,
-    //                        theTxn.getTransactionID().getAccountID(),
-    //                        keyLookup,
-    //                        readableTokenStore);
-    //        assertMetaFailedWithReqPayerKeyAnd(meta, INVALID_ACCOUNT_ID,
-    // FIRST_TOKEN_SENDER_KT.asKey());
+    //        final var context = new PreHandleContext(readableAccountStore, theTxn);
+    //        subject.preHandle(context, readableAccountStore, readableTokenStore);
+    //        assertContextFailedWithReqPayerKeyAnd(context, INVALID_ACCOUNT_ID, FIRST_TOKEN_SENDER_KT.asKey());
     //    }
     //
     //    @Test
     //    void tokenTransactWithOwnershipChange() {
     //        final var theTxn = txnFrom(TOKEN_TRANSACT_WITH_OWNERSHIP_CHANGE);
-    //        final var meta =
-    //                subject.preHandle(
-    //                        theTxn,
-    //                        theTxn.getTransactionID().getAccountID(),
-    //                        keyLookup,
-    //                        readableTokenStore);
-    //        assertEquals(sanityRestored(meta.payerKey()), DEFAULT_PAYER_KT.asKey());
-    //        assertThat(
-    //                sanityRestored(meta.requiredNonPayerKeys()),
-    //                contains(FIRST_TOKEN_SENDER_KT.asKey()));
+    //        final var context = new PreHandleContext(readableAccountStore, theTxn);
+    //        subject.preHandle(context, readableAccountStore, readableTokenStore);
+    //        assertEquals(sanityRestored(context.getPayerKey()), DEFAULT_PAYER_KT.asKey());
+    //        assertThat(sanityRestored(context.getRequiredNonPayerKeys()), contains(FIRST_TOKEN_SENDER_KT.asKey()));
     //    }
     //
     //    @Test
     //    void tokenTransactWithOwnershipChangeUsingAlias() {
     //        final var theTxn = txnFrom(TOKEN_TRANSACT_WITH_OWNERSHIP_CHANGE_USING_ALIAS);
-    //        final var meta =
-    //                subject.preHandle(
-    //                        theTxn,
-    //                        theTxn.getTransactionID().getAccountID(),
-    //                        keyLookup,
-    //                        readableTokenStore);
-    //        assertEquals(sanityRestored(meta.payerKey()), DEFAULT_PAYER_KT.asKey());
-    //        assertThat(
-    //                sanityRestored(meta.requiredNonPayerKeys()),
-    //                contains(FIRST_TOKEN_SENDER_KT.asKey()));
+    //        final var context = new PreHandleContext(readableAccountStore, theTxn);
+    //        subject.preHandle(context, readableAccountStore, readableTokenStore);
+    //        assertEquals(sanityRestored(context.getPayerKey()), DEFAULT_PAYER_KT.asKey());
+    //        assertThat(sanityRestored(context.getRequiredNonPayerKeys()), contains(FIRST_TOKEN_SENDER_KT.asKey()));
     //    }
     //
     //    @Test
     //    void tokenTransactWithOwnershipChangeReceiverSigReq() {
     //        final var theTxn = txnFrom(TOKEN_TRANSACT_WITH_OWNERSHIP_CHANGE_RECEIVER_SIG_REQ);
-    //        final var meta =
-    //                subject.preHandle(
-    //                        theTxn,
-    //                        theTxn.getTransactionID().getAccountID(),
-    //                        keyLookup,
-    //                        readableTokenStore);
-    //        assertEquals(sanityRestored(meta.payerKey()), DEFAULT_PAYER_KT.asKey());
+    //        final var context = new PreHandleContext(readableAccountStore, theTxn);
+    //        subject.preHandle(context, readableAccountStore, readableTokenStore);
+    //        assertEquals(sanityRestored(context.getPayerKey()), DEFAULT_PAYER_KT.asKey());
     //        assertThat(
-    //                sanityRestored(meta.requiredNonPayerKeys()),
-    //                contains(
-    //                        FIRST_TOKEN_SENDER_KT.asKey(),
-    //                        RECEIVER_SIG_KT.asKey(),
-    //                        SECOND_TOKEN_SENDER_KT.asKey()));
+    //                sanityRestored(context.getRequiredNonPayerKeys()),
+    //                contains(FIRST_TOKEN_SENDER_KT.asKey(), RECEIVER_SIG_KT.asKey(), SECOND_TOKEN_SENDER_KT.asKey()));
     //    }
     //
     //    @Test
     //    void tokenTransactWithOwnershipChangeNoReceiverSigReq() {
     //        final var theTxn = txnFrom(TOKEN_TRANSACT_WITH_OWNERSHIP_CHANGE_NO_RECEIVER_SIG_REQ);
-    //        final var meta =
-    //                subject.preHandle(
-    //                        theTxn,
-    //                        theTxn.getTransactionID().getAccountID(),
-    //                        keyLookup,
-    //                        readableTokenStore);
-    //        assertEquals(sanityRestored(meta.payerKey()), DEFAULT_PAYER_KT.asKey());
+    //        final var context = new PreHandleContext(readableAccountStore, theTxn);
+    //        subject.preHandle(context, readableAccountStore, readableTokenStore);
+    //        assertEquals(sanityRestored(context.getPayerKey()), DEFAULT_PAYER_KT.asKey());
+    //        assertThat(sanityRestored(context.getRequiredNonPayerKeys()), contains(FIRST_TOKEN_SENDER_KT.asKey()));
+    //    }
+    //
+    //    @Test
+    //    void tokenTransactWithOwnershipChangeNoReceiverSigReqButRoyaltyFeeWithFallbackTriggered() {
+    //        final var theTxn = txnFrom(
+    //                TOKEN_TRANSACT_WITH_OWNERSHIP_CHANGE_NO_RECEIVER_SIG_REQ_BUT_ROYALTY_FEE_WITH_FALLBACK_TRIGGERED);
+    //        final var context = new PreHandleContext(readableAccountStore, theTxn);
+    //        subject.preHandle(context, readableAccountStore, readableTokenStore);
+    //        assertEquals(sanityRestored(context.getPayerKey()), DEFAULT_PAYER_KT.asKey());
     //        assertThat(
-    //                sanityRestored(meta.requiredNonPayerKeys()),
-    //                contains(FIRST_TOKEN_SENDER_KT.asKey()));
-    //    }
-    //
-    //    @Test
-    //    void tokenTransactWithOwnershipChangeNoReceiverSigReqButRoyaltyFeeWithFallbackTriggered()
-    // {
-    //        final var theTxn =
-    //                txnFrom(
-    //
-    // TOKEN_TRANSACT_WITH_OWNERSHIP_CHANGE_NO_RECEIVER_SIG_REQ_BUT_ROYALTY_FEE_WITH_FALLBACK_TRIGGERED);
-    //        final var meta =
-    //                subject.preHandle(
-    //                        theTxn,
-    //                        theTxn.getTransactionID().getAccountID(),
-    //                        keyLookup,
-    //                        readableTokenStore);
-    //        assertEquals(sanityRestored(meta.payerKey()), DEFAULT_PAYER_KT.asKey());
-    //        System.out.println(sanityRestored(meta.requiredNonPayerKeys()));
-    //        assertThat(
-    //                sanityRestored(meta.requiredNonPayerKeys()),
-    //                contains(
-    //                        FIRST_TOKEN_SENDER_KT.asKey(),
-    //                        NO_RECEIVER_SIG_KT.asKey(),
-    //                        FIRST_TOKEN_SENDER_KT.asKey()));
+    //                sanityRestored(context.getRequiredNonPayerKeys()),
+    //                contains(FIRST_TOKEN_SENDER_KT.asKey(), NO_RECEIVER_SIG_KT.asKey(),
+    // FIRST_TOKEN_SENDER_KT.asKey()));
     //    }
     //
     //    @Test
     //    void tokenTransactWithOwnershipChangeNoSigReqWithFallbackTriggeredButSenderIsTreasury() {
     //        final var theTxn =
-    //                txnFrom(
-    //
-    // TOKEN_TRANSACT_WITH_OWNERSHIP_CHANGE_NO_SIG_REQ_WITH_FALLBACK_TRIGGERED_BUT_SENDER_IS_TREASURY);
-    //        final var meta =
-    //                subject.preHandle(
-    //                        theTxn,
-    //                        theTxn.getTransactionID().getAccountID(),
-    //                        keyLookup,
-    //                        readableTokenStore);
-    //        assertEquals(sanityRestored(meta.payerKey()), DEFAULT_PAYER_KT.asKey());
-    //        assertThat(sanityRestored(meta.requiredNonPayerKeys()),
-    // contains(MISC_ACCOUNT_KT.asKey()));
+    //
+    // txnFrom(TOKEN_TRANSACT_WITH_OWNERSHIP_CHANGE_NO_SIG_REQ_WITH_FALLBACK_TRIGGERED_BUT_SENDER_IS_TREASURY);
+    //        final var context = new PreHandleContext(readableAccountStore, theTxn);
+    //        subject.preHandle(context, readableAccountStore, readableTokenStore);
+    //        assertEquals(sanityRestored(context.getPayerKey()), DEFAULT_PAYER_KT.asKey());
+    //        assertThat(sanityRestored(context.getRequiredNonPayerKeys()), contains(MISC_ACCOUNT_KT.asKey()));
     //    }
     //
     //    @Test
     //    void tokenTransactWithOwnershipChangeNoReceiverSigReqAndFallbackNotTriggeredDueToHbar() {
-    //        final var theTxn =
-    //                txnFrom(
-    //
-    // TOKEN_TRANSACT_WITH_OWNERSHIP_CHANGE_NO_RECEIVER_SIG_REQ_AND_FALLBACK_NOT_TRIGGERED_DUE_TO_HBAR);
-    //        final var meta =
-    //                subject.preHandle(
-    //                        theTxn,
-    //                        theTxn.getTransactionID().getAccountID(),
-    //                        keyLookup,
-    //                        readableTokenStore);
-    //        assertEquals(sanityRestored(meta.payerKey()), DEFAULT_PAYER_KT.asKey());
-    //        assertThat(
-    //                sanityRestored(meta.requiredNonPayerKeys()),
-    //                contains(FIRST_TOKEN_SENDER_KT.asKey()));
+    //        final var theTxn = txnFrom(
+    //                TOKEN_TRANSACT_WITH_OWNERSHIP_CHANGE_NO_RECEIVER_SIG_REQ_AND_FALLBACK_NOT_TRIGGERED_DUE_TO_HBAR);
+    //        final var context = new PreHandleContext(readableAccountStore, theTxn);
+    //        subject.preHandle(context, readableAccountStore, readableTokenStore);
+    //        assertEquals(sanityRestored(context.getPayerKey()), DEFAULT_PAYER_KT.asKey());
+    //        assertThat(sanityRestored(context.getRequiredNonPayerKeys()), contains(FIRST_TOKEN_SENDER_KT.asKey()));
     //    }
     //
     //    @Test
     //    void tokenTransactWithOwnershipChangeNoReceiverSigReqAndFallbackNotTriggeredDueToFt() {
     //        final var theTxn =
-    //                txnFrom(
-    //
-    // TOKEN_TRANSACT_WITH_OWNERSHIP_CHANGE_NO_RECEIVER_SIG_REQ_AND_FALLBACK_NOT_TRIGGERED_DUE_TO_FT);
-    //        final var meta =
-    //                subject.preHandle(
-    //                        theTxn,
-    //                        theTxn.getTransactionID().getAccountID(),
-    //                        keyLookup,
-    //                        readableTokenStore);
-    //        assertEquals(sanityRestored(meta.payerKey()), DEFAULT_PAYER_KT.asKey());
-    //        assertThat(
-    //                sanityRestored(meta.requiredNonPayerKeys()),
-    //                contains(FIRST_TOKEN_SENDER_KT.asKey()));
+    //
+    // txnFrom(TOKEN_TRANSACT_WITH_OWNERSHIP_CHANGE_NO_RECEIVER_SIG_REQ_AND_FALLBACK_NOT_TRIGGERED_DUE_TO_FT);
+    //        final var context = new PreHandleContext(readableAccountStore, theTxn);
+    //        subject.preHandle(context, readableAccountStore, readableTokenStore);
+    //        assertEquals(sanityRestored(context.getPayerKey()), DEFAULT_PAYER_KT.asKey());
+    //        assertThat(sanityRestored(context.getRequiredNonPayerKeys()), contains(FIRST_TOKEN_SENDER_KT.asKey()));
     //    }
     //
     //    @Test
     //    void tokenTransactWithOwnershipChangeNoReceiverSigReqAndMissingToken() {
-    //        final var theTxn =
-    //
-    // txnFrom(TOKEN_TRANSACT_WITH_OWNERSHIP_CHANGE_NO_RECEIVER_SIG_REQ_AND_MISSING_TOKEN);
-    //        final var meta =
-    //                subject.preHandle(
-    //                        theTxn,
-    //                        theTxn.getTransactionID().getAccountID(),
-    //                        keyLookup,
-    //                        readableTokenStore);
-    //        assertMetaFailedWithReqPayerKeyAnd(meta, INVALID_TOKEN_ID);
+    //        final var theTxn = txnFrom(TOKEN_TRANSACT_WITH_OWNERSHIP_CHANGE_NO_RECEIVER_SIG_REQ_AND_MISSING_TOKEN);
+    //        final var context = new PreHandleContext(readableAccountStore, theTxn);
+    //        subject.preHandle(context, readableAccountStore, readableTokenStore);
+    //        assertContextFailedWithReqPayerKeyAnd(context, INVALID_TOKEN_ID);
     //    }
     //
     //    @Test
     //    void tokenTransactWithOwnershipChangeMissingSender() {
     //        final var theTxn = txnFrom(TOKEN_TRANSACT_WITH_OWNERSHIP_CHANGE_MISSING_SENDER);
-    //        final var meta =
-    //                subject.preHandle(
-    //                        theTxn,
-    //                        theTxn.getTransactionID().getAccountID(),
-    //                        keyLookup,
-    //                        readableTokenStore);
-    //        assertMetaFailedWithReqPayerKeyAnd(meta, INVALID_ACCOUNT_ID);
+    //        final var context = new PreHandleContext(readableAccountStore, theTxn);
+    //        subject.preHandle(context, readableAccountStore, readableTokenStore);
+    //        assertContextFailedWithReqPayerKeyAnd(context, INVALID_ACCOUNT_ID);
     //    }
     //
     //    @Test
     //    void tokenTransactWithOwnershipChangeMissingReceiver() {
     //        final var theTxn = txnFrom(TOKEN_TRANSACT_WITH_OWNERSHIP_CHANGE_MISSING_RECEIVER);
-    //        final var meta =
-    //                subject.preHandle(
-    //                        theTxn,
-    //                        theTxn.getTransactionID().getAccountID(),
-    //                        keyLookup,
-    //                        readableTokenStore);
-    //        assertMetaFailedWithReqPayerKeyAnd(meta, INVALID_ACCOUNT_ID,
-    // FIRST_TOKEN_SENDER_KT.asKey());
+    //        final var context = new PreHandleContext(readableAccountStore, theTxn);
+    //        subject.preHandle(context, readableAccountStore, readableTokenStore);
+    //        assertContextFailedWithReqPayerKeyAnd(context, INVALID_ACCOUNT_ID, FIRST_TOKEN_SENDER_KT.asKey());
     //    }
     //
     //    @Test
     //    void cryptoTransferAllowanceSpenderScenario() {
     //        final var theTxn = txnFrom(CRYPTO_TRANSFER_ALLOWANCE_SPENDER_SCENARIO);
-    //        final var meta =
-    //                subject.preHandle(
-    //                        theTxn,
-    //                        theTxn.getTransactionID().getAccountID(),
-    //                        keyLookup,
-    //                        readableTokenStore);
-    //
-    //        assertEquals(sanityRestored(meta.payerKey()), DEFAULT_PAYER_KT.asKey());
-    //        assertTrue(meta.requiredNonPayerKeys().isEmpty());
+    //        final var context = new PreHandleContext(readableAccountStore, theTxn);
+    //        subject.preHandle(context, readableAccountStore, readableTokenStore);
+    //
+    //        assertEquals(sanityRestored(context.getPayerKey()), DEFAULT_PAYER_KT.asKey());
+    //        assertTrue(context.getRequiredNonPayerKeys().isEmpty());
     //    }
     //
     //    @Test
     //    void tokenTransferAllowanceSpenderScenario() {
     //        final var theTxn = txnFrom(TOKEN_TRANSFER_ALLOWANCE_SPENDER_SCENARIO);
-    //        final var meta =
-    //                subject.preHandle(
-    //                        theTxn,
-    //                        theTxn.getTransactionID().getAccountID(),
-    //                        keyLookup,
-    //                        readableTokenStore);
-    //        assertEquals(sanityRestored(meta.payerKey()), DEFAULT_PAYER_KT.asKey());
-    //        assertTrue(meta.requiredNonPayerKeys().isEmpty());
+    //        final var context = new PreHandleContext(readableAccountStore, theTxn);
+    //        subject.preHandle(context, readableAccountStore, readableTokenStore);
+    //        assertEquals(sanityRestored(context.getPayerKey()), DEFAULT_PAYER_KT.asKey());
+    //        assertTrue(context.getRequiredNonPayerKeys().isEmpty());
     //    }
     //
     //    @Test
     //    void nftTransferAllowanceSpenderScenario() {
     //        final var theTxn = txnFrom(NFT_TRANSFER_ALLOWANCE_SPENDER_SCENARIO);
-    //        final var meta =
-    //                subject.preHandle(
-    //                        theTxn,
-    //                        theTxn.getTransactionID().getAccountID(),
-    //                        keyLookup,
-    //                        readableTokenStore);
-    //
-    //        assertEquals(sanityRestored(meta.payerKey()), DEFAULT_PAYER_KT.asKey());
-    //        assertTrue(meta.requiredNonPayerKeys().isEmpty());
+    //        final var context = new PreHandleContext(readableAccountStore, theTxn);
+    //        subject.preHandle(context, readableAccountStore, readableTokenStore);
+    //
+    //        assertEquals(sanityRestored(context.getPayerKey()), DEFAULT_PAYER_KT.asKey());
+    //        assertTrue(context.getRequiredNonPayerKeys().isEmpty());
     //    }
     //
     //    @Test
@@ -555,441 +363,19 @@
     //        assertThrows(UnsupportedOperationException.class, () -> subject.handle(metaToHandle));
     //    }
     //
-    //    private void assertMetaFailedWithReqPayerKeyAnd(
-    //            final TransactionMetadata meta, final ResponseCodeEnum expectedFailure) {
-    //        assertTrue(meta.failed());
-    //        assertEquals(expectedFailure, meta.status());
-    //        assertEquals(sanityRestored(meta.payerKey()), DEFAULT_PAYER_KT.asKey());
-    //        assertTrue(meta.requiredNonPayerKeys().isEmpty());
-    //    }
-    //
-    //    private void assertMetaFailedWithReqPayerKeyAnd(
-    //            final TransactionMetadata meta,
-    //            final ResponseCodeEnum expectedFailure,
-    //            final Key aNonPayerKey) {
-    //        assertTrue(meta.failed());
-    //        assertEquals(expectedFailure, meta.status());
-    //        assertEquals(sanityRestored(meta.payerKey()), DEFAULT_PAYER_KT.asKey());
-    //        assertThat(sanityRestored(meta.requiredNonPayerKeys()), contains(aNonPayerKey));
-    //    }
-=======
-import static com.hedera.test.factories.scenarios.CryptoTransferScenarios.CRYPTO_TRANSFER_ALLOWANCE_SPENDER_SCENARIO;
-import static com.hedera.test.factories.scenarios.CryptoTransferScenarios.CRYPTO_TRANSFER_FROM_IMMUTABLE_SENDER_SCENARIO;
-import static com.hedera.test.factories.scenarios.CryptoTransferScenarios.CRYPTO_TRANSFER_MISSING_ACCOUNT_SCENARIO;
-import static com.hedera.test.factories.scenarios.CryptoTransferScenarios.CRYPTO_TRANSFER_NFT_FROM_IMMUTABLE_SENDER_SCENARIO;
-import static com.hedera.test.factories.scenarios.CryptoTransferScenarios.CRYPTO_TRANSFER_NFT_FROM_MISSING_SENDER_SCENARIO;
-import static com.hedera.test.factories.scenarios.CryptoTransferScenarios.CRYPTO_TRANSFER_NFT_TO_IMMUTABLE_RECEIVER_SCENARIO;
-import static com.hedera.test.factories.scenarios.CryptoTransferScenarios.CRYPTO_TRANSFER_NFT_TO_MISSING_RECEIVER_ALIAS_SCENARIO;
-import static com.hedera.test.factories.scenarios.CryptoTransferScenarios.CRYPTO_TRANSFER_NO_RECEIVER_SIG_SCENARIO;
-import static com.hedera.test.factories.scenarios.CryptoTransferScenarios.CRYPTO_TRANSFER_NO_RECEIVER_SIG_USING_ALIAS_SCENARIO;
-import static com.hedera.test.factories.scenarios.CryptoTransferScenarios.CRYPTO_TRANSFER_RECEIVER_IS_MISSING_ALIAS_SCENARIO;
-import static com.hedera.test.factories.scenarios.CryptoTransferScenarios.CRYPTO_TRANSFER_RECEIVER_SIG_SCENARIO;
-import static com.hedera.test.factories.scenarios.CryptoTransferScenarios.CRYPTO_TRANSFER_RECEIVER_SIG_USING_ALIAS_SCENARIO;
-import static com.hedera.test.factories.scenarios.CryptoTransferScenarios.CRYPTO_TRANSFER_SENDER_IS_MISSING_ALIAS_SCENARIO;
-import static com.hedera.test.factories.scenarios.CryptoTransferScenarios.CRYPTO_TRANSFER_TOKEN_RECEIVER_IS_MISSING_ALIAS_SCENARIO;
-import static com.hedera.test.factories.scenarios.CryptoTransferScenarios.CRYPTO_TRANSFER_TOKEN_TO_IMMUTABLE_RECEIVER_SCENARIO;
-import static com.hedera.test.factories.scenarios.CryptoTransferScenarios.CRYPTO_TRANSFER_TO_IMMUTABLE_RECEIVER_SCENARIO;
-import static com.hedera.test.factories.scenarios.CryptoTransferScenarios.NFT_TRANSFER_ALLOWANCE_SPENDER_SCENARIO;
-import static com.hedera.test.factories.scenarios.CryptoTransferScenarios.TOKEN_TRANSACT_MOVING_HBARS_WITH_EXTANT_SENDER;
-import static com.hedera.test.factories.scenarios.CryptoTransferScenarios.TOKEN_TRANSACT_MOVING_HBARS_WITH_RECEIVER_SIG_REQ_AND_EXTANT_SENDER;
-import static com.hedera.test.factories.scenarios.CryptoTransferScenarios.TOKEN_TRANSACT_WITH_EXTANT_SENDERS;
-import static com.hedera.test.factories.scenarios.CryptoTransferScenarios.TOKEN_TRANSACT_WITH_MISSING_SENDERS;
-import static com.hedera.test.factories.scenarios.CryptoTransferScenarios.TOKEN_TRANSACT_WITH_OWNERSHIP_CHANGE;
-import static com.hedera.test.factories.scenarios.CryptoTransferScenarios.TOKEN_TRANSACT_WITH_OWNERSHIP_CHANGE_MISSING_RECEIVER;
-import static com.hedera.test.factories.scenarios.CryptoTransferScenarios.TOKEN_TRANSACT_WITH_OWNERSHIP_CHANGE_MISSING_SENDER;
-import static com.hedera.test.factories.scenarios.CryptoTransferScenarios.TOKEN_TRANSACT_WITH_OWNERSHIP_CHANGE_NO_RECEIVER_SIG_REQ;
-import static com.hedera.test.factories.scenarios.CryptoTransferScenarios.TOKEN_TRANSACT_WITH_OWNERSHIP_CHANGE_NO_RECEIVER_SIG_REQ_AND_FALLBACK_NOT_TRIGGERED_DUE_TO_FT;
-import static com.hedera.test.factories.scenarios.CryptoTransferScenarios.TOKEN_TRANSACT_WITH_OWNERSHIP_CHANGE_NO_RECEIVER_SIG_REQ_AND_FALLBACK_NOT_TRIGGERED_DUE_TO_HBAR;
-import static com.hedera.test.factories.scenarios.CryptoTransferScenarios.TOKEN_TRANSACT_WITH_OWNERSHIP_CHANGE_NO_RECEIVER_SIG_REQ_AND_MISSING_TOKEN;
-import static com.hedera.test.factories.scenarios.CryptoTransferScenarios.TOKEN_TRANSACT_WITH_OWNERSHIP_CHANGE_NO_RECEIVER_SIG_REQ_BUT_ROYALTY_FEE_WITH_FALLBACK_TRIGGERED;
-import static com.hedera.test.factories.scenarios.CryptoTransferScenarios.TOKEN_TRANSACT_WITH_OWNERSHIP_CHANGE_NO_SIG_REQ_WITH_FALLBACK_TRIGGERED_BUT_SENDER_IS_TREASURY;
-import static com.hedera.test.factories.scenarios.CryptoTransferScenarios.TOKEN_TRANSACT_WITH_OWNERSHIP_CHANGE_NO_SIG_REQ_WITH_FALLBACK_WHEN_RECEIVER_IS_TREASURY;
-import static com.hedera.test.factories.scenarios.CryptoTransferScenarios.TOKEN_TRANSACT_WITH_OWNERSHIP_CHANGE_RECEIVER_SIG_REQ;
-import static com.hedera.test.factories.scenarios.CryptoTransferScenarios.TOKEN_TRANSACT_WITH_OWNERSHIP_CHANGE_USING_ALIAS;
-import static com.hedera.test.factories.scenarios.CryptoTransferScenarios.TOKEN_TRANSACT_WITH_RECEIVER_SIG_REQ_AND_EXTANT_SENDERS;
-import static com.hedera.test.factories.scenarios.CryptoTransferScenarios.TOKEN_TRANSFER_ALLOWANCE_SPENDER_SCENARIO;
-import static com.hedera.test.factories.scenarios.TxnHandlingScenario.FIRST_TOKEN_SENDER_KT;
-import static com.hedera.test.factories.scenarios.TxnHandlingScenario.MISC_ACCOUNT_KT;
-import static com.hedera.test.factories.scenarios.TxnHandlingScenario.NO_RECEIVER_SIG_KT;
-import static com.hedera.test.factories.scenarios.TxnHandlingScenario.RECEIVER_SIG_KT;
-import static com.hedera.test.factories.scenarios.TxnHandlingScenario.SECOND_TOKEN_SENDER_KT;
-import static com.hedera.test.factories.txns.SignedTxnFactory.DEFAULT_PAYER_KT;
-import static com.hedera.test.utils.KeyUtils.sanityRestored;
-import static com.hederahashgraph.api.proto.java.ResponseCodeEnum.ACCOUNT_IS_IMMUTABLE;
-import static com.hederahashgraph.api.proto.java.ResponseCodeEnum.INVALID_ACCOUNT_ID;
-import static com.hederahashgraph.api.proto.java.ResponseCodeEnum.INVALID_TOKEN_ID;
-import static org.hamcrest.MatcherAssert.assertThat;
-import static org.hamcrest.Matchers.contains;
-import static org.junit.jupiter.api.Assertions.assertEquals;
-import static org.junit.jupiter.api.Assertions.assertThrows;
-import static org.junit.jupiter.api.Assertions.assertTrue;
-import static org.mockito.Mockito.mock;
-
-import com.hedera.node.app.service.token.impl.handlers.CryptoTransferHandler;
-import com.hedera.node.app.spi.meta.PreHandleContext;
-import com.hedera.node.app.spi.meta.TransactionMetadata;
-import com.hederahashgraph.api.proto.java.Key;
-import com.hederahashgraph.api.proto.java.ResponseCodeEnum;
-import org.junit.jupiter.api.Test;
-
-class CryptoTransferHandlerParityTest extends ParityTestBase {
-    private final CryptoTransferHandler subject = new CryptoTransferHandler();
-
-    @Test
-    void cryptoTransferTokenReceiverIsMissingAliasScenario() {
-        final var theTxn = txnFrom(CRYPTO_TRANSFER_TOKEN_RECEIVER_IS_MISSING_ALIAS_SCENARIO);
-        final var context = new PreHandleContext(readableAccountStore, theTxn);
-        subject.preHandle(context, readableAccountStore, readableTokenStore);
-        assertEquals(sanityRestored(context.getPayerKey()), DEFAULT_PAYER_KT.asKey());
-        assertTrue(context.getRequiredNonPayerKeys().isEmpty());
-    }
-
-    @Test
-    void cryptoTransferReceiverIsMissingAliasScenario() {
-        final var theTxn = txnFrom(CRYPTO_TRANSFER_RECEIVER_IS_MISSING_ALIAS_SCENARIO);
-        final var context = new PreHandleContext(readableAccountStore, theTxn);
-        subject.preHandle(context, readableAccountStore, readableTokenStore);
-        assertEquals(sanityRestored(context.getPayerKey()), DEFAULT_PAYER_KT.asKey());
-        assertThat(sanityRestored(context.getRequiredNonPayerKeys()), contains(FIRST_TOKEN_SENDER_KT.asKey()));
-    }
-
-    @Test
-    void tokenTransactWithOwnershipChangeNoSigReqWithFallbackWhenReceiverIsTreasury() {
-        final var theTxn =
-                txnFrom(TOKEN_TRANSACT_WITH_OWNERSHIP_CHANGE_NO_SIG_REQ_WITH_FALLBACK_WHEN_RECEIVER_IS_TREASURY);
-        final var context = new PreHandleContext(readableAccountStore, theTxn);
-        subject.preHandle(context, readableAccountStore, readableTokenStore);
-        assertEquals(sanityRestored(context.getPayerKey()), DEFAULT_PAYER_KT.asKey());
-        assertThat(sanityRestored(context.getRequiredNonPayerKeys()), contains(NO_RECEIVER_SIG_KT.asKey()));
-    }
-
-    @Test
-    void cryptoTransferSenderIsMissingAliasScenario() {
-        final var theTxn = txnFrom(CRYPTO_TRANSFER_SENDER_IS_MISSING_ALIAS_SCENARIO);
-        final var context = new PreHandleContext(readableAccountStore, theTxn);
-        subject.preHandle(context, readableAccountStore, readableTokenStore);
-        assertContextFailedWithReqPayerKeyAnd(context, INVALID_ACCOUNT_ID);
-    }
-
-    @Test
-    void cryptoTransferNoReceiverSigUsingAliasScenario() {
-        final var theTxn = txnFrom(CRYPTO_TRANSFER_NO_RECEIVER_SIG_USING_ALIAS_SCENARIO);
-        final var context = new PreHandleContext(readableAccountStore, theTxn);
-        subject.preHandle(context, readableAccountStore, readableTokenStore);
-        assertEquals(sanityRestored(context.getPayerKey()), DEFAULT_PAYER_KT.asKey());
-        assertTrue(context.getRequiredNonPayerKeys().isEmpty());
-    }
-
-    @Test
-    void cryptoTransferToImmutableReceiverScenario() {
-        final var theTxn = txnFrom(CRYPTO_TRANSFER_TO_IMMUTABLE_RECEIVER_SCENARIO);
-        final var context = new PreHandleContext(readableAccountStore, theTxn);
-        subject.preHandle(context, readableAccountStore, readableTokenStore);
-        assertEquals(sanityRestored(context.getPayerKey()), DEFAULT_PAYER_KT.asKey());
-        assertThat(sanityRestored(context.getRequiredNonPayerKeys()), contains(FIRST_TOKEN_SENDER_KT.asKey()));
-    }
-
-    @Test
-    void cryptoTransferTokenToImmutableReceiverScenario() {
-        final var theTxn = txnFrom(CRYPTO_TRANSFER_TOKEN_TO_IMMUTABLE_RECEIVER_SCENARIO);
-        final var context = new PreHandleContext(readableAccountStore, theTxn);
-        subject.preHandle(context, readableAccountStore, readableTokenStore);
-        // THEN
-        //        assertMetaFailedWith(meta, INVALID_ACCOUNT_ID);
-        // NOW
-        assertContextFailedWithReqPayerKeyAnd(context, ACCOUNT_IS_IMMUTABLE);
-    }
-
-    @Test
-    void cryptoTransferNftFromMissingSenderScenario() {
-        final var theTxn = txnFrom(CRYPTO_TRANSFER_NFT_FROM_MISSING_SENDER_SCENARIO);
-        final var context = new PreHandleContext(readableAccountStore, theTxn);
-        subject.preHandle(context, readableAccountStore, readableTokenStore);
-        // THEN
-        //        assertMetaFailedWith(meta, ACCOUNT_ID_DOES_NOT_EXIST);
-        // NOW
-        assertContextFailedWithReqPayerKeyAnd(context, INVALID_ACCOUNT_ID);
-    }
-
-    @Test
-    void cryptoTransferNftToMissingReceiverAliasScenario() {
-        final var theTxn = txnFrom(CRYPTO_TRANSFER_NFT_TO_MISSING_RECEIVER_ALIAS_SCENARIO);
-        final var context = new PreHandleContext(readableAccountStore, theTxn);
-        subject.preHandle(context, readableAccountStore, readableTokenStore);
-        assertEquals(sanityRestored(context.getPayerKey()), DEFAULT_PAYER_KT.asKey());
-        assertThat(sanityRestored(context.getRequiredNonPayerKeys()), contains(FIRST_TOKEN_SENDER_KT.asKey()));
-    }
-
-    @Test
-    void cryptoTransferNftFromImmutableSenderScenario() {
-        final var theTxn = txnFrom(CRYPTO_TRANSFER_NFT_FROM_IMMUTABLE_SENDER_SCENARIO);
-        final var context = new PreHandleContext(readableAccountStore, theTxn);
-        subject.preHandle(context, readableAccountStore, readableTokenStore);
-        // THEN
-        //        assertMetaFailedWith(meta, INVALID_ACCOUNT_ID);
-        // NOW
-        assertContextFailedWithReqPayerKeyAnd(context, ACCOUNT_IS_IMMUTABLE);
-    }
-
-    @Test
-    void cryptoTransferNftToImmutableReceiverScenario() {
-        final var theTxn = txnFrom(CRYPTO_TRANSFER_NFT_TO_IMMUTABLE_RECEIVER_SCENARIO);
-        final var context = new PreHandleContext(readableAccountStore, theTxn);
-        subject.preHandle(context, readableAccountStore, readableTokenStore);
-        assertEquals(sanityRestored(context.getPayerKey()), DEFAULT_PAYER_KT.asKey());
-        // THEN
-        //        assertMetaFailedWith(meta, INVALID_ACCOUNT_ID);
-        // NOW
-        assertContextFailedWithReqPayerKeyAnd(context, ACCOUNT_IS_IMMUTABLE, FIRST_TOKEN_SENDER_KT.asKey());
-    }
-
-    @Test
-    void cryptoTransferFromImmutableSenderScenario() {
-        final var theTxn = txnFrom(CRYPTO_TRANSFER_FROM_IMMUTABLE_SENDER_SCENARIO);
-        final var context = new PreHandleContext(readableAccountStore, theTxn);
-        subject.preHandle(context, readableAccountStore, readableTokenStore);
-        // THEN
-        //        assertMetaFailedWith(meta, INVALID_ACCOUNT_ID);
-        // NOW
-        assertContextFailedWithReqPayerKeyAnd(context, ACCOUNT_IS_IMMUTABLE);
-    }
-
-    @Test
-    void cryptoTransferNoReceiverSigScenario() {
-        final var theTxn = txnFrom(CRYPTO_TRANSFER_NO_RECEIVER_SIG_SCENARIO);
-        final var context = new PreHandleContext(readableAccountStore, theTxn);
-        subject.preHandle(context, readableAccountStore, readableTokenStore);
-        assertEquals(sanityRestored(context.getPayerKey()), DEFAULT_PAYER_KT.asKey());
-    }
-
-    @Test
-    void cryptoTransferReceiverSigScenario() {
-        final var theTxn = txnFrom(CRYPTO_TRANSFER_RECEIVER_SIG_SCENARIO);
-        final var context = new PreHandleContext(readableAccountStore, theTxn);
-        subject.preHandle(context, readableAccountStore, readableTokenStore);
-        assertEquals(sanityRestored(context.getPayerKey()), DEFAULT_PAYER_KT.asKey());
-        assertThat(sanityRestored(context.getRequiredNonPayerKeys()), contains(RECEIVER_SIG_KT.asKey()));
-    }
-
-    @Test
-    void cryptoTransferReceiverSigUsingAliasScenario() {
-        final var theTxn = txnFrom(CRYPTO_TRANSFER_RECEIVER_SIG_USING_ALIAS_SCENARIO);
-        final var context = new PreHandleContext(readableAccountStore, theTxn);
-        subject.preHandle(context, readableAccountStore, readableTokenStore);
-        assertEquals(sanityRestored(context.getPayerKey()), DEFAULT_PAYER_KT.asKey());
-        assertThat(sanityRestored(context.getRequiredNonPayerKeys()), contains(RECEIVER_SIG_KT.asKey()));
-    }
-
-    @Test
-    void cryptoTransferMissingAccountScenario() {
-        final var theTxn = txnFrom(CRYPTO_TRANSFER_MISSING_ACCOUNT_SCENARIO);
-        final var context = new PreHandleContext(readableAccountStore, theTxn);
-        subject.preHandle(context, readableAccountStore, readableTokenStore);
-        assertContextFailedWithReqPayerKeyAnd(context, INVALID_ACCOUNT_ID);
-    }
-
-    @Test
-    void tokenTransactWithExtantSenders() {
-        final var theTxn = txnFrom(TOKEN_TRANSACT_WITH_EXTANT_SENDERS);
-        final var context = new PreHandleContext(readableAccountStore, theTxn);
-        subject.preHandle(context, readableAccountStore, readableTokenStore);
-        assertEquals(sanityRestored(context.getPayerKey()), DEFAULT_PAYER_KT.asKey());
-        assertThat(sanityRestored(context.getRequiredNonPayerKeys()), contains(SECOND_TOKEN_SENDER_KT.asKey()));
-    }
-
-    @Test
-    void tokenTransactMovingHbarsWithExtantSender() {
-        final var theTxn = txnFrom(TOKEN_TRANSACT_MOVING_HBARS_WITH_EXTANT_SENDER);
-        final var context = new PreHandleContext(readableAccountStore, theTxn);
-        subject.preHandle(context, readableAccountStore, readableTokenStore);
-        assertEquals(sanityRestored(context.getPayerKey()), DEFAULT_PAYER_KT.asKey());
-        assertThat(sanityRestored(context.getRequiredNonPayerKeys()), contains(FIRST_TOKEN_SENDER_KT.asKey()));
-    }
-
-    @Test
-    void tokenTransactMovingHbarsWithReceiverSigReqAndExtantSender() {
-        final var theTxn = txnFrom(TOKEN_TRANSACT_MOVING_HBARS_WITH_RECEIVER_SIG_REQ_AND_EXTANT_SENDER);
-        final var context = new PreHandleContext(readableAccountStore, theTxn);
-        subject.preHandle(context, readableAccountStore, readableTokenStore);
-        assertEquals(sanityRestored(context.getPayerKey()), DEFAULT_PAYER_KT.asKey());
-        assertThat(
-                sanityRestored(context.getRequiredNonPayerKeys()),
-                contains(FIRST_TOKEN_SENDER_KT.asKey(), RECEIVER_SIG_KT.asKey()));
-    }
-
-    @Test
-    void tokenTransactWithReceiverSigReqAndExtantSenders() {
-        final var theTxn = txnFrom(TOKEN_TRANSACT_WITH_RECEIVER_SIG_REQ_AND_EXTANT_SENDERS);
-        final var context = new PreHandleContext(readableAccountStore, theTxn);
-        subject.preHandle(context, readableAccountStore, readableTokenStore);
-        assertEquals(sanityRestored(context.getPayerKey()), DEFAULT_PAYER_KT.asKey());
-        assertThat(
-                sanityRestored(context.getRequiredNonPayerKeys()),
-                contains(FIRST_TOKEN_SENDER_KT.asKey(), SECOND_TOKEN_SENDER_KT.asKey(), RECEIVER_SIG_KT.asKey()));
-    }
-
-    @Test
-    void tokenTransactWithMissingSenders() {
-        final var theTxn = txnFrom(TOKEN_TRANSACT_WITH_MISSING_SENDERS);
-        final var context = new PreHandleContext(readableAccountStore, theTxn);
-        subject.preHandle(context, readableAccountStore, readableTokenStore);
-        assertContextFailedWithReqPayerKeyAnd(context, INVALID_ACCOUNT_ID, FIRST_TOKEN_SENDER_KT.asKey());
-    }
-
-    @Test
-    void tokenTransactWithOwnershipChange() {
-        final var theTxn = txnFrom(TOKEN_TRANSACT_WITH_OWNERSHIP_CHANGE);
-        final var context = new PreHandleContext(readableAccountStore, theTxn);
-        subject.preHandle(context, readableAccountStore, readableTokenStore);
-        assertEquals(sanityRestored(context.getPayerKey()), DEFAULT_PAYER_KT.asKey());
-        assertThat(sanityRestored(context.getRequiredNonPayerKeys()), contains(FIRST_TOKEN_SENDER_KT.asKey()));
-    }
-
-    @Test
-    void tokenTransactWithOwnershipChangeUsingAlias() {
-        final var theTxn = txnFrom(TOKEN_TRANSACT_WITH_OWNERSHIP_CHANGE_USING_ALIAS);
-        final var context = new PreHandleContext(readableAccountStore, theTxn);
-        subject.preHandle(context, readableAccountStore, readableTokenStore);
-        assertEquals(sanityRestored(context.getPayerKey()), DEFAULT_PAYER_KT.asKey());
-        assertThat(sanityRestored(context.getRequiredNonPayerKeys()), contains(FIRST_TOKEN_SENDER_KT.asKey()));
-    }
-
-    @Test
-    void tokenTransactWithOwnershipChangeReceiverSigReq() {
-        final var theTxn = txnFrom(TOKEN_TRANSACT_WITH_OWNERSHIP_CHANGE_RECEIVER_SIG_REQ);
-        final var context = new PreHandleContext(readableAccountStore, theTxn);
-        subject.preHandle(context, readableAccountStore, readableTokenStore);
-        assertEquals(sanityRestored(context.getPayerKey()), DEFAULT_PAYER_KT.asKey());
-        assertThat(
-                sanityRestored(context.getRequiredNonPayerKeys()),
-                contains(FIRST_TOKEN_SENDER_KT.asKey(), RECEIVER_SIG_KT.asKey(), SECOND_TOKEN_SENDER_KT.asKey()));
-    }
-
-    @Test
-    void tokenTransactWithOwnershipChangeNoReceiverSigReq() {
-        final var theTxn = txnFrom(TOKEN_TRANSACT_WITH_OWNERSHIP_CHANGE_NO_RECEIVER_SIG_REQ);
-        final var context = new PreHandleContext(readableAccountStore, theTxn);
-        subject.preHandle(context, readableAccountStore, readableTokenStore);
-        assertEquals(sanityRestored(context.getPayerKey()), DEFAULT_PAYER_KT.asKey());
-        assertThat(sanityRestored(context.getRequiredNonPayerKeys()), contains(FIRST_TOKEN_SENDER_KT.asKey()));
-    }
-
-    @Test
-    void tokenTransactWithOwnershipChangeNoReceiverSigReqButRoyaltyFeeWithFallbackTriggered() {
-        final var theTxn = txnFrom(
-                TOKEN_TRANSACT_WITH_OWNERSHIP_CHANGE_NO_RECEIVER_SIG_REQ_BUT_ROYALTY_FEE_WITH_FALLBACK_TRIGGERED);
-        final var context = new PreHandleContext(readableAccountStore, theTxn);
-        subject.preHandle(context, readableAccountStore, readableTokenStore);
-        assertEquals(sanityRestored(context.getPayerKey()), DEFAULT_PAYER_KT.asKey());
-        assertThat(
-                sanityRestored(context.getRequiredNonPayerKeys()),
-                contains(FIRST_TOKEN_SENDER_KT.asKey(), NO_RECEIVER_SIG_KT.asKey(), FIRST_TOKEN_SENDER_KT.asKey()));
-    }
-
-    @Test
-    void tokenTransactWithOwnershipChangeNoSigReqWithFallbackTriggeredButSenderIsTreasury() {
-        final var theTxn =
-                txnFrom(TOKEN_TRANSACT_WITH_OWNERSHIP_CHANGE_NO_SIG_REQ_WITH_FALLBACK_TRIGGERED_BUT_SENDER_IS_TREASURY);
-        final var context = new PreHandleContext(readableAccountStore, theTxn);
-        subject.preHandle(context, readableAccountStore, readableTokenStore);
-        assertEquals(sanityRestored(context.getPayerKey()), DEFAULT_PAYER_KT.asKey());
-        assertThat(sanityRestored(context.getRequiredNonPayerKeys()), contains(MISC_ACCOUNT_KT.asKey()));
-    }
-
-    @Test
-    void tokenTransactWithOwnershipChangeNoReceiverSigReqAndFallbackNotTriggeredDueToHbar() {
-        final var theTxn = txnFrom(
-                TOKEN_TRANSACT_WITH_OWNERSHIP_CHANGE_NO_RECEIVER_SIG_REQ_AND_FALLBACK_NOT_TRIGGERED_DUE_TO_HBAR);
-        final var context = new PreHandleContext(readableAccountStore, theTxn);
-        subject.preHandle(context, readableAccountStore, readableTokenStore);
-        assertEquals(sanityRestored(context.getPayerKey()), DEFAULT_PAYER_KT.asKey());
-        assertThat(sanityRestored(context.getRequiredNonPayerKeys()), contains(FIRST_TOKEN_SENDER_KT.asKey()));
-    }
-
-    @Test
-    void tokenTransactWithOwnershipChangeNoReceiverSigReqAndFallbackNotTriggeredDueToFt() {
-        final var theTxn =
-                txnFrom(TOKEN_TRANSACT_WITH_OWNERSHIP_CHANGE_NO_RECEIVER_SIG_REQ_AND_FALLBACK_NOT_TRIGGERED_DUE_TO_FT);
-        final var context = new PreHandleContext(readableAccountStore, theTxn);
-        subject.preHandle(context, readableAccountStore, readableTokenStore);
-        assertEquals(sanityRestored(context.getPayerKey()), DEFAULT_PAYER_KT.asKey());
-        assertThat(sanityRestored(context.getRequiredNonPayerKeys()), contains(FIRST_TOKEN_SENDER_KT.asKey()));
-    }
-
-    @Test
-    void tokenTransactWithOwnershipChangeNoReceiverSigReqAndMissingToken() {
-        final var theTxn = txnFrom(TOKEN_TRANSACT_WITH_OWNERSHIP_CHANGE_NO_RECEIVER_SIG_REQ_AND_MISSING_TOKEN);
-        final var context = new PreHandleContext(readableAccountStore, theTxn);
-        subject.preHandle(context, readableAccountStore, readableTokenStore);
-        assertContextFailedWithReqPayerKeyAnd(context, INVALID_TOKEN_ID);
-    }
-
-    @Test
-    void tokenTransactWithOwnershipChangeMissingSender() {
-        final var theTxn = txnFrom(TOKEN_TRANSACT_WITH_OWNERSHIP_CHANGE_MISSING_SENDER);
-        final var context = new PreHandleContext(readableAccountStore, theTxn);
-        subject.preHandle(context, readableAccountStore, readableTokenStore);
-        assertContextFailedWithReqPayerKeyAnd(context, INVALID_ACCOUNT_ID);
-    }
-
-    @Test
-    void tokenTransactWithOwnershipChangeMissingReceiver() {
-        final var theTxn = txnFrom(TOKEN_TRANSACT_WITH_OWNERSHIP_CHANGE_MISSING_RECEIVER);
-        final var context = new PreHandleContext(readableAccountStore, theTxn);
-        subject.preHandle(context, readableAccountStore, readableTokenStore);
-        assertContextFailedWithReqPayerKeyAnd(context, INVALID_ACCOUNT_ID, FIRST_TOKEN_SENDER_KT.asKey());
-    }
-
-    @Test
-    void cryptoTransferAllowanceSpenderScenario() {
-        final var theTxn = txnFrom(CRYPTO_TRANSFER_ALLOWANCE_SPENDER_SCENARIO);
-        final var context = new PreHandleContext(readableAccountStore, theTxn);
-        subject.preHandle(context, readableAccountStore, readableTokenStore);
-
-        assertEquals(sanityRestored(context.getPayerKey()), DEFAULT_PAYER_KT.asKey());
-        assertTrue(context.getRequiredNonPayerKeys().isEmpty());
-    }
-
-    @Test
-    void tokenTransferAllowanceSpenderScenario() {
-        final var theTxn = txnFrom(TOKEN_TRANSFER_ALLOWANCE_SPENDER_SCENARIO);
-        final var context = new PreHandleContext(readableAccountStore, theTxn);
-        subject.preHandle(context, readableAccountStore, readableTokenStore);
-        assertEquals(sanityRestored(context.getPayerKey()), DEFAULT_PAYER_KT.asKey());
-        assertTrue(context.getRequiredNonPayerKeys().isEmpty());
-    }
-
-    @Test
-    void nftTransferAllowanceSpenderScenario() {
-        final var theTxn = txnFrom(NFT_TRANSFER_ALLOWANCE_SPENDER_SCENARIO);
-        final var context = new PreHandleContext(readableAccountStore, theTxn);
-        subject.preHandle(context, readableAccountStore, readableTokenStore);
-
-        assertEquals(sanityRestored(context.getPayerKey()), DEFAULT_PAYER_KT.asKey());
-        assertTrue(context.getRequiredNonPayerKeys().isEmpty());
-    }
-
-    @Test
-    void handleNotImplemented() {
-        final var metaToHandle = mock(TransactionMetadata.class);
-
-        assertThrows(UnsupportedOperationException.class, () -> subject.handle(metaToHandle));
-    }
-
-    private void assertContextFailedWithReqPayerKeyAnd(
-            final PreHandleContext context, final ResponseCodeEnum expectedFailure) {
-        assertTrue(context.failed());
-        assertEquals(expectedFailure, context.getStatus());
-        assertEquals(sanityRestored(context.getPayerKey()), DEFAULT_PAYER_KT.asKey());
-        assertTrue(context.getRequiredNonPayerKeys().isEmpty());
-    }
-
-    private void assertContextFailedWithReqPayerKeyAnd(
-            final PreHandleContext context, final ResponseCodeEnum expectedFailure, final Key aNonPayerKey) {
-        assertTrue(context.failed());
-        assertEquals(expectedFailure, context.getStatus());
-        assertEquals(sanityRestored(context.getPayerKey()), DEFAULT_PAYER_KT.asKey());
-        assertThat(sanityRestored(context.getRequiredNonPayerKeys()), contains(aNonPayerKey));
-    }
->>>>>>> ca5e6ec2
+    //    private void assertContextFailedWithReqPayerKeyAnd(
+    //            final PreHandleContext context, final ResponseCodeEnum expectedFailure) {
+    //        assertTrue(context.failed());
+    //        assertEquals(expectedFailure, context.getStatus());
+    //        assertEquals(sanityRestored(context.getPayerKey()), DEFAULT_PAYER_KT.asKey());
+    //        assertTrue(context.getRequiredNonPayerKeys().isEmpty());
+    //    }
+    //
+    //    private void assertContextFailedWithReqPayerKeyAnd(
+    //            final PreHandleContext context, final ResponseCodeEnum expectedFailure, final Key aNonPayerKey) {
+    //        assertTrue(context.failed());
+    //        assertEquals(expectedFailure, context.getStatus());
+    //        assertEquals(sanityRestored(context.getPayerKey()), DEFAULT_PAYER_KT.asKey());
+    //        assertThat(sanityRestored(context.getRequiredNonPayerKeys()), contains(aNonPayerKey));
+    //    }
 }