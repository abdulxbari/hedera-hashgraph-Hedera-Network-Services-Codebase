/*
 * Copyright (C) 2023 Hedera Hashgraph, LLC
 *
 * Licensed under the Apache License, Version 2.0 (the "License");
 * you may not use this file except in compliance with the License.
 * You may obtain a copy of the License at
 *
 *      http://www.apache.org/licenses/LICENSE-2.0
 *
 * Unless required by applicable law or agreed to in writing, software
 * distributed under the License is distributed on an "AS IS" BASIS,
 * WITHOUT WARRANTIES OR CONDITIONS OF ANY KIND, either express or implied.
 * See the License for the specific language governing permissions and
 * limitations under the License.
 */

package com.hedera.node.app.service.token.impl.test.handlers;

import static org.junit.jupiter.api.Assertions.*;
<<<<<<< HEAD
=======
import static org.mockito.BDDMockito.given;

import com.google.protobuf.BoolValue;
import com.hedera.node.app.service.mono.legacy.core.jproto.JKey;
import com.hedera.node.app.service.mono.state.merkle.MerkleAccount;
import com.hedera.node.app.service.token.impl.handlers.CryptoApproveAllowanceHandler;
import com.hedera.node.app.spi.key.HederaKey;
import com.hedera.node.app.spi.workflows.PreHandleContext;
import com.hederahashgraph.api.proto.java.AccountID;
import com.hederahashgraph.api.proto.java.CryptoAllowance;
import com.hederahashgraph.api.proto.java.CryptoApproveAllowanceTransactionBody;
import com.hederahashgraph.api.proto.java.NftAllowance;
import com.hederahashgraph.api.proto.java.TokenAllowance;
import com.hederahashgraph.api.proto.java.TokenID;
import com.hederahashgraph.api.proto.java.TransactionBody;
import com.hederahashgraph.api.proto.java.TransactionID;
import java.util.List;
import org.junit.jupiter.api.Test;
import org.mockito.Mock;
>>>>>>> 529ae255

class CryptoApproveAllowanceHandlerTest extends CryptoHandlerTestBase {
    //    private final TokenID nft = asToken("0.0.56789");
    //    private final TokenID token = asToken("0.0.6789");
    //    private final AccountID spender = asAccount("0.0.12345");
    //    private final AccountID delegatingSpender = asAccount("0.0.1234567");
    //    private final AccountID owner = asAccount("0.0.123456");
    //    private final HederaKey ownerKey = asHederaKey(A_COMPLEX_KEY).get();
    //
    //    @Mock
    //    private MerkleAccount ownerAccount;
    //
    //    private final CryptoAllowance cryptoAllowance = CryptoAllowance.newBuilder()
    //            .setSpender(spender)
    //            .setOwner(owner)
    //            .setAmount(10L)
    //            .build();
    //    private final TokenAllowance tokenAllowance = TokenAllowance.newBuilder()
    //            .setSpender(spender)
    //            .setAmount(10L)
    //            .setTokenId(token)
    //            .setOwner(owner)
    //            .build();
    //
    //    private final NftAllowance nftAllowance = NftAllowance.newBuilder()
    //            .setSpender(spender)
    //            .setOwner(owner)
    //            .setTokenId(nft)
    //            .setApprovedForAll(BoolValue.of(true))
    //            .addAllSerialNumbers(List.of(1L, 2L))
    //            .build();
    //    private final NftAllowance nftAllowanceWithDelegatingSpender = NftAllowance.newBuilder()
    //            .setSpender(spender)
    //            .setOwner(owner)
    //            .setTokenId(nft)
    //            .setApprovedForAll(BoolValue.of(false))
    //            .addAllSerialNumbers(List.of(1L, 2L))
    //            .setDelegatingSpender(delegatingSpender)
    //            .build();
    //
    //    private CryptoApproveAllowanceHandler subject = new CryptoApproveAllowanceHandler();
    //
    //    @Test
    //    void cryptoApproveAllowanceVanilla() {
    //        given(accounts.get(owner.getAccountNum())).willReturn(ownerAccount);
    //        given(ownerAccount.getAccountKey()).willReturn((JKey) ownerKey);
    //
    //        final var txn = cryptoApproveAllowanceTransaction(payer, false);
    //        final var context = new PreHandleContext(store, txn, payer);
    //        subject.preHandle(context);
    //        basicMetaAssertions(context, 3, false, OK);
    //        assertEquals(payerKey, context.getPayerKey());
    //        assertIterableEquals(List.of(ownerKey, ownerKey, ownerKey), context.getRequiredNonPayerKeys());
    //    }
    //
    //    @Test
    //    void cryptoApproveAllowanceFailsWithInvalidOwner() {
    //        given(accounts.get(owner.getAccountNum())).willReturn(null);
    //
    //        final var txn = cryptoApproveAllowanceTransaction(payer, false);
    //        final var context = new PreHandleContext(store, txn, payer);
    //        subject.preHandle(context);
    //        basicMetaAssertions(context, 0, true, INVALID_ALLOWANCE_OWNER_ID);
    //        assertEquals(payerKey, context.getPayerKey());
    //        assertIterableEquals(List.of(), context.getRequiredNonPayerKeys());
    //    }
    //
    //    @Test
    //    void cryptoApproveAllowanceDoesntAddIfOwnerSameAsPayer() {
    //        given(accounts.get(owner.getAccountNum())).willReturn(ownerAccount);
    //        given(ownerAccount.getAccountKey()).willReturn((JKey) ownerKey);
    //
    //        final var txn = cryptoApproveAllowanceTransaction(owner, false);
    //        final var context = new PreHandleContext(store, txn, owner);
    //        subject.preHandle(context);
    //        basicMetaAssertions(context, 0, false, OK);
    //        assertEquals(ownerKey, context.getPayerKey());
    //        assertIterableEquals(List.of(), context.getRequiredNonPayerKeys());
    //    }
    //
    //    @Test
    //    void cryptoApproveAllowanceAddsDelegatingSpender() {
    //        given(accounts.get(owner.getAccountNum())).willReturn(ownerAccount);
    //        given(ownerAccount.getAccountKey()).willReturn((JKey) ownerKey);
    //        given(accounts.get(delegatingSpender.getAccountNum())).willReturn(payerAccount);
    //
    //        final var txn = cryptoApproveAllowanceTransaction(payer, true);
    //        final var context = new PreHandleContext(store, txn, payer);
    //        subject.preHandle(context);
    //        basicMetaAssertions(context, 3, false, OK);
    //        assertEquals(payerKey, context.getPayerKey());
    //        assertIterableEquals(List.of(ownerKey, ownerKey, payerKey), context.getRequiredNonPayerKeys());
    //    }
    //
    //    @Test
    //    void cryptoApproveAllowanceFailsIfDelegatingSpenderMissing() {
    //        given(accounts.get(owner.getAccountNum())).willReturn(ownerAccount);
    //        given(ownerAccount.getAccountKey()).willReturn((JKey) ownerKey);
    //        given(accounts.get(delegatingSpender.getAccountNum())).willReturn(null);
    //
    //        final var txn = cryptoApproveAllowanceTransaction(payer, true);
    //        final var context = new PreHandleContext(store, txn, payer);
    //        subject.preHandle(context);
    //        assertEquals(payerKey, context.getPayerKey());
    //        basicMetaAssertions(context, 2, true, INVALID_DELEGATING_SPENDER);
    //        assertIterableEquals(List.of(ownerKey, ownerKey), context.getRequiredNonPayerKeys());
    //    }
    //
    //    @Test
    //    void handleNotImplemented() {
    //        assertThrows(UnsupportedOperationException.class, () -> subject.handle(metaToHandle));
    //    }
    //
    //    private TransactionBody cryptoApproveAllowanceTransaction(
    //            final AccountID id, final boolean isWithDelegatingSpender) {
    //        final var transactionID =
    //                TransactionID.newBuilder().setAccountID(id).setTransactionValidStart(consensusTimestamp);
    //        final var allowanceTxnBody = CryptoApproveAllowanceTransactionBody.newBuilder()
    //                .addCryptoAllowances(cryptoAllowance)
    //                .addTokenAllowances(tokenAllowance)
    //                .addNftAllowances(isWithDelegatingSpender ? nftAllowanceWithDelegatingSpender : nftAllowance)
    //                .build();
    //        return TransactionBody.newBuilder()
    //                .setTransactionID(transactionID)
    //                .setCryptoApproveAllowance(allowanceTxnBody)
    //                .build();
    //    }
}<|MERGE_RESOLUTION|>--- conflicted
+++ resolved
@@ -16,9 +16,14 @@
 
 package com.hedera.node.app.service.token.impl.test.handlers;
 
+import static com.hedera.node.app.service.mono.Utils.asHederaKey;
+import static com.hedera.test.utils.IdUtils.asAccount;
+import static com.hedera.test.utils.IdUtils.asToken;
+import static com.hedera.test.utils.KeyUtils.A_COMPLEX_KEY;
+import static com.hederahashgraph.api.proto.java.ResponseCodeEnum.INVALID_ALLOWANCE_OWNER_ID;
+import static com.hederahashgraph.api.proto.java.ResponseCodeEnum.INVALID_DELEGATING_SPENDER;
+import static com.hederahashgraph.api.proto.java.ResponseCodeEnum.OK;
 import static org.junit.jupiter.api.Assertions.*;
-<<<<<<< HEAD
-=======
 import static org.mockito.BDDMockito.given;
 
 import com.google.protobuf.BoolValue;
@@ -38,132 +43,131 @@
 import java.util.List;
 import org.junit.jupiter.api.Test;
 import org.mockito.Mock;
->>>>>>> 529ae255
 
 class CryptoApproveAllowanceHandlerTest extends CryptoHandlerTestBase {
-    //    private final TokenID nft = asToken("0.0.56789");
-    //    private final TokenID token = asToken("0.0.6789");
-    //    private final AccountID spender = asAccount("0.0.12345");
-    //    private final AccountID delegatingSpender = asAccount("0.0.1234567");
-    //    private final AccountID owner = asAccount("0.0.123456");
-    //    private final HederaKey ownerKey = asHederaKey(A_COMPLEX_KEY).get();
-    //
-    //    @Mock
-    //    private MerkleAccount ownerAccount;
-    //
-    //    private final CryptoAllowance cryptoAllowance = CryptoAllowance.newBuilder()
-    //            .setSpender(spender)
-    //            .setOwner(owner)
-    //            .setAmount(10L)
-    //            .build();
-    //    private final TokenAllowance tokenAllowance = TokenAllowance.newBuilder()
-    //            .setSpender(spender)
-    //            .setAmount(10L)
-    //            .setTokenId(token)
-    //            .setOwner(owner)
-    //            .build();
-    //
-    //    private final NftAllowance nftAllowance = NftAllowance.newBuilder()
-    //            .setSpender(spender)
-    //            .setOwner(owner)
-    //            .setTokenId(nft)
-    //            .setApprovedForAll(BoolValue.of(true))
-    //            .addAllSerialNumbers(List.of(1L, 2L))
-    //            .build();
-    //    private final NftAllowance nftAllowanceWithDelegatingSpender = NftAllowance.newBuilder()
-    //            .setSpender(spender)
-    //            .setOwner(owner)
-    //            .setTokenId(nft)
-    //            .setApprovedForAll(BoolValue.of(false))
-    //            .addAllSerialNumbers(List.of(1L, 2L))
-    //            .setDelegatingSpender(delegatingSpender)
-    //            .build();
-    //
-    //    private CryptoApproveAllowanceHandler subject = new CryptoApproveAllowanceHandler();
-    //
-    //    @Test
-    //    void cryptoApproveAllowanceVanilla() {
-    //        given(accounts.get(owner.getAccountNum())).willReturn(ownerAccount);
-    //        given(ownerAccount.getAccountKey()).willReturn((JKey) ownerKey);
-    //
-    //        final var txn = cryptoApproveAllowanceTransaction(payer, false);
-    //        final var context = new PreHandleContext(store, txn, payer);
-    //        subject.preHandle(context);
-    //        basicMetaAssertions(context, 3, false, OK);
-    //        assertEquals(payerKey, context.getPayerKey());
-    //        assertIterableEquals(List.of(ownerKey, ownerKey, ownerKey), context.getRequiredNonPayerKeys());
-    //    }
-    //
-    //    @Test
-    //    void cryptoApproveAllowanceFailsWithInvalidOwner() {
-    //        given(accounts.get(owner.getAccountNum())).willReturn(null);
-    //
-    //        final var txn = cryptoApproveAllowanceTransaction(payer, false);
-    //        final var context = new PreHandleContext(store, txn, payer);
-    //        subject.preHandle(context);
-    //        basicMetaAssertions(context, 0, true, INVALID_ALLOWANCE_OWNER_ID);
-    //        assertEquals(payerKey, context.getPayerKey());
-    //        assertIterableEquals(List.of(), context.getRequiredNonPayerKeys());
-    //    }
-    //
-    //    @Test
-    //    void cryptoApproveAllowanceDoesntAddIfOwnerSameAsPayer() {
-    //        given(accounts.get(owner.getAccountNum())).willReturn(ownerAccount);
-    //        given(ownerAccount.getAccountKey()).willReturn((JKey) ownerKey);
-    //
-    //        final var txn = cryptoApproveAllowanceTransaction(owner, false);
-    //        final var context = new PreHandleContext(store, txn, owner);
-    //        subject.preHandle(context);
-    //        basicMetaAssertions(context, 0, false, OK);
-    //        assertEquals(ownerKey, context.getPayerKey());
-    //        assertIterableEquals(List.of(), context.getRequiredNonPayerKeys());
-    //    }
-    //
-    //    @Test
-    //    void cryptoApproveAllowanceAddsDelegatingSpender() {
-    //        given(accounts.get(owner.getAccountNum())).willReturn(ownerAccount);
-    //        given(ownerAccount.getAccountKey()).willReturn((JKey) ownerKey);
-    //        given(accounts.get(delegatingSpender.getAccountNum())).willReturn(payerAccount);
-    //
-    //        final var txn = cryptoApproveAllowanceTransaction(payer, true);
-    //        final var context = new PreHandleContext(store, txn, payer);
-    //        subject.preHandle(context);
-    //        basicMetaAssertions(context, 3, false, OK);
-    //        assertEquals(payerKey, context.getPayerKey());
-    //        assertIterableEquals(List.of(ownerKey, ownerKey, payerKey), context.getRequiredNonPayerKeys());
-    //    }
-    //
-    //    @Test
-    //    void cryptoApproveAllowanceFailsIfDelegatingSpenderMissing() {
-    //        given(accounts.get(owner.getAccountNum())).willReturn(ownerAccount);
-    //        given(ownerAccount.getAccountKey()).willReturn((JKey) ownerKey);
-    //        given(accounts.get(delegatingSpender.getAccountNum())).willReturn(null);
-    //
-    //        final var txn = cryptoApproveAllowanceTransaction(payer, true);
-    //        final var context = new PreHandleContext(store, txn, payer);
-    //        subject.preHandle(context);
-    //        assertEquals(payerKey, context.getPayerKey());
-    //        basicMetaAssertions(context, 2, true, INVALID_DELEGATING_SPENDER);
-    //        assertIterableEquals(List.of(ownerKey, ownerKey), context.getRequiredNonPayerKeys());
-    //    }
-    //
-    //    @Test
-    //    void handleNotImplemented() {
-    //        assertThrows(UnsupportedOperationException.class, () -> subject.handle(metaToHandle));
-    //    }
-    //
-    //    private TransactionBody cryptoApproveAllowanceTransaction(
-    //            final AccountID id, final boolean isWithDelegatingSpender) {
-    //        final var transactionID =
-    //                TransactionID.newBuilder().setAccountID(id).setTransactionValidStart(consensusTimestamp);
-    //        final var allowanceTxnBody = CryptoApproveAllowanceTransactionBody.newBuilder()
-    //                .addCryptoAllowances(cryptoAllowance)
-    //                .addTokenAllowances(tokenAllowance)
-    //                .addNftAllowances(isWithDelegatingSpender ? nftAllowanceWithDelegatingSpender : nftAllowance)
-    //                .build();
-    //        return TransactionBody.newBuilder()
-    //                .setTransactionID(transactionID)
-    //                .setCryptoApproveAllowance(allowanceTxnBody)
-    //                .build();
-    //    }
+    private final TokenID nft = asToken("0.0.56789");
+    private final TokenID token = asToken("0.0.6789");
+    private final AccountID spender = asAccount("0.0.12345");
+    private final AccountID delegatingSpender = asAccount("0.0.1234567");
+    private final AccountID owner = asAccount("0.0.123456");
+    private final HederaKey ownerKey = asHederaKey(A_COMPLEX_KEY).get();
+
+    @Mock
+    private MerkleAccount ownerAccount;
+
+    private final CryptoAllowance cryptoAllowance = CryptoAllowance.newBuilder()
+            .setSpender(spender)
+            .setOwner(owner)
+            .setAmount(10L)
+            .build();
+    private final TokenAllowance tokenAllowance = TokenAllowance.newBuilder()
+            .setSpender(spender)
+            .setAmount(10L)
+            .setTokenId(token)
+            .setOwner(owner)
+            .build();
+
+    private final NftAllowance nftAllowance = NftAllowance.newBuilder()
+            .setSpender(spender)
+            .setOwner(owner)
+            .setTokenId(nft)
+            .setApprovedForAll(BoolValue.of(true))
+            .addAllSerialNumbers(List.of(1L, 2L))
+            .build();
+    private final NftAllowance nftAllowanceWithDelegatingSpender = NftAllowance.newBuilder()
+            .setSpender(spender)
+            .setOwner(owner)
+            .setTokenId(nft)
+            .setApprovedForAll(BoolValue.of(false))
+            .addAllSerialNumbers(List.of(1L, 2L))
+            .setDelegatingSpender(delegatingSpender)
+            .build();
+
+    private CryptoApproveAllowanceHandler subject = new CryptoApproveAllowanceHandler();
+
+    @Test
+    void cryptoApproveAllowanceVanilla() {
+        given(accounts.get(owner.getAccountNum())).willReturn(ownerAccount);
+        given(ownerAccount.getAccountKey()).willReturn((JKey) ownerKey);
+
+        final var txn = cryptoApproveAllowanceTransaction(payer, false);
+        final var context = new PreHandleContext(store, txn, payer);
+        subject.preHandle(context);
+        basicMetaAssertions(context, 3, false, OK);
+        assertEquals(payerKey, context.getPayerKey());
+        assertIterableEquals(List.of(ownerKey, ownerKey, ownerKey), context.getRequiredNonPayerKeys());
+    }
+
+    @Test
+    void cryptoApproveAllowanceFailsWithInvalidOwner() {
+        given(accounts.get(owner.getAccountNum())).willReturn(null);
+
+        final var txn = cryptoApproveAllowanceTransaction(payer, false);
+        final var context = new PreHandleContext(store, txn, payer);
+        subject.preHandle(context);
+        basicMetaAssertions(context, 0, true, INVALID_ALLOWANCE_OWNER_ID);
+        assertEquals(payerKey, context.getPayerKey());
+        assertIterableEquals(List.of(), context.getRequiredNonPayerKeys());
+    }
+
+    @Test
+    void cryptoApproveAllowanceDoesntAddIfOwnerSameAsPayer() {
+        given(accounts.get(owner.getAccountNum())).willReturn(ownerAccount);
+        given(ownerAccount.getAccountKey()).willReturn((JKey) ownerKey);
+
+        final var txn = cryptoApproveAllowanceTransaction(owner, false);
+        final var context = new PreHandleContext(store, txn, owner);
+        subject.preHandle(context);
+        basicMetaAssertions(context, 0, false, OK);
+        assertEquals(ownerKey, context.getPayerKey());
+        assertIterableEquals(List.of(), context.getRequiredNonPayerKeys());
+    }
+
+    @Test
+    void cryptoApproveAllowanceAddsDelegatingSpender() {
+        given(accounts.get(owner.getAccountNum())).willReturn(ownerAccount);
+        given(ownerAccount.getAccountKey()).willReturn((JKey) ownerKey);
+        given(accounts.get(delegatingSpender.getAccountNum())).willReturn(payerAccount);
+
+        final var txn = cryptoApproveAllowanceTransaction(payer, true);
+        final var context = new PreHandleContext(store, txn, payer);
+        subject.preHandle(context);
+        basicMetaAssertions(context, 3, false, OK);
+        assertEquals(payerKey, context.getPayerKey());
+        assertIterableEquals(List.of(ownerKey, ownerKey, payerKey), context.getRequiredNonPayerKeys());
+    }
+
+    @Test
+    void cryptoApproveAllowanceFailsIfDelegatingSpenderMissing() {
+        given(accounts.get(owner.getAccountNum())).willReturn(ownerAccount);
+        given(ownerAccount.getAccountKey()).willReturn((JKey) ownerKey);
+        given(accounts.get(delegatingSpender.getAccountNum())).willReturn(null);
+
+        final var txn = cryptoApproveAllowanceTransaction(payer, true);
+        final var context = new PreHandleContext(store, txn, payer);
+        subject.preHandle(context);
+        assertEquals(payerKey, context.getPayerKey());
+        basicMetaAssertions(context, 2, true, INVALID_DELEGATING_SPENDER);
+        assertIterableEquals(List.of(ownerKey, ownerKey), context.getRequiredNonPayerKeys());
+    }
+
+    @Test
+    void handleNotImplemented() {
+        assertThrows(UnsupportedOperationException.class, () -> subject.handle(metaToHandle));
+    }
+
+    private TransactionBody cryptoApproveAllowanceTransaction(
+            final AccountID id, final boolean isWithDelegatingSpender) {
+        final var transactionID =
+                TransactionID.newBuilder().setAccountID(id).setTransactionValidStart(consensusTimestamp);
+        final var allowanceTxnBody = CryptoApproveAllowanceTransactionBody.newBuilder()
+                .addCryptoAllowances(cryptoAllowance)
+                .addTokenAllowances(tokenAllowance)
+                .addNftAllowances(isWithDelegatingSpender ? nftAllowanceWithDelegatingSpender : nftAllowance)
+                .build();
+        return TransactionBody.newBuilder()
+                .setTransactionID(transactionID)
+                .setCryptoApproveAllowance(allowanceTxnBody)
+                .build();
+    }
 }