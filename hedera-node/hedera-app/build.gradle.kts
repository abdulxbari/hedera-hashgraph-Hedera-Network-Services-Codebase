--- conflicted
+++ resolved
@@ -30,10 +30,6 @@
         testImplementation(testFixtures(project(":hedera-node:node-app-service-mono")))
         testImplementation(testFixtures(project(":hedera-node:node-app-spi")))
         testImplementation(gav("com.swirlds.base"))
-<<<<<<< HEAD
-        testImplementation(gav("com.swirlds.test.framework"))
-=======
->>>>>>> 040a328d
         testImplementation(gav("io.github.classgraph"))
         testImplementation(gav("org.assertj.core"))
         testImplementation(gav("org.hamcrest"))
@@ -146,10 +142,4 @@
 
 tasks.clean { dependsOn(cleanRun) }
 
-<<<<<<< HEAD
-tasks.register("showHapiVersion") {
-    doLast { println(libs.versions.com.hedera.hashgraph.protobuf.java.api.get()) }
-}
-=======
-tasks.register("showHapiVersion") { doLast { println(libs.versions.hapi.proto.get()) } }
->>>>>>> 040a328d
+tasks.register("showHapiVersion") { doLast { println(libs.versions.hapi.proto.get()) } }