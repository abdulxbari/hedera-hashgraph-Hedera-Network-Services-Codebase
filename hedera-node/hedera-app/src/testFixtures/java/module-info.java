--- conflicted
+++ resolved
@@ -4,11 +4,6 @@
     requires transitive com.hedera.node.app.spi;
     requires transitive com.hedera.node.app;
     requires com.hedera.node.app.spi.test.fixtures;
-<<<<<<< HEAD
-    requires com.github.spotbugs.annotations;
-=======
-    requires com.hedera.node.app;
->>>>>>> 9cd85ea1
     requires com.swirlds.config;
     requires static com.github.spotbugs.annotations;
 }