/*
<<<<<<< HEAD
 * Copyright (C) 2022-2023 Hedera Hashgraph, LLC
=======
 * Copyright (C) 2020-2023 Hedera Hashgraph, LLC
>>>>>>> 3fb8e2fe
 *
 * Licensed under the Apache License, Version 2.0 (the "License");
 * you may not use this file except in compliance with the License.
 * You may obtain a copy of the License at
 *
 *      http://www.apache.org/licenses/LICENSE-2.0
 *
 * Unless required by applicable law or agreed to in writing, software
 * distributed under the License is distributed on an "AS IS" BASIS,
 * WITHOUT WARRANTIES OR CONDITIONS OF ANY KIND, either express or implied.
 * See the License for the specific language governing permissions and
 * limitations under the License.
 */
package utils;

import com.swirlds.common.metrics.Metrics;
import com.swirlds.common.metrics.platform.DefaultMetrics;
import com.swirlds.common.metrics.platform.DefaultMetricsFactory;
import java.util.Random;
import java.util.concurrent.Executors;

public class TestUtils {
    private static final Random RANDOM = new Random(9239992);

    /**
     * Generates some random bytes
     *
     * @param length The number of bytes to generate.
     * @return Some random bytes.
     */
    public static byte[] randomBytes(int length) {
        final byte[] data = new byte[length];
        for (int i = 0; i < length; i++) {
            data[i] = (byte) RANDOM.nextInt();
        }
        return data;
    }

    public static Metrics metrics() {
        return new DefaultMetrics(
                Executors.newSingleThreadScheduledExecutor(), new DefaultMetricsFactory());
    }
}<|MERGE_RESOLUTION|>--- conflicted
+++ resolved
@@ -1,9 +1,5 @@
 /*
-<<<<<<< HEAD
- * Copyright (C) 2022-2023 Hedera Hashgraph, LLC
-=======
  * Copyright (C) 2020-2023 Hedera Hashgraph, LLC
->>>>>>> 3fb8e2fe
  *
  * Licensed under the Apache License, Version 2.0 (the "License");
  * you may not use this file except in compliance with the License.
