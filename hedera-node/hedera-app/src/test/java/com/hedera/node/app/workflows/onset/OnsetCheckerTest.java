/*
 * Copyright (C) 2022-2023 Hedera Hashgraph, LLC
 *
 * Licensed under the Apache License, Version 2.0 (the "License");
 * you may not use this file except in compliance with the License.
 * You may obtain a copy of the License at
 *
 *      http://www.apache.org/licenses/LICENSE-2.0
 *
 * Unless required by applicable law or agreed to in writing, software
 * distributed under the License is distributed on an "AS IS" BASIS,
 * WITHOUT WARRANTIES OR CONDITIONS OF ANY KIND, either express or implied.
 * See the License for the specific language governing permissions and
 * limitations under the License.
 */

package com.hedera.node.app.workflows.onset;

import com.hedera.hapi.node.base.AccountID;
import com.hedera.hapi.node.base.Duration;
import com.hedera.hapi.node.base.SignatureMap;
import com.hedera.hapi.node.base.Timestamp;
import com.hedera.hapi.node.base.Transaction;
import com.hedera.hapi.node.base.TransactionID;
import com.hedera.hapi.node.transaction.TransactionBody;
import com.hedera.node.app.AppTestBase;
import com.hedera.node.app.service.mono.context.properties.GlobalDynamicProperties;
import com.hedera.node.app.spi.workflows.PreCheckException;
import com.hedera.node.app.state.RecordCache;
import com.hedera.pbj.runtime.io.Bytes;
import com.swirlds.common.metrics.Counter;
import com.swirlds.common.metrics.Metrics;
import org.junit.jupiter.api.BeforeEach;
import org.junit.jupiter.api.DisplayName;
import org.junit.jupiter.api.Nested;
import org.junit.jupiter.api.Test;
import org.junit.jupiter.api.extension.ExtendWith;
import org.mockito.Mock;
import org.mockito.junit.jupiter.MockitoExtension;
import java.time.Instant;
import static com.hedera.hapi.node.base.ResponseCodeEnum.DUPLICATE_TRANSACTION;
import static com.hedera.hapi.node.base.ResponseCodeEnum.INSUFFICIENT_TX_FEE;
import static com.hedera.hapi.node.base.ResponseCodeEnum.INVALID_TRANSACTION;
import static com.hedera.hapi.node.base.ResponseCodeEnum.INVALID_TRANSACTION_BODY;
import static com.hedera.hapi.node.base.ResponseCodeEnum.INVALID_TRANSACTION_DURATION;
import static com.hedera.hapi.node.base.ResponseCodeEnum.INVALID_TRANSACTION_ID;
import static com.hedera.hapi.node.base.ResponseCodeEnum.INVALID_TRANSACTION_START;
import static com.hedera.hapi.node.base.ResponseCodeEnum.INVALID_ZERO_BYTE_IN_STRING;
import static com.hedera.hapi.node.base.ResponseCodeEnum.MEMO_TOO_LONG;
import static com.hedera.hapi.node.base.ResponseCodeEnum.OK;
import static com.hedera.hapi.node.base.ResponseCodeEnum.PAYER_ACCOUNT_NOT_FOUND;
import static com.hedera.hapi.node.base.ResponseCodeEnum.TRANSACTION_EXPIRED;
import static org.assertj.core.api.Assertions.assertThat;
import static org.assertj.core.api.AssertionsForClassTypes.assertThatCode;
import static org.assertj.core.api.AssertionsForClassTypes.assertThatThrownBy;
import static org.mockito.ArgumentMatchers.any;
import static org.mockito.Mock.Strictness.LENIENT;
import static org.mockito.Mockito.never;
import static org.mockito.Mockito.verify;
import static org.mockito.Mockito.when;

@ExtendWith(MockitoExtension.class)
class OnsetCheckerTest extends AppTestBase {
    /** Value for {@link GlobalDynamicProperties#maxMemoUtf8Bytes()} for this test */
    private static final int MAX_MEMO_SIZE = 2 * 1024;
    /** Value for {@link GlobalDynamicProperties#minTxnDuration()} for this test */
    private static final long MIN_DURATION = 10L;
    /** Value for {@link GlobalDynamicProperties#maxTxnDuration()} for this test */
    private static final long MAX_DURATION = 120L;
<<<<<<< HEAD
=======
    private static final ByteString CONTENT = ByteString.copyFrom("Hello world!", StandardCharsets.UTF_8);
    private static final Duration ONE_MINUTE =
            Duration.newBuilder().setSeconds(60).build();

    @Mock
    private RecordCache recordCache;
>>>>>>> ca5e6ec2

    /** Value for {@link TransactionBody#memo()} for most tests */
    private static final Bytes CONTENT = Bytes.wrap("Hello world!");
    /** The standard {@link TransactionBody#transactionValidDuration()} for most tests */
    private static final Duration ONE_MINUTE = Duration.newBuilder().seconds(60).build();

<<<<<<< HEAD
    // These are mocks to use for dependencies of the OnsetChecker
    @Mock private RecordCache recordCache;
    @Mock(strictness = LENIENT) private GlobalDynamicProperties dynamicProperties;
    @Mock private Metrics metrics;
    @Mock private Counter deprecationCounter;
=======
    @Mock
    private HapiOpCounters counters;
>>>>>>> ca5e6ec2

    /** The standard {@link TransactionID} used in most tests */
    private TransactionID transactionID;
    /** The standard {@link OnsetChecker} used in most tests */
    private OnsetChecker checker;

    @BeforeEach
    void setup() {
        when(metrics.getOrCreate(any())).thenReturn(deprecationCounter);
        when(dynamicProperties.minTxnDuration()).thenReturn(MIN_DURATION);
        when(dynamicProperties.maxTxnDuration()).thenReturn(MAX_DURATION);
        when(dynamicProperties.maxMemoUtf8Bytes()).thenReturn(MAX_MEMO_SIZE);

<<<<<<< HEAD
        final var payerId = AccountID.newBuilder().accountNum(1L).build();
        final var now = Timestamp.newBuilder().seconds(Instant.now().getEpochSecond()).build();
            transactionID =
                    TransactionID.newBuilder()
                            .accountID(payerId)
                            .transactionValidStart(now)
                            .build();

        checker = new OnsetChecker(recordCache, dynamicProperties, metrics);
    }

        @Test
        @SuppressWarnings("ConstantConditions")
        @DisplayName("Verify that the constructor throws NPE for null arguments")
        void testConstructorWithIllegalArguments() {
            assertThatThrownBy(() -> new OnsetChecker(null, dynamicProperties, metrics))
                    .isInstanceOf(NullPointerException.class);
            assertThatThrownBy(() -> new OnsetChecker(recordCache, null, metrics))
                    .isInstanceOf(NullPointerException.class);
            assertThatThrownBy(() -> new OnsetChecker(recordCache, dynamicProperties, null))
                    .isInstanceOf(NullPointerException.class);
        }

        @Nested
        @DisplayName("Tests for checkTransaction")
        class CheckTransactionTest {
            @Test
            @DisplayName("Happy Path. Given a valid transaction, the checker should not throw any exception")
            void goodTransaction() {
                // Given a valid transaction
                final var tx = Transaction.newBuilder().signedTransactionBytes(CONTENT).build();

                // Then the checker should not throw any exception
                assertThatCode(() -> checker.checkTransaction(tx)).doesNotThrowAnyException();
                // And the deprecated transaction counter should not be incremented because we did
                // not use a deprecated transaction in the call
                verify(deprecationCounter, never()).increment();
            }

            @Test
            @DisplayName("Given a deprecated transaction, it is still good and succeeds")
            void deprecatedTransaction() {
                // Given a deprecated transaction (doesn't use signedTransactionBytes)
                final var tx = Transaction.newBuilder().bodyBytes(CONTENT).build();

                // Then the checker should not throw any exception
                assertThatCode(() -> checker.checkTransaction(tx)).doesNotThrowAnyException();
                // And the deprecated transaction counter should be incremented!
                verify(deprecationCounter).increment();
            }

            @Test
            @DisplayName("A transaction using both signed bytes and body bytes is invalid")
            void badTransactionWithSignedBytesAndBodyBytes() {
                // Given a transaction using both signed bytes and body bytes
                final var tx =
                        Transaction.newBuilder()
                                .signedTransactionBytes(CONTENT)
                                .bodyBytes(CONTENT)
                                .build();

                // When we check the transaction, then we find it is invalid
                assertThatThrownBy(() -> checker.checkTransaction(tx))
                        .isInstanceOf(PreCheckException.class)
                        .hasFieldOrPropertyWithValue("responseCode", INVALID_TRANSACTION);
                // And the deprecated transaction counter is not incremented
                verify(deprecationCounter, never()).increment();
            }

            @Test
            @DisplayName("A transaction using both signed bytes and sig map is invalid")
            void badTransactionWithSignedBytesAndSigMap() {
                // Given a transaction using both signed bytes (new style) and sig map (deprecated style)
                final var signatureMap = SignatureMap.newBuilder().build();
                final var tx = Transaction.newBuilder()
                        .signedTransactionBytes(CONTENT)
                        .sigMap(signatureMap)
                        .build();

                // Then the checker should throw a PreCheckException
                assertThatThrownBy(() -> checker.checkTransaction(tx))
                        .isInstanceOf(PreCheckException.class)
                        .hasFieldOrPropertyWithValue("responseCode", INVALID_TRANSACTION);
                // And the deprecated transaction counter is not incremented
                verify(deprecationCounter, never()).increment();
            }

            @Test
            @DisplayName("A transaction with no bytes at all fails")
            void badTransactionWithNoBytes() {
                // Given a transaction with no bytes at all
                final var tx = Transaction.newBuilder().build();

                // Then the checker should throw a PreCheckException
                assertThatThrownBy(() -> checker.checkTransaction(tx))
                        .isInstanceOf(PreCheckException.class)
                        .hasFieldOrPropertyWithValue("responseCode", INVALID_TRANSACTION_BODY);
                // And the deprecated transaction counter is not incremented
                verify(deprecationCounter, never()).increment();
            }

            @Test
            @SuppressWarnings("ConstantConditions")
            @DisplayName("The checkTransaction method does not accept null arguments")
            void checkTransactionWithIllegalArguments() {
                assertThatThrownBy(() -> checker.checkTransaction(null))
                        .isInstanceOf(NullPointerException.class);
            }
        }

    @Nested
    @DisplayName("Tests for checkTransactionBody")
    class CheckTransactionBodyTest {

        @Test
        @SuppressWarnings("ConstantConditions")
        @DisplayName("The checkTransactionBody method does not accept null arguments")
        void testCheckTransactionBodyWithIllegalArguments() {
            assertThatThrownBy(() -> checker.checkTransactionBody(null))
                    .isInstanceOf(NullPointerException.class);
        }

        @Test
        @DisplayName("Happy Path. Given a valid transaction body, the checker should not throw any exception")
        void testCheckTransactionBodySuccess() throws PreCheckException {
            // Given a valid transaction body
            final var txBody =
                    TransactionBody.newBuilder()
                            .transactionID(transactionID)
                            .transactionValidDuration(ONE_MINUTE)
                            .build();

            // When we check the transaction body
            final var result = checker.checkTransactionBody(txBody);

            // Then we find it is OK
            assertThat(result).isEqualTo(OK);
        }

        @Test
        @DisplayName("A transaction body must have a transaction ID")
        void testCheckTransactionBodyWithoutTransactionIDFails() {
            // Given a transaction body without a transaction ID
            final var txBody = TransactionBody.newBuilder().transactionValidDuration(ONE_MINUTE).build();

            // Then the checker should throw a PreCheckException
            assertThatThrownBy(() -> checker.checkTransactionBody(txBody))
                    .isInstanceOf(PreCheckException.class)
                    .hasFieldOrPropertyWithValue("responseCode", INVALID_TRANSACTION_ID);
        }

        @Test
        @DisplayName("A transaction ID with an alias as the payer is plausible")
        void testCheckTransactionBodyWithAliasAsPayer() throws PreCheckException {
            // Given a transaction ID with an alias as the payer
            final var payerId = AccountID.newBuilder().alias(Bytes.wrap("alias")).build();
            final var txBody = transactionBodyWithPayer(payerId);

            // When we check the transaction body
            final var result = checker.checkTransactionBody(txBody);

            // Then we find it is OK
            assertThat(result).isEqualTo(OK);
        }

        @Test
        @DisplayName("A transaction ID with an invalid account number fails")
        void testCheckTransactionBodyWithInvalidAccountNumFails() {
            // Given a transaction ID with an account number that is not valid (0 is not a valid number)
            final var payerId = AccountID.newBuilder().accountNum(0L).build();
            final var txBody = transactionBodyWithPayer(payerId);

            // Then the checker should throw a PreCheckException
            assertThatThrownBy(() -> checker.checkTransactionBody(txBody))
                    .isInstanceOf(PreCheckException.class)
                    .hasFieldOrPropertyWithValue("responseCode", PAYER_ACCOUNT_NOT_FOUND);
        }

        @Test
        @DisplayName("A transaction ID with an invalid realm number fails")
        void testCheckTransactionBodyWithInvalidRealmNumFails() {
            // Given a transaction ID with a negative realm (which is not valid)
            final var payerId = AccountID.newBuilder().accountNum(1L).realmNum(-1L).build();
            final var txBody = transactionBodyWithPayer(payerId);

            // Then the checker should throw a PreCheckException
            assertThatThrownBy(() -> checker.checkTransactionBody(txBody))
                    .isInstanceOf(PreCheckException.class)
                    .hasFieldOrPropertyWithValue("responseCode", PAYER_ACCOUNT_NOT_FOUND);
        }

        @Test
        @DisplayName("A transaction ID with an invalid shard number fails")
        void testCheckTransactionBodyWithInvalidShardNumFails() {
            // Given a transaction ID with a negative shard (which is not valid)
            final var payerId = AccountID.newBuilder().accountNum(1L).shardNum(-1L).build();
            final var txBody = transactionBodyWithPayer(payerId);

            // Then the checker should throw a PreCheckException
            assertThatThrownBy(() -> checker.checkTransactionBody(txBody))
                    .isInstanceOf(PreCheckException.class)
                    .hasFieldOrPropertyWithValue("responseCode", PAYER_ACCOUNT_NOT_FOUND);
        }

        @Test
        @DisplayName("A transaction body with too large of a memo fails")
        void testCheckTransactionBodyWithTooLargeMemoFails() {
            // Given a transaction body with a memo that is too large
            final var memo = randomString(MAX_MEMO_SIZE + 1);
            final var txBody = TransactionBody.newBuilder()
                    .transactionID(transactionID)
                    .transactionValidDuration(ONE_MINUTE)
                    .memo(memo)
                    .build();

            // Then the checker should throw a PreCheckException
            assertThatThrownBy(() -> checker.checkTransactionBody(txBody))
                    .isInstanceOf(PreCheckException.class)
                    .hasFieldOrPropertyWithValue("responseCode", MEMO_TOO_LONG);
        }

        // NOTE! This test will not be the case forever! We have an issue to fix
        // this, and allow zero bytes in the memo field.
        @Test
        @DisplayName("A transaction body with a zero byte in the memo fails")
        void testCheckTransactionBodyWithZeroByteMemoFails() {
            // Given a transaction body with a memo that contains a zero byte
            final var memo = "Hello World \0";
            final var txBody =
                    TransactionBody.newBuilder()
                            .transactionID(transactionID)
                            .transactionValidDuration(ONE_MINUTE)
                            .memo(memo)
                            .build();

            // Then the checker should throw a PreCheckException
            assertThatThrownBy(() -> checker.checkTransactionBody(txBody))
                    .isInstanceOf(PreCheckException.class)
                    .hasFieldOrPropertyWithValue("responseCode", INVALID_ZERO_BYTE_IN_STRING);
        }

        @Test
        @DisplayName("A transaction body that has already been submitted is rejected")
        void testCheckTransactionBodyDuplicateFails() throws PreCheckException {
            // Given a record cache that has already seen this transaction ID,
            // and a transaction body with that transaction ID
            when(recordCache.isReceiptPresent(transactionID)).thenReturn(true);
            final var txBody =
                    TransactionBody.newBuilder()
                            .transactionID(transactionID)
                            .transactionValidDuration(ONE_MINUTE)
                            .build();

            // When we check the transaction body
            final var result = checker.checkTransactionBody(txBody);

            // Then the record cache shows this transaction already exists
            // and the check fails
            assertThat(result).isEqualTo(DUPLICATE_TRANSACTION);
        }

        @Test
        @DisplayName("A transaction fee that is less than 0 is completely implausible")
        void testCheckTransactionBodyWithInvalidFeeFails() throws PreCheckException {
            // Given a transaction body with a negative fee
            final var txBody =
                    TransactionBody.newBuilder()
                            .transactionID(transactionID)
                            .transactionValidDuration(ONE_MINUTE)
                            .transactionFee(-1L)
                            .build();

            // When we check the transaction body
            final var result = checker.checkTransactionBody(txBody);

            // Then we find it has insufficient transaction fees.
            assertThat(result).isEqualTo(INSUFFICIENT_TX_FEE);
        }

        @Test
        @DisplayName("A transaction body with less duration than the minimum will simply fail")
        void testCheckTransactionBodyWithTooSmallDurationFails() throws PreCheckException {
            // Given a transaction body with a duration that is too small
            final var duration = Duration.newBuilder().seconds(MIN_DURATION - 1).build();
            final var txBody =
                    TransactionBody.newBuilder()
                            .transactionID(transactionID)
                            .transactionValidDuration(duration)
                            .build();

            // When we check the transaction body
            final var result = checker.checkTransactionBody(txBody);

            // Then we find it has an invalid transaction duration
            assertThat(result).isEqualTo(INVALID_TRANSACTION_DURATION);
        }

        @Test
        @DisplayName("A transaction body with a longer duration than the maximum will simply fail")
        void testCheckTransactionBodyWithTooLargeDurationFails() throws PreCheckException {
            // Given a transaction body with a duration that is too large
            final var duration = Duration.newBuilder().seconds(MAX_DURATION + 1).build();
            final var txBody =
                    TransactionBody.newBuilder()
                            .transactionID(transactionID)
                            .transactionValidDuration(duration)
                            .build();

            // When we check the transaction body
            final var result = checker.checkTransactionBody(txBody);

            // Then we find it has an invalid transaction duration
            assertThat(result).isEqualTo(INVALID_TRANSACTION_DURATION);
        }

        @Test
        void testCheckTransactionBodyWithExpiredTimeFails() throws PreCheckException {
            // Given a transaction body who's valid start time is in the past
            final var payerId = AccountID.newBuilder().accountNum(1L).build();
            final var past = Timestamp.newBuilder()
                    .seconds(Instant.now().getEpochSecond() - 100)
                    .build();

            transactionID =
                    TransactionID.newBuilder()
                            .accountID(payerId)
                            .transactionValidStart(past)
                            .build();

            final var txBody =
                    TransactionBody.newBuilder()
                            .transactionID(transactionID)
                            .transactionValidDuration(ONE_MINUTE)
                            .build();

            // When we check the transaction body
            final var result = checker.checkTransactionBody(txBody);

            // Then we find it has an expired transaction start time
            assertThat(result).isEqualTo(TRANSACTION_EXPIRED);
        }

        @Test
        void testCheckTransactionBodyWithFutureStartFails() throws PreCheckException {
            // Given a transaction body who's valid start time is in the future
            final var payerId = AccountID.newBuilder().accountNum(1L).build();
            final var future = Timestamp.newBuilder()
                    .seconds(Instant.now().getEpochSecond() + 100)
                    .build();

            transactionID =
                    TransactionID.newBuilder()
                            .accountID(payerId)
                            .transactionValidStart(future)
                            .build();

            final var txBody =
                    TransactionBody.newBuilder()
                            .transactionID(transactionID)
                            .transactionValidDuration(ONE_MINUTE)
                            .build();

            // When we check the transaction body
            final var result = checker.checkTransactionBody(txBody);

            // Then we find it has an invalid transaction start time
            assertThat(result).isEqualTo(INVALID_TRANSACTION_START);
        }

        private TransactionBody transactionBodyWithPayer(AccountID payerId) {
            final var now = Timestamp.newBuilder().seconds(Instant.now().getEpochSecond()).build();
            transactionID =
                    TransactionID.newBuilder()
                            .accountID(payerId)
                            .transactionValidStart(now)
                            .build();
            return TransactionBody.newBuilder()
                            .transactionID(transactionID)
                            .transactionValidDuration(ONE_MINUTE)
                            .build();
        }
=======
        final var payerId = AccountID.newBuilder().setAccountNum(1L).build();
        final var now = Timestamp.newBuilder()
                .setSeconds(Instant.now().getEpochSecond())
                .build();
        transactionID = TransactionID.newBuilder()
                .setAccountID(payerId)
                .setTransactionValidStart(now)
                .build();

        checker = new OnsetChecker(MAX_TXN_SIZE, recordCache, dynamicProperties, counters);
    }

    @SuppressWarnings("ConstantConditions")
    @Test
    void testConstructorWithIllegalArguments() {
        assertThatThrownBy(() -> new OnsetChecker(0, recordCache, dynamicProperties, counters))
                .isInstanceOf(IllegalArgumentException.class);
        assertThatThrownBy(() -> new OnsetChecker(-1, recordCache, dynamicProperties, counters))
                .isInstanceOf(IllegalArgumentException.class);

        assertThatThrownBy(() -> new OnsetChecker(MAX_TXN_SIZE, null, dynamicProperties, counters))
                .isInstanceOf(NullPointerException.class);
        assertThatThrownBy(() -> new OnsetChecker(MAX_TXN_SIZE, recordCache, null, counters))
                .isInstanceOf(NullPointerException.class);
        assertThatThrownBy(() -> new OnsetChecker(MAX_TXN_SIZE, recordCache, dynamicProperties, null))
                .isInstanceOf(NullPointerException.class);
    }

    @Test
    void testCheckTransactionSucceeds() {
        // given
        final var tx =
                Transaction.newBuilder().setSignedTransactionBytes(CONTENT).build();

        // then
        assertThatCode(() -> checker.checkTransaction(tx)).doesNotThrowAnyException();
        verify(counters, never()).countDeprecatedTxnReceived();
    }

    @SuppressWarnings("deprecation")
    @Test
    void testCheckTransactionWithDeprecatedBytesOnlySucceeds() {
        // given
        final var tx = Transaction.newBuilder().setBodyBytes(CONTENT).build();

        // then
        assertThatCode(() -> checker.checkTransaction(tx)).doesNotThrowAnyException();
        verify(counters).countDeprecatedTxnReceived();
    }

    @SuppressWarnings("deprecation")
    @Test
    void testCheckTransactionWithDeprecatedBytesFails() {
        // given
        final var tx = Transaction.newBuilder()
                .setSignedTransactionBytes(CONTENT)
                .setBodyBytes(CONTENT)
                .build();

        // then
        assertThatThrownBy(() -> checker.checkTransaction(tx))
                .isInstanceOf(PreCheckException.class)
                .hasFieldOrPropertyWithValue("responseCode", INVALID_TRANSACTION);
        verify(counters).countDeprecatedTxnReceived();
    }

    @SuppressWarnings("deprecation")
    @Test
    void testCheckTransactionWithDeprecatedSignatureMapFails() {
        // given
        final var signatureMap = SignatureMap.getDefaultInstance();
        final var tx = Transaction.newBuilder()
                .setSignedTransactionBytes(CONTENT)
                .setSigMap(signatureMap)
                .build();

        // then
        assertThatThrownBy(() -> checker.checkTransaction(tx))
                .isInstanceOf(PreCheckException.class)
                .hasFieldOrPropertyWithValue("responseCode", INVALID_TRANSACTION);
        verify(counters).countDeprecatedTxnReceived();
    }

    @Test
    void testCheckTransactionWithNoBytesFails() {
        // given
        final var tx = Transaction.newBuilder().build();

        // then
        assertThatThrownBy(() -> checker.checkTransaction(tx))
                .isInstanceOf(PreCheckException.class)
                .hasFieldOrPropertyWithValue("responseCode", INVALID_TRANSACTION_BODY);
        verify(counters, never()).countDeprecatedTxnReceived();
    }

    @Test
    void testCheckTransactionTooLargeFails() {
        // given
        final var message = "1".repeat(MAX_TXN_SIZE + 1);
        final var content = ByteString.copyFrom(message, StandardCharsets.UTF_8);
        final var tx =
                Transaction.newBuilder().setSignedTransactionBytes(content).build();

        // then
        assertThatThrownBy(() -> checker.checkTransaction(tx))
                .isInstanceOf(PreCheckException.class)
                .hasFieldOrPropertyWithValue("responseCode", TRANSACTION_OVERSIZE);
        verify(counters, never()).countDeprecatedTxnReceived();
    }

    @Test
    void testCheckTransactionWithUnknownFieldsFails() {
        // given
        final var field = UnknownFieldSet.Field.getDefaultInstance();
        final var unknownFields =
                UnknownFieldSet.newBuilder().addField(42, field).build();
        final var tx = Transaction.newBuilder()
                .setSignedTransactionBytes(CONTENT)
                .setUnknownFields(unknownFields)
                .build();

        // then
        assertThatThrownBy(() -> checker.checkTransaction(tx))
                .isInstanceOf(PreCheckException.class)
                .hasFieldOrPropertyWithValue("responseCode", TRANSACTION_HAS_UNKNOWN_FIELDS);
        verify(counters, never()).countDeprecatedTxnReceived();
    }

    @SuppressWarnings("ConstantConditions")
    @Test
    void testCheckTransactionWithIllegalArguments() {
        assertThatThrownBy(() -> checker.checkTransaction(null)).isInstanceOf(NullPointerException.class);
    }

    @Test
    void testCheckSignedTransactionSuccess() {
        // given
        final var tx = SignedTransaction.newBuilder().build();

        // then
        assertThatCode(() -> checker.checkSignedTransaction(tx)).doesNotThrowAnyException();
    }

    @Test
    void testCheckSignedTransactionWithUnknownFieldsFails() {
        // given
        final var field = UnknownFieldSet.Field.getDefaultInstance();
        final var unknownFields =
                UnknownFieldSet.newBuilder().addField(42, field).build();
        final var tx =
                SignedTransaction.newBuilder().setUnknownFields(unknownFields).build();

        // then
        assertThatThrownBy(() -> checker.checkSignedTransaction(tx))
                .isInstanceOf(PreCheckException.class)
                .hasFieldOrPropertyWithValue("responseCode", TRANSACTION_HAS_UNKNOWN_FIELDS);
    }

    @SuppressWarnings("ConstantConditions")
    @Test
    void testCheckSignedTransactionWithIllegalArguments() {
        assertThatThrownBy(() -> checker.checkSignedTransaction(null)).isInstanceOf(NullPointerException.class);
    }

    @Test
    void testCheckTransactionBodySuccess() throws PreCheckException {
        // given
        final var txBody = TransactionBody.newBuilder()
                .setTransactionID(transactionID)
                .setTransactionValidDuration(ONE_MINUTE)
                .build();

        // when
        final var result = checker.checkTransactionBody(txBody);

        // then
        assertThat(result).isEqualTo(OK);
    }

    @Test
    void testCheckTransactionBodyWithUnknownFieldsFails() {
        // given
        final var field = UnknownFieldSet.Field.getDefaultInstance();
        final var unknownFields =
                UnknownFieldSet.newBuilder().addField(42, field).build();
        final var txBody =
                TransactionBody.newBuilder().setUnknownFields(unknownFields).build();

        // then
        assertThatThrownBy(() -> checker.checkTransactionBody(txBody))
                .isInstanceOf(PreCheckException.class)
                .hasFieldOrPropertyWithValue("responseCode", TRANSACTION_HAS_UNKNOWN_FIELDS);
    }

    @Test
    void testCheckTransactionBodyWithoutTransactionIDFails() {
        // given
        final var txBody = TransactionBody.newBuilder()
                .setTransactionValidDuration(ONE_MINUTE)
                .build();

        // then
        assertThatThrownBy(() -> checker.checkTransactionBody(txBody))
                .isInstanceOf(PreCheckException.class)
                .hasFieldOrPropertyWithValue("responseCode", INVALID_TRANSACTION_ID);
    }

    @Test
    void testCheckTransactionBodyWithInvalidAccountNumFails() {
        // given
        final var payerId = AccountID.newBuilder().setAccountNum(0L).build();
        final var now = Timestamp.newBuilder()
                .setSeconds(Instant.now().getEpochSecond())
                .build();
        transactionID = TransactionID.newBuilder()
                .setAccountID(payerId)
                .setTransactionValidStart(now)
                .build();
        final var txBody = TransactionBody.newBuilder()
                .setTransactionID(transactionID)
                .setTransactionValidDuration(ONE_MINUTE)
                .build();

        // then
        assertThatThrownBy(() -> checker.checkTransactionBody(txBody))
                .isInstanceOf(PreCheckException.class)
                .hasFieldOrPropertyWithValue("responseCode", PAYER_ACCOUNT_NOT_FOUND);
    }

    @Test
    void testCheckTransactionBodyWithInvalidRealmNumFails() {
        // given
        final var payerId =
                AccountID.newBuilder().setAccountNum(1L).setRealmNum(-1L).build();
        final var now = Timestamp.newBuilder()
                .setSeconds(Instant.now().getEpochSecond())
                .build();
        transactionID = TransactionID.newBuilder()
                .setAccountID(payerId)
                .setTransactionValidStart(now)
                .build();
        final var txBody = TransactionBody.newBuilder()
                .setTransactionID(transactionID)
                .setTransactionValidDuration(ONE_MINUTE)
                .build();

        // then
        assertThatThrownBy(() -> checker.checkTransactionBody(txBody))
                .isInstanceOf(PreCheckException.class)
                .hasFieldOrPropertyWithValue("responseCode", PAYER_ACCOUNT_NOT_FOUND);
    }

    @Test
    void testCheckTransactionBodyWithInvalidShardNumFails() {
        // given
        final var payerId =
                AccountID.newBuilder().setAccountNum(1L).setShardNum(-1L).build();
        final var now = Timestamp.newBuilder()
                .setSeconds(Instant.now().getEpochSecond())
                .build();
        transactionID = TransactionID.newBuilder()
                .setAccountID(payerId)
                .setTransactionValidStart(now)
                .build();
        final var txBody = TransactionBody.newBuilder()
                .setTransactionID(transactionID)
                .setTransactionValidDuration(ONE_MINUTE)
                .build();

        // then
        assertThatThrownBy(() -> checker.checkTransactionBody(txBody))
                .isInstanceOf(PreCheckException.class)
                .hasFieldOrPropertyWithValue("responseCode", PAYER_ACCOUNT_NOT_FOUND);

        //        final var payerId = AccountID.newBuilder().setAccountNum(1L).build();
    }

    @Test
    void testCheckTransactionBodyWithTooLargeMemoFails() {
        // given
        final var memo = "1".repeat(MAX_MEMO_SIZE) + "1";
        final var txBody = TransactionBody.newBuilder()
                .setTransactionID(transactionID)
                .setTransactionValidDuration(ONE_MINUTE)
                .setMemo(memo)
                .build();

        // then
        assertThatThrownBy(() -> checker.checkTransactionBody(txBody))
                .isInstanceOf(PreCheckException.class)
                .hasFieldOrPropertyWithValue("responseCode", MEMO_TOO_LONG);
    }

    @Test
    void testCheckTransactionBodyWithZeroByteMemoFails() {
        // given
        final var memo = "Hello World \0";
        final var txBody = TransactionBody.newBuilder()
                .setTransactionID(transactionID)
                .setTransactionValidDuration(ONE_MINUTE)
                .setMemo(memo)
                .build();

        // then
        assertThatThrownBy(() -> checker.checkTransactionBody(txBody))
                .isInstanceOf(PreCheckException.class)
                .hasFieldOrPropertyWithValue("responseCode", INVALID_ZERO_BYTE_IN_STRING);
    }

    @Test
    void testCheckTransactionBodyDuplicateFails() throws PreCheckException {
        // given
        when(recordCache.isReceiptPresent(transactionID)).thenReturn(true);
        final var txBody = TransactionBody.newBuilder()
                .setTransactionID(transactionID)
                .setTransactionValidDuration(ONE_MINUTE)
                .build();

        // when
        final var result = checker.checkTransactionBody(txBody);

        // then
        assertThat(result).isEqualTo(DUPLICATE_TRANSACTION);
    }

    @Test
    void testCheckTransactionBodyWithInvalidFeeFails() throws PreCheckException {
        // given
        final var txBody = TransactionBody.newBuilder()
                .setTransactionID(transactionID)
                .setTransactionValidDuration(ONE_MINUTE)
                .setTransactionFee(-1L)
                .build();

        // when
        final var result = checker.checkTransactionBody(txBody);

        // then
        assertThat(result).isEqualTo(INSUFFICIENT_TX_FEE);
    }

    @Test
    void testCheckTransactionBodyWithTooSmallDurationFails() throws PreCheckException {
        // given
        final var duration = Duration.newBuilder().setSeconds(MIN_DURATION - 1).build();
        final var txBody = TransactionBody.newBuilder()
                .setTransactionID(transactionID)
                .setTransactionValidDuration(duration)
                .build();

        // when
        final var result = checker.checkTransactionBody(txBody);

        // then
        assertThat(result).isEqualTo(INVALID_TRANSACTION_DURATION);
    }

    @Test
    void testCheckTransactionBodyWithTooLargeDurationFails() throws PreCheckException {
        // given
        final var duration = Duration.newBuilder().setSeconds(MAX_DURATION + 1).build();
        final var txBody = TransactionBody.newBuilder()
                .setTransactionID(transactionID)
                .setTransactionValidDuration(duration)
                .build();

        // when
        final var result = checker.checkTransactionBody(txBody);

        // then
        assertThat(result).isEqualTo(INVALID_TRANSACTION_DURATION);
    }

    @Test
    void testCheckTransactionBodyWithExpiredTimeFails() throws PreCheckException {
        // given
        final var payerId = AccountID.newBuilder().setAccountNum(1L).build();
        final var past = Timestamp.newBuilder()
                .setSeconds(Instant.now().getEpochSecond() - 100)
                .build();
        transactionID = TransactionID.newBuilder()
                .setAccountID(payerId)
                .setTransactionValidStart(past)
                .build();
        final var txBody = TransactionBody.newBuilder()
                .setTransactionID(transactionID)
                .setTransactionValidDuration(ONE_MINUTE)
                .build();

        // when
        final var result = checker.checkTransactionBody(txBody);

        // then
        assertThat(result).isEqualTo(TRANSACTION_EXPIRED);
    }

    @Test
    void testCheckTransactionBodyWithFutureStartFails() throws PreCheckException {
        // given
        final var payerId = AccountID.newBuilder().setAccountNum(1L).build();
        final var future = Timestamp.newBuilder()
                .setSeconds(Instant.now().getEpochSecond() + 100)
                .build();
        transactionID = TransactionID.newBuilder()
                .setAccountID(payerId)
                .setTransactionValidStart(future)
                .build();
        final var txBody = TransactionBody.newBuilder()
                .setTransactionID(transactionID)
                .setTransactionValidDuration(ONE_MINUTE)
                .build();

        // when
        final var result = checker.checkTransactionBody(txBody);

        // then
        assertThat(result).isEqualTo(INVALID_TRANSACTION_START);
    }

    @SuppressWarnings("ConstantConditions")
    @Test
    void testCheckTransactionBodyWithIllegalArguments() {
        assertThatThrownBy(() -> checker.checkTransactionBody(null)).isInstanceOf(NullPointerException.class);
>>>>>>> ca5e6ec2
    }
}<|MERGE_RESOLUTION|>--- conflicted
+++ resolved
@@ -16,28 +16,6 @@
 
 package com.hedera.node.app.workflows.onset;
 
-import com.hedera.hapi.node.base.AccountID;
-import com.hedera.hapi.node.base.Duration;
-import com.hedera.hapi.node.base.SignatureMap;
-import com.hedera.hapi.node.base.Timestamp;
-import com.hedera.hapi.node.base.Transaction;
-import com.hedera.hapi.node.base.TransactionID;
-import com.hedera.hapi.node.transaction.TransactionBody;
-import com.hedera.node.app.AppTestBase;
-import com.hedera.node.app.service.mono.context.properties.GlobalDynamicProperties;
-import com.hedera.node.app.spi.workflows.PreCheckException;
-import com.hedera.node.app.state.RecordCache;
-import com.hedera.pbj.runtime.io.Bytes;
-import com.swirlds.common.metrics.Counter;
-import com.swirlds.common.metrics.Metrics;
-import org.junit.jupiter.api.BeforeEach;
-import org.junit.jupiter.api.DisplayName;
-import org.junit.jupiter.api.Nested;
-import org.junit.jupiter.api.Test;
-import org.junit.jupiter.api.extension.ExtendWith;
-import org.mockito.Mock;
-import org.mockito.junit.jupiter.MockitoExtension;
-import java.time.Instant;
 import static com.hedera.hapi.node.base.ResponseCodeEnum.DUPLICATE_TRANSACTION;
 import static com.hedera.hapi.node.base.ResponseCodeEnum.INSUFFICIENT_TX_FEE;
 import static com.hedera.hapi.node.base.ResponseCodeEnum.INVALID_TRANSACTION;
@@ -59,6 +37,29 @@
 import static org.mockito.Mockito.verify;
 import static org.mockito.Mockito.when;
 
+import com.hedera.hapi.node.base.AccountID;
+import com.hedera.hapi.node.base.Duration;
+import com.hedera.hapi.node.base.SignatureMap;
+import com.hedera.hapi.node.base.Timestamp;
+import com.hedera.hapi.node.base.Transaction;
+import com.hedera.hapi.node.base.TransactionID;
+import com.hedera.hapi.node.transaction.TransactionBody;
+import com.hedera.node.app.AppTestBase;
+import com.hedera.node.app.service.mono.context.properties.GlobalDynamicProperties;
+import com.hedera.node.app.spi.workflows.PreCheckException;
+import com.hedera.node.app.state.RecordCache;
+import com.hedera.pbj.runtime.io.Bytes;
+import com.swirlds.common.metrics.Counter;
+import com.swirlds.common.metrics.Metrics;
+import java.time.Instant;
+import org.junit.jupiter.api.BeforeEach;
+import org.junit.jupiter.api.DisplayName;
+import org.junit.jupiter.api.Nested;
+import org.junit.jupiter.api.Test;
+import org.junit.jupiter.api.extension.ExtendWith;
+import org.mockito.Mock;
+import org.mockito.junit.jupiter.MockitoExtension;
+
 @ExtendWith(MockitoExtension.class)
 class OnsetCheckerTest extends AppTestBase {
     /** Value for {@link GlobalDynamicProperties#maxMemoUtf8Bytes()} for this test */
@@ -67,31 +68,24 @@
     private static final long MIN_DURATION = 10L;
     /** Value for {@link GlobalDynamicProperties#maxTxnDuration()} for this test */
     private static final long MAX_DURATION = 120L;
-<<<<<<< HEAD
-=======
-    private static final ByteString CONTENT = ByteString.copyFrom("Hello world!", StandardCharsets.UTF_8);
-    private static final Duration ONE_MINUTE =
-            Duration.newBuilder().setSeconds(60).build();
-
-    @Mock
-    private RecordCache recordCache;
->>>>>>> ca5e6ec2
 
     /** Value for {@link TransactionBody#memo()} for most tests */
     private static final Bytes CONTENT = Bytes.wrap("Hello world!");
     /** The standard {@link TransactionBody#transactionValidDuration()} for most tests */
     private static final Duration ONE_MINUTE = Duration.newBuilder().seconds(60).build();
 
-<<<<<<< HEAD
     // These are mocks to use for dependencies of the OnsetChecker
-    @Mock private RecordCache recordCache;
-    @Mock(strictness = LENIENT) private GlobalDynamicProperties dynamicProperties;
-    @Mock private Metrics metrics;
-    @Mock private Counter deprecationCounter;
-=======
     @Mock
-    private HapiOpCounters counters;
->>>>>>> ca5e6ec2
+    private RecordCache recordCache;
+
+    @Mock(strictness = LENIENT)
+    private GlobalDynamicProperties dynamicProperties;
+
+    @Mock
+    private Metrics metrics;
+
+    @Mock
+    private Counter deprecationCounter;
 
     /** The standard {@link TransactionID} used in most tests */
     private TransactionID transactionID;
@@ -105,116 +99,113 @@
         when(dynamicProperties.maxTxnDuration()).thenReturn(MAX_DURATION);
         when(dynamicProperties.maxMemoUtf8Bytes()).thenReturn(MAX_MEMO_SIZE);
 
-<<<<<<< HEAD
         final var payerId = AccountID.newBuilder().accountNum(1L).build();
-        final var now = Timestamp.newBuilder().seconds(Instant.now().getEpochSecond()).build();
-            transactionID =
-                    TransactionID.newBuilder()
-                            .accountID(payerId)
-                            .transactionValidStart(now)
-                            .build();
+        final var now =
+                Timestamp.newBuilder().seconds(Instant.now().getEpochSecond()).build();
+        transactionID = TransactionID.newBuilder()
+                .accountID(payerId)
+                .transactionValidStart(now)
+                .build();
 
         checker = new OnsetChecker(recordCache, dynamicProperties, metrics);
     }
 
+    @Test
+    @SuppressWarnings("ConstantConditions")
+    @DisplayName("Verify that the constructor throws NPE for null arguments")
+    void testConstructorWithIllegalArguments() {
+        assertThatThrownBy(() -> new OnsetChecker(null, dynamicProperties, metrics))
+                .isInstanceOf(NullPointerException.class);
+        assertThatThrownBy(() -> new OnsetChecker(recordCache, null, metrics)).isInstanceOf(NullPointerException.class);
+        assertThatThrownBy(() -> new OnsetChecker(recordCache, dynamicProperties, null))
+                .isInstanceOf(NullPointerException.class);
+    }
+
+    @Nested
+    @DisplayName("Tests for checkTransaction")
+    class CheckTransactionTest {
+        @Test
+        @DisplayName("Happy Path. Given a valid transaction, the checker should not throw any exception")
+        void goodTransaction() {
+            // Given a valid transaction
+            final var tx =
+                    Transaction.newBuilder().signedTransactionBytes(CONTENT).build();
+
+            // Then the checker should not throw any exception
+            assertThatCode(() -> checker.checkTransaction(tx)).doesNotThrowAnyException();
+            // And the deprecated transaction counter should not be incremented because we did
+            // not use a deprecated transaction in the call
+            verify(deprecationCounter, never()).increment();
+        }
+
+        @Test
+        @DisplayName("Given a deprecated transaction, it is still good and succeeds")
+        void deprecatedTransaction() {
+            // Given a deprecated transaction (doesn't use signedTransactionBytes)
+            final var tx = Transaction.newBuilder().bodyBytes(CONTENT).build();
+
+            // Then the checker should not throw any exception
+            assertThatCode(() -> checker.checkTransaction(tx)).doesNotThrowAnyException();
+            // And the deprecated transaction counter should be incremented!
+            verify(deprecationCounter).increment();
+        }
+
+        @Test
+        @DisplayName("A transaction using both signed bytes and body bytes is invalid")
+        void badTransactionWithSignedBytesAndBodyBytes() {
+            // Given a transaction using both signed bytes and body bytes
+            final var tx = Transaction.newBuilder()
+                    .signedTransactionBytes(CONTENT)
+                    .bodyBytes(CONTENT)
+                    .build();
+
+            // When we check the transaction, then we find it is invalid
+            assertThatThrownBy(() -> checker.checkTransaction(tx))
+                    .isInstanceOf(PreCheckException.class)
+                    .hasFieldOrPropertyWithValue("responseCode", INVALID_TRANSACTION);
+            // And the deprecated transaction counter is not incremented
+            verify(deprecationCounter, never()).increment();
+        }
+
+        @Test
+        @DisplayName("A transaction using both signed bytes and sig map is invalid")
+        void badTransactionWithSignedBytesAndSigMap() {
+            // Given a transaction using both signed bytes (new style) and sig map (deprecated style)
+            final var signatureMap = SignatureMap.newBuilder().build();
+            final var tx = Transaction.newBuilder()
+                    .signedTransactionBytes(CONTENT)
+                    .sigMap(signatureMap)
+                    .build();
+
+            // Then the checker should throw a PreCheckException
+            assertThatThrownBy(() -> checker.checkTransaction(tx))
+                    .isInstanceOf(PreCheckException.class)
+                    .hasFieldOrPropertyWithValue("responseCode", INVALID_TRANSACTION);
+            // And the deprecated transaction counter is not incremented
+            verify(deprecationCounter, never()).increment();
+        }
+
+        @Test
+        @DisplayName("A transaction with no bytes at all fails")
+        void badTransactionWithNoBytes() {
+            // Given a transaction with no bytes at all
+            final var tx = Transaction.newBuilder().build();
+
+            // Then the checker should throw a PreCheckException
+            assertThatThrownBy(() -> checker.checkTransaction(tx))
+                    .isInstanceOf(PreCheckException.class)
+                    .hasFieldOrPropertyWithValue("responseCode", INVALID_TRANSACTION_BODY);
+            // And the deprecated transaction counter is not incremented
+            verify(deprecationCounter, never()).increment();
+        }
+
         @Test
         @SuppressWarnings("ConstantConditions")
-        @DisplayName("Verify that the constructor throws NPE for null arguments")
-        void testConstructorWithIllegalArguments() {
-            assertThatThrownBy(() -> new OnsetChecker(null, dynamicProperties, metrics))
-                    .isInstanceOf(NullPointerException.class);
-            assertThatThrownBy(() -> new OnsetChecker(recordCache, null, metrics))
-                    .isInstanceOf(NullPointerException.class);
-            assertThatThrownBy(() -> new OnsetChecker(recordCache, dynamicProperties, null))
-                    .isInstanceOf(NullPointerException.class);
-        }
-
-        @Nested
-        @DisplayName("Tests for checkTransaction")
-        class CheckTransactionTest {
-            @Test
-            @DisplayName("Happy Path. Given a valid transaction, the checker should not throw any exception")
-            void goodTransaction() {
-                // Given a valid transaction
-                final var tx = Transaction.newBuilder().signedTransactionBytes(CONTENT).build();
-
-                // Then the checker should not throw any exception
-                assertThatCode(() -> checker.checkTransaction(tx)).doesNotThrowAnyException();
-                // And the deprecated transaction counter should not be incremented because we did
-                // not use a deprecated transaction in the call
-                verify(deprecationCounter, never()).increment();
-            }
-
-            @Test
-            @DisplayName("Given a deprecated transaction, it is still good and succeeds")
-            void deprecatedTransaction() {
-                // Given a deprecated transaction (doesn't use signedTransactionBytes)
-                final var tx = Transaction.newBuilder().bodyBytes(CONTENT).build();
-
-                // Then the checker should not throw any exception
-                assertThatCode(() -> checker.checkTransaction(tx)).doesNotThrowAnyException();
-                // And the deprecated transaction counter should be incremented!
-                verify(deprecationCounter).increment();
-            }
-
-            @Test
-            @DisplayName("A transaction using both signed bytes and body bytes is invalid")
-            void badTransactionWithSignedBytesAndBodyBytes() {
-                // Given a transaction using both signed bytes and body bytes
-                final var tx =
-                        Transaction.newBuilder()
-                                .signedTransactionBytes(CONTENT)
-                                .bodyBytes(CONTENT)
-                                .build();
-
-                // When we check the transaction, then we find it is invalid
-                assertThatThrownBy(() -> checker.checkTransaction(tx))
-                        .isInstanceOf(PreCheckException.class)
-                        .hasFieldOrPropertyWithValue("responseCode", INVALID_TRANSACTION);
-                // And the deprecated transaction counter is not incremented
-                verify(deprecationCounter, never()).increment();
-            }
-
-            @Test
-            @DisplayName("A transaction using both signed bytes and sig map is invalid")
-            void badTransactionWithSignedBytesAndSigMap() {
-                // Given a transaction using both signed bytes (new style) and sig map (deprecated style)
-                final var signatureMap = SignatureMap.newBuilder().build();
-                final var tx = Transaction.newBuilder()
-                        .signedTransactionBytes(CONTENT)
-                        .sigMap(signatureMap)
-                        .build();
-
-                // Then the checker should throw a PreCheckException
-                assertThatThrownBy(() -> checker.checkTransaction(tx))
-                        .isInstanceOf(PreCheckException.class)
-                        .hasFieldOrPropertyWithValue("responseCode", INVALID_TRANSACTION);
-                // And the deprecated transaction counter is not incremented
-                verify(deprecationCounter, never()).increment();
-            }
-
-            @Test
-            @DisplayName("A transaction with no bytes at all fails")
-            void badTransactionWithNoBytes() {
-                // Given a transaction with no bytes at all
-                final var tx = Transaction.newBuilder().build();
-
-                // Then the checker should throw a PreCheckException
-                assertThatThrownBy(() -> checker.checkTransaction(tx))
-                        .isInstanceOf(PreCheckException.class)
-                        .hasFieldOrPropertyWithValue("responseCode", INVALID_TRANSACTION_BODY);
-                // And the deprecated transaction counter is not incremented
-                verify(deprecationCounter, never()).increment();
-            }
-
-            @Test
-            @SuppressWarnings("ConstantConditions")
-            @DisplayName("The checkTransaction method does not accept null arguments")
-            void checkTransactionWithIllegalArguments() {
-                assertThatThrownBy(() -> checker.checkTransaction(null))
-                        .isInstanceOf(NullPointerException.class);
-            }
-        }
+        @DisplayName("The checkTransaction method does not accept null arguments")
+        void checkTransactionWithIllegalArguments() {
+            assertThatThrownBy(() -> checker.checkTransaction(null)).isInstanceOf(NullPointerException.class);
+        }
+    }
 
     @Nested
     @DisplayName("Tests for checkTransactionBody")
@@ -224,19 +215,17 @@
         @SuppressWarnings("ConstantConditions")
         @DisplayName("The checkTransactionBody method does not accept null arguments")
         void testCheckTransactionBodyWithIllegalArguments() {
-            assertThatThrownBy(() -> checker.checkTransactionBody(null))
-                    .isInstanceOf(NullPointerException.class);
+            assertThatThrownBy(() -> checker.checkTransactionBody(null)).isInstanceOf(NullPointerException.class);
         }
 
         @Test
         @DisplayName("Happy Path. Given a valid transaction body, the checker should not throw any exception")
         void testCheckTransactionBodySuccess() throws PreCheckException {
             // Given a valid transaction body
-            final var txBody =
-                    TransactionBody.newBuilder()
-                            .transactionID(transactionID)
-                            .transactionValidDuration(ONE_MINUTE)
-                            .build();
+            final var txBody = TransactionBody.newBuilder()
+                    .transactionID(transactionID)
+                    .transactionValidDuration(ONE_MINUTE)
+                    .build();
 
             // When we check the transaction body
             final var result = checker.checkTransactionBody(txBody);
@@ -249,7 +238,9 @@
         @DisplayName("A transaction body must have a transaction ID")
         void testCheckTransactionBodyWithoutTransactionIDFails() {
             // Given a transaction body without a transaction ID
-            final var txBody = TransactionBody.newBuilder().transactionValidDuration(ONE_MINUTE).build();
+            final var txBody = TransactionBody.newBuilder()
+                    .transactionValidDuration(ONE_MINUTE)
+                    .build();
 
             // Then the checker should throw a PreCheckException
             assertThatThrownBy(() -> checker.checkTransactionBody(txBody))
@@ -261,7 +252,8 @@
         @DisplayName("A transaction ID with an alias as the payer is plausible")
         void testCheckTransactionBodyWithAliasAsPayer() throws PreCheckException {
             // Given a transaction ID with an alias as the payer
-            final var payerId = AccountID.newBuilder().alias(Bytes.wrap("alias")).build();
+            final var payerId =
+                    AccountID.newBuilder().alias(Bytes.wrap("alias")).build();
             final var txBody = transactionBodyWithPayer(payerId);
 
             // When we check the transaction body
@@ -288,7 +280,8 @@
         @DisplayName("A transaction ID with an invalid realm number fails")
         void testCheckTransactionBodyWithInvalidRealmNumFails() {
             // Given a transaction ID with a negative realm (which is not valid)
-            final var payerId = AccountID.newBuilder().accountNum(1L).realmNum(-1L).build();
+            final var payerId =
+                    AccountID.newBuilder().accountNum(1L).realmNum(-1L).build();
             final var txBody = transactionBodyWithPayer(payerId);
 
             // Then the checker should throw a PreCheckException
@@ -301,7 +294,8 @@
         @DisplayName("A transaction ID with an invalid shard number fails")
         void testCheckTransactionBodyWithInvalidShardNumFails() {
             // Given a transaction ID with a negative shard (which is not valid)
-            final var payerId = AccountID.newBuilder().accountNum(1L).shardNum(-1L).build();
+            final var payerId =
+                    AccountID.newBuilder().accountNum(1L).shardNum(-1L).build();
             final var txBody = transactionBodyWithPayer(payerId);
 
             // Then the checker should throw a PreCheckException
@@ -334,12 +328,11 @@
         void testCheckTransactionBodyWithZeroByteMemoFails() {
             // Given a transaction body with a memo that contains a zero byte
             final var memo = "Hello World \0";
-            final var txBody =
-                    TransactionBody.newBuilder()
-                            .transactionID(transactionID)
-                            .transactionValidDuration(ONE_MINUTE)
-                            .memo(memo)
-                            .build();
+            final var txBody = TransactionBody.newBuilder()
+                    .transactionID(transactionID)
+                    .transactionValidDuration(ONE_MINUTE)
+                    .memo(memo)
+                    .build();
 
             // Then the checker should throw a PreCheckException
             assertThatThrownBy(() -> checker.checkTransactionBody(txBody))
@@ -353,11 +346,10 @@
             // Given a record cache that has already seen this transaction ID,
             // and a transaction body with that transaction ID
             when(recordCache.isReceiptPresent(transactionID)).thenReturn(true);
-            final var txBody =
-                    TransactionBody.newBuilder()
-                            .transactionID(transactionID)
-                            .transactionValidDuration(ONE_MINUTE)
-                            .build();
+            final var txBody = TransactionBody.newBuilder()
+                    .transactionID(transactionID)
+                    .transactionValidDuration(ONE_MINUTE)
+                    .build();
 
             // When we check the transaction body
             final var result = checker.checkTransactionBody(txBody);
@@ -371,12 +363,11 @@
         @DisplayName("A transaction fee that is less than 0 is completely implausible")
         void testCheckTransactionBodyWithInvalidFeeFails() throws PreCheckException {
             // Given a transaction body with a negative fee
-            final var txBody =
-                    TransactionBody.newBuilder()
-                            .transactionID(transactionID)
-                            .transactionValidDuration(ONE_MINUTE)
-                            .transactionFee(-1L)
-                            .build();
+            final var txBody = TransactionBody.newBuilder()
+                    .transactionID(transactionID)
+                    .transactionValidDuration(ONE_MINUTE)
+                    .transactionFee(-1L)
+                    .build();
 
             // When we check the transaction body
             final var result = checker.checkTransactionBody(txBody);
@@ -390,11 +381,10 @@
         void testCheckTransactionBodyWithTooSmallDurationFails() throws PreCheckException {
             // Given a transaction body with a duration that is too small
             final var duration = Duration.newBuilder().seconds(MIN_DURATION - 1).build();
-            final var txBody =
-                    TransactionBody.newBuilder()
-                            .transactionID(transactionID)
-                            .transactionValidDuration(duration)
-                            .build();
+            final var txBody = TransactionBody.newBuilder()
+                    .transactionID(transactionID)
+                    .transactionValidDuration(duration)
+                    .build();
 
             // When we check the transaction body
             final var result = checker.checkTransactionBody(txBody);
@@ -408,11 +398,10 @@
         void testCheckTransactionBodyWithTooLargeDurationFails() throws PreCheckException {
             // Given a transaction body with a duration that is too large
             final var duration = Duration.newBuilder().seconds(MAX_DURATION + 1).build();
-            final var txBody =
-                    TransactionBody.newBuilder()
-                            .transactionID(transactionID)
-                            .transactionValidDuration(duration)
-                            .build();
+            final var txBody = TransactionBody.newBuilder()
+                    .transactionID(transactionID)
+                    .transactionValidDuration(duration)
+                    .build();
 
             // When we check the transaction body
             final var result = checker.checkTransactionBody(txBody);
@@ -429,17 +418,15 @@
                     .seconds(Instant.now().getEpochSecond() - 100)
                     .build();
 
-            transactionID =
-                    TransactionID.newBuilder()
-                            .accountID(payerId)
-                            .transactionValidStart(past)
-                            .build();
-
-            final var txBody =
-                    TransactionBody.newBuilder()
-                            .transactionID(transactionID)
-                            .transactionValidDuration(ONE_MINUTE)
-                            .build();
+            transactionID = TransactionID.newBuilder()
+                    .accountID(payerId)
+                    .transactionValidStart(past)
+                    .build();
+
+            final var txBody = TransactionBody.newBuilder()
+                    .transactionID(transactionID)
+                    .transactionValidDuration(ONE_MINUTE)
+                    .build();
 
             // When we check the transaction body
             final var result = checker.checkTransactionBody(txBody);
@@ -456,17 +443,15 @@
                     .seconds(Instant.now().getEpochSecond() + 100)
                     .build();
 
-            transactionID =
-                    TransactionID.newBuilder()
-                            .accountID(payerId)
-                            .transactionValidStart(future)
-                            .build();
-
-            final var txBody =
-                    TransactionBody.newBuilder()
-                            .transactionID(transactionID)
-                            .transactionValidDuration(ONE_MINUTE)
-                            .build();
+            transactionID = TransactionID.newBuilder()
+                    .accountID(payerId)
+                    .transactionValidStart(future)
+                    .build();
+
+            final var txBody = TransactionBody.newBuilder()
+                    .transactionID(transactionID)
+                    .transactionValidDuration(ONE_MINUTE)
+                    .build();
 
             // When we check the transaction body
             final var result = checker.checkTransactionBody(txBody);
@@ -476,441 +461,17 @@
         }
 
         private TransactionBody transactionBodyWithPayer(AccountID payerId) {
-            final var now = Timestamp.newBuilder().seconds(Instant.now().getEpochSecond()).build();
-            transactionID =
-                    TransactionID.newBuilder()
-                            .accountID(payerId)
-                            .transactionValidStart(now)
-                            .build();
+            final var now = Timestamp.newBuilder()
+                    .seconds(Instant.now().getEpochSecond())
+                    .build();
+            transactionID = TransactionID.newBuilder()
+                    .accountID(payerId)
+                    .transactionValidStart(now)
+                    .build();
             return TransactionBody.newBuilder()
-                            .transactionID(transactionID)
-                            .transactionValidDuration(ONE_MINUTE)
-                            .build();
-        }
-=======
-        final var payerId = AccountID.newBuilder().setAccountNum(1L).build();
-        final var now = Timestamp.newBuilder()
-                .setSeconds(Instant.now().getEpochSecond())
-                .build();
-        transactionID = TransactionID.newBuilder()
-                .setAccountID(payerId)
-                .setTransactionValidStart(now)
-                .build();
-
-        checker = new OnsetChecker(MAX_TXN_SIZE, recordCache, dynamicProperties, counters);
-    }
-
-    @SuppressWarnings("ConstantConditions")
-    @Test
-    void testConstructorWithIllegalArguments() {
-        assertThatThrownBy(() -> new OnsetChecker(0, recordCache, dynamicProperties, counters))
-                .isInstanceOf(IllegalArgumentException.class);
-        assertThatThrownBy(() -> new OnsetChecker(-1, recordCache, dynamicProperties, counters))
-                .isInstanceOf(IllegalArgumentException.class);
-
-        assertThatThrownBy(() -> new OnsetChecker(MAX_TXN_SIZE, null, dynamicProperties, counters))
-                .isInstanceOf(NullPointerException.class);
-        assertThatThrownBy(() -> new OnsetChecker(MAX_TXN_SIZE, recordCache, null, counters))
-                .isInstanceOf(NullPointerException.class);
-        assertThatThrownBy(() -> new OnsetChecker(MAX_TXN_SIZE, recordCache, dynamicProperties, null))
-                .isInstanceOf(NullPointerException.class);
-    }
-
-    @Test
-    void testCheckTransactionSucceeds() {
-        // given
-        final var tx =
-                Transaction.newBuilder().setSignedTransactionBytes(CONTENT).build();
-
-        // then
-        assertThatCode(() -> checker.checkTransaction(tx)).doesNotThrowAnyException();
-        verify(counters, never()).countDeprecatedTxnReceived();
-    }
-
-    @SuppressWarnings("deprecation")
-    @Test
-    void testCheckTransactionWithDeprecatedBytesOnlySucceeds() {
-        // given
-        final var tx = Transaction.newBuilder().setBodyBytes(CONTENT).build();
-
-        // then
-        assertThatCode(() -> checker.checkTransaction(tx)).doesNotThrowAnyException();
-        verify(counters).countDeprecatedTxnReceived();
-    }
-
-    @SuppressWarnings("deprecation")
-    @Test
-    void testCheckTransactionWithDeprecatedBytesFails() {
-        // given
-        final var tx = Transaction.newBuilder()
-                .setSignedTransactionBytes(CONTENT)
-                .setBodyBytes(CONTENT)
-                .build();
-
-        // then
-        assertThatThrownBy(() -> checker.checkTransaction(tx))
-                .isInstanceOf(PreCheckException.class)
-                .hasFieldOrPropertyWithValue("responseCode", INVALID_TRANSACTION);
-        verify(counters).countDeprecatedTxnReceived();
-    }
-
-    @SuppressWarnings("deprecation")
-    @Test
-    void testCheckTransactionWithDeprecatedSignatureMapFails() {
-        // given
-        final var signatureMap = SignatureMap.getDefaultInstance();
-        final var tx = Transaction.newBuilder()
-                .setSignedTransactionBytes(CONTENT)
-                .setSigMap(signatureMap)
-                .build();
-
-        // then
-        assertThatThrownBy(() -> checker.checkTransaction(tx))
-                .isInstanceOf(PreCheckException.class)
-                .hasFieldOrPropertyWithValue("responseCode", INVALID_TRANSACTION);
-        verify(counters).countDeprecatedTxnReceived();
-    }
-
-    @Test
-    void testCheckTransactionWithNoBytesFails() {
-        // given
-        final var tx = Transaction.newBuilder().build();
-
-        // then
-        assertThatThrownBy(() -> checker.checkTransaction(tx))
-                .isInstanceOf(PreCheckException.class)
-                .hasFieldOrPropertyWithValue("responseCode", INVALID_TRANSACTION_BODY);
-        verify(counters, never()).countDeprecatedTxnReceived();
-    }
-
-    @Test
-    void testCheckTransactionTooLargeFails() {
-        // given
-        final var message = "1".repeat(MAX_TXN_SIZE + 1);
-        final var content = ByteString.copyFrom(message, StandardCharsets.UTF_8);
-        final var tx =
-                Transaction.newBuilder().setSignedTransactionBytes(content).build();
-
-        // then
-        assertThatThrownBy(() -> checker.checkTransaction(tx))
-                .isInstanceOf(PreCheckException.class)
-                .hasFieldOrPropertyWithValue("responseCode", TRANSACTION_OVERSIZE);
-        verify(counters, never()).countDeprecatedTxnReceived();
-    }
-
-    @Test
-    void testCheckTransactionWithUnknownFieldsFails() {
-        // given
-        final var field = UnknownFieldSet.Field.getDefaultInstance();
-        final var unknownFields =
-                UnknownFieldSet.newBuilder().addField(42, field).build();
-        final var tx = Transaction.newBuilder()
-                .setSignedTransactionBytes(CONTENT)
-                .setUnknownFields(unknownFields)
-                .build();
-
-        // then
-        assertThatThrownBy(() -> checker.checkTransaction(tx))
-                .isInstanceOf(PreCheckException.class)
-                .hasFieldOrPropertyWithValue("responseCode", TRANSACTION_HAS_UNKNOWN_FIELDS);
-        verify(counters, never()).countDeprecatedTxnReceived();
-    }
-
-    @SuppressWarnings("ConstantConditions")
-    @Test
-    void testCheckTransactionWithIllegalArguments() {
-        assertThatThrownBy(() -> checker.checkTransaction(null)).isInstanceOf(NullPointerException.class);
-    }
-
-    @Test
-    void testCheckSignedTransactionSuccess() {
-        // given
-        final var tx = SignedTransaction.newBuilder().build();
-
-        // then
-        assertThatCode(() -> checker.checkSignedTransaction(tx)).doesNotThrowAnyException();
-    }
-
-    @Test
-    void testCheckSignedTransactionWithUnknownFieldsFails() {
-        // given
-        final var field = UnknownFieldSet.Field.getDefaultInstance();
-        final var unknownFields =
-                UnknownFieldSet.newBuilder().addField(42, field).build();
-        final var tx =
-                SignedTransaction.newBuilder().setUnknownFields(unknownFields).build();
-
-        // then
-        assertThatThrownBy(() -> checker.checkSignedTransaction(tx))
-                .isInstanceOf(PreCheckException.class)
-                .hasFieldOrPropertyWithValue("responseCode", TRANSACTION_HAS_UNKNOWN_FIELDS);
-    }
-
-    @SuppressWarnings("ConstantConditions")
-    @Test
-    void testCheckSignedTransactionWithIllegalArguments() {
-        assertThatThrownBy(() -> checker.checkSignedTransaction(null)).isInstanceOf(NullPointerException.class);
-    }
-
-    @Test
-    void testCheckTransactionBodySuccess() throws PreCheckException {
-        // given
-        final var txBody = TransactionBody.newBuilder()
-                .setTransactionID(transactionID)
-                .setTransactionValidDuration(ONE_MINUTE)
-                .build();
-
-        // when
-        final var result = checker.checkTransactionBody(txBody);
-
-        // then
-        assertThat(result).isEqualTo(OK);
-    }
-
-    @Test
-    void testCheckTransactionBodyWithUnknownFieldsFails() {
-        // given
-        final var field = UnknownFieldSet.Field.getDefaultInstance();
-        final var unknownFields =
-                UnknownFieldSet.newBuilder().addField(42, field).build();
-        final var txBody =
-                TransactionBody.newBuilder().setUnknownFields(unknownFields).build();
-
-        // then
-        assertThatThrownBy(() -> checker.checkTransactionBody(txBody))
-                .isInstanceOf(PreCheckException.class)
-                .hasFieldOrPropertyWithValue("responseCode", TRANSACTION_HAS_UNKNOWN_FIELDS);
-    }
-
-    @Test
-    void testCheckTransactionBodyWithoutTransactionIDFails() {
-        // given
-        final var txBody = TransactionBody.newBuilder()
-                .setTransactionValidDuration(ONE_MINUTE)
-                .build();
-
-        // then
-        assertThatThrownBy(() -> checker.checkTransactionBody(txBody))
-                .isInstanceOf(PreCheckException.class)
-                .hasFieldOrPropertyWithValue("responseCode", INVALID_TRANSACTION_ID);
-    }
-
-    @Test
-    void testCheckTransactionBodyWithInvalidAccountNumFails() {
-        // given
-        final var payerId = AccountID.newBuilder().setAccountNum(0L).build();
-        final var now = Timestamp.newBuilder()
-                .setSeconds(Instant.now().getEpochSecond())
-                .build();
-        transactionID = TransactionID.newBuilder()
-                .setAccountID(payerId)
-                .setTransactionValidStart(now)
-                .build();
-        final var txBody = TransactionBody.newBuilder()
-                .setTransactionID(transactionID)
-                .setTransactionValidDuration(ONE_MINUTE)
-                .build();
-
-        // then
-        assertThatThrownBy(() -> checker.checkTransactionBody(txBody))
-                .isInstanceOf(PreCheckException.class)
-                .hasFieldOrPropertyWithValue("responseCode", PAYER_ACCOUNT_NOT_FOUND);
-    }
-
-    @Test
-    void testCheckTransactionBodyWithInvalidRealmNumFails() {
-        // given
-        final var payerId =
-                AccountID.newBuilder().setAccountNum(1L).setRealmNum(-1L).build();
-        final var now = Timestamp.newBuilder()
-                .setSeconds(Instant.now().getEpochSecond())
-                .build();
-        transactionID = TransactionID.newBuilder()
-                .setAccountID(payerId)
-                .setTransactionValidStart(now)
-                .build();
-        final var txBody = TransactionBody.newBuilder()
-                .setTransactionID(transactionID)
-                .setTransactionValidDuration(ONE_MINUTE)
-                .build();
-
-        // then
-        assertThatThrownBy(() -> checker.checkTransactionBody(txBody))
-                .isInstanceOf(PreCheckException.class)
-                .hasFieldOrPropertyWithValue("responseCode", PAYER_ACCOUNT_NOT_FOUND);
-    }
-
-    @Test
-    void testCheckTransactionBodyWithInvalidShardNumFails() {
-        // given
-        final var payerId =
-                AccountID.newBuilder().setAccountNum(1L).setShardNum(-1L).build();
-        final var now = Timestamp.newBuilder()
-                .setSeconds(Instant.now().getEpochSecond())
-                .build();
-        transactionID = TransactionID.newBuilder()
-                .setAccountID(payerId)
-                .setTransactionValidStart(now)
-                .build();
-        final var txBody = TransactionBody.newBuilder()
-                .setTransactionID(transactionID)
-                .setTransactionValidDuration(ONE_MINUTE)
-                .build();
-
-        // then
-        assertThatThrownBy(() -> checker.checkTransactionBody(txBody))
-                .isInstanceOf(PreCheckException.class)
-                .hasFieldOrPropertyWithValue("responseCode", PAYER_ACCOUNT_NOT_FOUND);
-
-        //        final var payerId = AccountID.newBuilder().setAccountNum(1L).build();
-    }
-
-    @Test
-    void testCheckTransactionBodyWithTooLargeMemoFails() {
-        // given
-        final var memo = "1".repeat(MAX_MEMO_SIZE) + "1";
-        final var txBody = TransactionBody.newBuilder()
-                .setTransactionID(transactionID)
-                .setTransactionValidDuration(ONE_MINUTE)
-                .setMemo(memo)
-                .build();
-
-        // then
-        assertThatThrownBy(() -> checker.checkTransactionBody(txBody))
-                .isInstanceOf(PreCheckException.class)
-                .hasFieldOrPropertyWithValue("responseCode", MEMO_TOO_LONG);
-    }
-
-    @Test
-    void testCheckTransactionBodyWithZeroByteMemoFails() {
-        // given
-        final var memo = "Hello World \0";
-        final var txBody = TransactionBody.newBuilder()
-                .setTransactionID(transactionID)
-                .setTransactionValidDuration(ONE_MINUTE)
-                .setMemo(memo)
-                .build();
-
-        // then
-        assertThatThrownBy(() -> checker.checkTransactionBody(txBody))
-                .isInstanceOf(PreCheckException.class)
-                .hasFieldOrPropertyWithValue("responseCode", INVALID_ZERO_BYTE_IN_STRING);
-    }
-
-    @Test
-    void testCheckTransactionBodyDuplicateFails() throws PreCheckException {
-        // given
-        when(recordCache.isReceiptPresent(transactionID)).thenReturn(true);
-        final var txBody = TransactionBody.newBuilder()
-                .setTransactionID(transactionID)
-                .setTransactionValidDuration(ONE_MINUTE)
-                .build();
-
-        // when
-        final var result = checker.checkTransactionBody(txBody);
-
-        // then
-        assertThat(result).isEqualTo(DUPLICATE_TRANSACTION);
-    }
-
-    @Test
-    void testCheckTransactionBodyWithInvalidFeeFails() throws PreCheckException {
-        // given
-        final var txBody = TransactionBody.newBuilder()
-                .setTransactionID(transactionID)
-                .setTransactionValidDuration(ONE_MINUTE)
-                .setTransactionFee(-1L)
-                .build();
-
-        // when
-        final var result = checker.checkTransactionBody(txBody);
-
-        // then
-        assertThat(result).isEqualTo(INSUFFICIENT_TX_FEE);
-    }
-
-    @Test
-    void testCheckTransactionBodyWithTooSmallDurationFails() throws PreCheckException {
-        // given
-        final var duration = Duration.newBuilder().setSeconds(MIN_DURATION - 1).build();
-        final var txBody = TransactionBody.newBuilder()
-                .setTransactionID(transactionID)
-                .setTransactionValidDuration(duration)
-                .build();
-
-        // when
-        final var result = checker.checkTransactionBody(txBody);
-
-        // then
-        assertThat(result).isEqualTo(INVALID_TRANSACTION_DURATION);
-    }
-
-    @Test
-    void testCheckTransactionBodyWithTooLargeDurationFails() throws PreCheckException {
-        // given
-        final var duration = Duration.newBuilder().setSeconds(MAX_DURATION + 1).build();
-        final var txBody = TransactionBody.newBuilder()
-                .setTransactionID(transactionID)
-                .setTransactionValidDuration(duration)
-                .build();
-
-        // when
-        final var result = checker.checkTransactionBody(txBody);
-
-        // then
-        assertThat(result).isEqualTo(INVALID_TRANSACTION_DURATION);
-    }
-
-    @Test
-    void testCheckTransactionBodyWithExpiredTimeFails() throws PreCheckException {
-        // given
-        final var payerId = AccountID.newBuilder().setAccountNum(1L).build();
-        final var past = Timestamp.newBuilder()
-                .setSeconds(Instant.now().getEpochSecond() - 100)
-                .build();
-        transactionID = TransactionID.newBuilder()
-                .setAccountID(payerId)
-                .setTransactionValidStart(past)
-                .build();
-        final var txBody = TransactionBody.newBuilder()
-                .setTransactionID(transactionID)
-                .setTransactionValidDuration(ONE_MINUTE)
-                .build();
-
-        // when
-        final var result = checker.checkTransactionBody(txBody);
-
-        // then
-        assertThat(result).isEqualTo(TRANSACTION_EXPIRED);
-    }
-
-    @Test
-    void testCheckTransactionBodyWithFutureStartFails() throws PreCheckException {
-        // given
-        final var payerId = AccountID.newBuilder().setAccountNum(1L).build();
-        final var future = Timestamp.newBuilder()
-                .setSeconds(Instant.now().getEpochSecond() + 100)
-                .build();
-        transactionID = TransactionID.newBuilder()
-                .setAccountID(payerId)
-                .setTransactionValidStart(future)
-                .build();
-        final var txBody = TransactionBody.newBuilder()
-                .setTransactionID(transactionID)
-                .setTransactionValidDuration(ONE_MINUTE)
-                .build();
-
-        // when
-        final var result = checker.checkTransactionBody(txBody);
-
-        // then
-        assertThat(result).isEqualTo(INVALID_TRANSACTION_START);
-    }
-
-    @SuppressWarnings("ConstantConditions")
-    @Test
-    void testCheckTransactionBodyWithIllegalArguments() {
-        assertThatThrownBy(() -> checker.checkTransactionBody(null)).isInstanceOf(NullPointerException.class);
->>>>>>> ca5e6ec2
+                    .transactionID(transactionID)
+                    .transactionValidDuration(ONE_MINUTE)
+                    .build();
+        }
     }
 }