/*
 * Copyright (C) 2022-2023 Hedera Hashgraph, LLC
 *
 * Licensed under the Apache License, Version 2.0 (the "License");
 * you may not use this file except in compliance with the License.
 * You may obtain a copy of the License at
 *
 *      http://www.apache.org/licenses/LICENSE-2.0
 *
 * Unless required by applicable law or agreed to in writing, software
 * distributed under the License is distributed on an "AS IS" BASIS,
 * WITHOUT WARRANTIES OR CONDITIONS OF ANY KIND, either express or implied.
 * See the License for the specific language governing permissions and
 * limitations under the License.
 */

package com.hedera.node.app.workflows.prehandle;

<<<<<<< HEAD
import static com.hedera.hapi.node.base.ResponseCodeEnum.DUPLICATE_TRANSACTION;
import static com.hedera.hapi.node.base.ResponseCodeEnum.INVALID_TRANSACTION;
import static com.hedera.hapi.node.base.ResponseCodeEnum.OK;
import static org.assertj.core.api.AssertionsForClassTypes.assertThatCode;
import static org.assertj.core.api.AssertionsForClassTypes.assertThatThrownBy;
=======
import static com.hederahashgraph.api.proto.java.ResponseCodeEnum.DUPLICATE_TRANSACTION;
import static com.hederahashgraph.api.proto.java.ResponseCodeEnum.INVALID_TOKEN_ID;
import static com.hederahashgraph.api.proto.java.ResponseCodeEnum.INVALID_TRANSACTION;
import static com.hederahashgraph.api.proto.java.ResponseCodeEnum.OK;
import static org.assertj.core.api.Assertions.assertThat;
import static org.assertj.core.api.Assertions.assertThatCode;
import static org.assertj.core.api.Assertions.assertThatThrownBy;
>>>>>>> 2aeec9da
import static org.junit.jupiter.api.Assertions.assertNotNull;
import static org.mockito.BDDMockito.given;
import static org.mockito.Mock.Strictness.LENIENT;
import static org.mockito.Mockito.any;
import static org.mockito.Mockito.never;
import static org.mockito.Mockito.verify;
import static org.mockito.Mockito.verifyNoInteractions;
import static org.mockito.Mockito.when;

<<<<<<< HEAD
import com.hedera.hapi.node.base.AccountID;
import com.hedera.hapi.node.base.HederaFunctionality;
import com.hedera.hapi.node.base.SignatureMap;
import com.hedera.hapi.node.base.TransactionID;
import com.hedera.hapi.node.consensus.ConsensusCreateTopicTransactionBody;
import com.hedera.hapi.node.transaction.SignedTransaction;
import com.hedera.hapi.node.transaction.TransactionBody;
import com.hedera.node.app.AppTestBase;
import com.hedera.node.app.service.mono.legacy.core.jproto.JKey;
import com.hedera.node.app.service.mono.pbj.PbjConverter;
import com.hedera.node.app.service.mono.state.merkle.MerkleAccount;
import com.hedera.node.app.service.token.TokenService;
import com.hedera.node.app.signature.SignaturePreparer;
import com.hedera.node.app.spi.fixtures.state.MapReadableStates;
=======
import com.hedera.node.app.signature.SigExpansionResult;
import com.hedera.node.app.signature.SignaturePreparer;
import com.hedera.node.app.spi.key.HederaKey;
>>>>>>> 2aeec9da
import com.hedera.node.app.spi.meta.TransactionMetadata;
import com.hedera.node.app.spi.state.ReadableKVState;
import com.hedera.node.app.spi.workflows.PreCheckException;
import com.hedera.node.app.spi.workflows.PreHandleContext;
import com.hedera.node.app.state.HederaState;
import com.hedera.node.app.workflows.dispatcher.ReadableStoreFactory;
import com.hedera.node.app.workflows.dispatcher.TransactionDispatcher;
import com.hedera.node.app.workflows.onset.OnsetResult;
import com.hedera.node.app.workflows.onset.WorkflowOnset;
import com.hedera.pbj.runtime.io.buffer.Bytes;
import com.hederahashgraph.api.proto.java.CryptoTransferTransactionBody;
import com.swirlds.common.crypto.Cryptography;
import com.swirlds.common.crypto.TransactionSignature;
import com.swirlds.common.system.events.Event;
import com.swirlds.common.system.transaction.Transaction;
import com.swirlds.common.system.transaction.internal.ConsensusTransactionImpl;
import com.swirlds.common.system.transaction.internal.SwirldTransaction;
import java.util.Collections;
import java.util.Iterator;
import java.util.List;
import java.util.concurrent.CompletableFuture;
import java.util.concurrent.ExecutorService;
import java.util.concurrent.Future;
import java.util.function.Function;
import org.assertj.core.api.AssertionsForClassTypes;
import org.junit.jupiter.api.BeforeEach;
import org.junit.jupiter.api.Test;
import org.junit.jupiter.api.extension.ExtendWith;
import org.mockito.ArgumentCaptor;
import org.mockito.Mock;
import org.mockito.junit.jupiter.MockitoExtension;

@ExtendWith(MockitoExtension.class)
class PreHandleWorkflowImplTest extends AppTestBase {

    @Mock(strictness = LENIENT)
    private TransactionSignature cryptoSig;

    @Mock(strictness = LENIENT)
    private JKey payerKey;

    @Mock(strictness = LENIENT)
    private ReadableStoreFactory storeFactory;

    @Mock(strictness = LENIENT)
    private TransactionSignature cryptoSig;

    @Mock(strictness = LENIENT)
    private HederaKey payerKey;

    @Mock(strictness = LENIENT)
    private ReadableStoreFactory storeFactory;

    @Mock(strictness = LENIENT)
    private SwirldTransaction transaction;

    @Mock(strictness = LENIENT)
    private TransactionDispatcher dispatcher;

    @Mock(strictness = LENIENT)
    private WorkflowOnset onset;

    @Mock(strictness = LENIENT)
    private SignaturePreparer signaturePreparer;

    @Mock(strictness = LENIENT)
    private Cryptography cryptography;

    @Mock(strictness = LENIENT)
    private PreHandleContext context;

    @Mock(strictness = LENIENT)
    private HederaState state;

    @Mock(strictness = LENIENT)
    private Event event;

    @Mock(strictness = LENIENT)
    private MapReadableStates readableStates;

    @Mock
    private ReadableKVState accountState;

    @Mock
    private MerkleAccount payerAccount;

    @Mock
    private ConsensusTransactionImpl workflowTxn;

    private PreHandleWorkflowImpl workflow;

    private static final Function<Runnable, CompletableFuture<Void>> RUN_INSTANTLY = runnable -> {
        runnable.run();
        return CompletableFuture.completedFuture(null);
    };

    @BeforeEach
    void setup() throws PreCheckException {
        final ConsensusCreateTopicTransactionBody content =
                ConsensusCreateTopicTransactionBody.newBuilder().build();
        final AccountID payerID = AccountID.newBuilder().build();
        final TransactionID transactionID =
                TransactionID.newBuilder().accountID(payerID).build();
        final TransactionBody txBody = TransactionBody.newBuilder()
                .transactionID(transactionID)
                .consensusCreateTopic(content)
                .build();
        final SignatureMap signatureMap = SignatureMap.newBuilder().build();
        final HederaFunctionality functionality = HederaFunctionality.CONSENSUS_CREATE_TOPIC;
        final OnsetResult onsetResult = new OnsetResult(
                com.hedera.hapi.node.base.Transaction.newBuilder().build(), txBody, OK, signatureMap, functionality);
        when(onset.parseAndCheck(any(), any(Bytes.class))).thenReturn(onsetResult);

        final Iterator<Transaction> iterator =
                List.of((Transaction) transaction).iterator();
        when(event.transactionIterator()).thenReturn(iterator);

        when(transaction.getContents()).thenReturn(new byte[0]);

        workflow = new PreHandleWorkflowImpl(dispatcher, onset, signaturePreparer, cryptography, RUN_INSTANTLY);
    }

    @Test
<<<<<<< HEAD
    void verifiesExpandedSigsAsync() throws PreCheckException {
        final AccountID payerID = AccountID.newBuilder().accountNum(1000L).build();
        final TransactionID transactionID =
                TransactionID.newBuilder().accountID(payerID).build();
        final var onsetResult = new OnsetResult(
                com.hedera.hapi.node.base.Transaction.newBuilder().build(),
                TransactionBody.newBuilder().transactionID(transactionID).build(),
                DUPLICATE_TRANSACTION,
                SignatureMap.newBuilder().build(),
                HederaFunctionality.CRYPTO_TRANSFER);
        given(onset.parseAndCheck(any(), any(Bytes.class))).willReturn(onsetResult);
        given(context.getStatus()).willReturn(DUPLICATE_TRANSACTION);
        given(context.getPayerKey()).willReturn(payerKey);
        given(context.getRequiredNonPayerKeys()).willReturn(Collections.emptyList());
        given(signaturePreparer.prepareSignature(any(), any(), any(), any())).willReturn(cryptoSig);
        given(workflowTxn.getContents()).willReturn(cryptoTransferContents());
        given(state.createReadableStates(TokenService.NAME)).willReturn(readableStates);
        given(readableStates.get("ACCOUNTS")).willReturn(accountState);
        given(accountState.get(any())).willReturn(payerAccount);
        given(payerAccount.getAccountKey()).willReturn(payerKey);

        final var meta = workflow.preHandle(state, workflowTxn);

        assertNotNull(meta);
        verify(cryptography).verifyAsync(cryptoSig);
=======
    void resetsDuplicateClassification() {
        final var onsetResult = new OnsetResult(
                com.hederahashgraph.api.proto.java.Transaction.getDefaultInstance(),
                TransactionBody.getDefaultInstance(),
                new byte[0],
                DUPLICATE_TRANSACTION,
                SignatureMap.getDefaultInstance(),
                HederaFunctionality.CryptoTransfer);
        given(context.getStatus()).willReturn(DUPLICATE_TRANSACTION);

        final var meta = workflow.dispatchForMetadata(onsetResult, context, storeFactory);

        assertNotNull(meta);
        verify(context).status(OK);
        verifyNoInteractions(signaturePreparer);
    }

    @Test
    void verifiesExpandedSigsAsync() {
        final var onsetResult = new OnsetResult(
                com.hederahashgraph.api.proto.java.Transaction.getDefaultInstance(),
                TransactionBody.getDefaultInstance(),
                new byte[0],
                DUPLICATE_TRANSACTION,
                SignatureMap.getDefaultInstance(),
                HederaFunctionality.CryptoTransfer);
        given(context.getStatus()).willReturn(DUPLICATE_TRANSACTION);
        given(context.getPayerKey()).willReturn(payerKey);
        given(context.getRequiredNonPayerKeys()).willReturn(Collections.emptyList());
        given(signaturePreparer.expandedSigsFor(onsetResult.transaction(), payerKey, Collections.emptyList()))
                .willReturn(new SigExpansionResult(List.of(cryptoSig), OK));

        final var meta = workflow.dispatchForMetadata(onsetResult, context, storeFactory);

        assertNotNull(meta);
        verify(cryptography).verifyAsync(List.of(cryptoSig));
    }

    @Test
    void shortCircuitsIfExpandedSigsFail() {
        final var onsetResult = new OnsetResult(
                com.hederahashgraph.api.proto.java.Transaction.getDefaultInstance(),
                TransactionBody.getDefaultInstance(),
                new byte[0],
                DUPLICATE_TRANSACTION,
                SignatureMap.getDefaultInstance(),
                HederaFunctionality.CryptoTransfer);
        given(context.getStatus()).willReturn(DUPLICATE_TRANSACTION);
        given(context.getPayerKey()).willReturn(payerKey);
        given(context.getRequiredNonPayerKeys()).willReturn(Collections.emptyList());
        given(signaturePreparer.expandedSigsFor(onsetResult.transaction(), payerKey, Collections.emptyList()))
                .willReturn(new SigExpansionResult(List.of(), INVALID_TOKEN_ID));

        final var meta = workflow.dispatchForMetadata(onsetResult, context, storeFactory);

        assertNotNull(meta);
        verify(context).status(INVALID_TOKEN_ID);
        verifyNoInteractions(cryptography);
>>>>>>> 2aeec9da
    }

    @SuppressWarnings("ConstantConditions")
    @Test
    void testConstructorWithIllegalParameters(@Mock ExecutorService executorService) {
        assertThatThrownBy(() -> new PreHandleWorkflowImpl(null, dispatcher, onset, signaturePreparer, cryptography))
                .isInstanceOf(NullPointerException.class);
        assertThatThrownBy(
                        () -> new PreHandleWorkflowImpl(executorService, null, onset, signaturePreparer, cryptography))
                .isInstanceOf(NullPointerException.class);
        assertThatThrownBy(() ->
                        new PreHandleWorkflowImpl(executorService, dispatcher, null, signaturePreparer, cryptography))
                .isInstanceOf(NullPointerException.class);
        assertThatThrownBy(() -> new PreHandleWorkflowImpl(executorService, dispatcher, onset, null, cryptography))
                .isInstanceOf(NullPointerException.class);
        assertThatThrownBy(() -> new PreHandleWorkflowImpl(executorService, dispatcher, onset, signaturePreparer, null))
                .isInstanceOf(NullPointerException.class);
    }

    @SuppressWarnings("ConstantConditions")
    @Test
    void testStartWithIllegalParameters() {
        // then
        AssertionsForClassTypes.assertThatThrownBy(() -> workflow.start(null, event))
                .isInstanceOf(NullPointerException.class);
        AssertionsForClassTypes.assertThatThrownBy(() -> workflow.start(state, null))
                .isInstanceOf(NullPointerException.class);
    }

    @Test
    void testStartEventWithNoTransactions(@Mock Event localEvent) {
        // given
        when(localEvent.transactionIterator()).thenReturn(Collections.emptyIterator());

        // when
        assertThatCode(() -> workflow.start(state, localEvent)).doesNotThrowAnyException();
    }

    @Test
    void testStartEventWithTwoTransactions(@Mock Event localEvent, @Mock SwirldTransaction transaction2) {
        // given
        final Iterator<Transaction> iterator =
                List.of(transaction, (Transaction) transaction2).iterator();
        when(localEvent.transactionIterator()).thenReturn(iterator);

        // when
        workflow.start(state, localEvent);

        // then
        verify(transaction).setMetadata(any());
        verify(transaction2).setMetadata(any());
    }

    @SuppressWarnings("unchecked")
    @Test
    void testPreHandleSuccess() {
        // when
        workflow.start(state, event);

        // then
        final ArgumentCaptor<Future<TransactionMetadata>> captor = ArgumentCaptor.forClass(Future.class);
        verify(transaction).setMetadata(any());
    }

    @SuppressWarnings("unchecked")
    @Test
    void testPreHandleOnsetCatastrophicFail(@Mock WorkflowOnset localOnset) throws PreCheckException {
        // given
        when(localOnset.parseAndCheck(any(), any(Bytes.class))).thenThrow(new PreCheckException(INVALID_TRANSACTION));
        workflow = new PreHandleWorkflowImpl(dispatcher, localOnset, signaturePreparer, cryptography, RUN_INSTANTLY);

        // when
        workflow.start(state, event);

        // then
        final ArgumentCaptor<TransactionMetadata> captor = ArgumentCaptor.forClass(TransactionMetadata.class);
        verify(transaction).setMetadata(captor.capture());
        AssertionsForClassTypes.assertThat(captor.getValue())
                .hasFieldOrPropertyWithValue("status", INVALID_TRANSACTION);
        verify(dispatcher, never()).dispatchPreHandle(any(), any());
    }

    @Test
    void testPreHandleOnsetMildFail(@Mock WorkflowOnset localOnset) throws PreCheckException {
        // given
        final ConsensusCreateTopicTransactionBody content =
                ConsensusCreateTopicTransactionBody.newBuilder().build();
        final AccountID payerID = AccountID.newBuilder().build();
        final TransactionID transactionID =
                TransactionID.newBuilder().accountID(payerID).build();
        final TransactionBody txBody = TransactionBody.newBuilder()
                .transactionID(transactionID)
                .consensusCreateTopic(content)
                .build();
        final var signedTxn = SignedTransaction.newBuilder()
                .bodyBytes(PbjConverter.asWrappedBytes(TransactionBody.PROTOBUF, txBody))
                .build();
        final SignatureMap signatureMap = SignatureMap.newBuilder().build();
        final var txn = com.hedera.hapi.node.base.Transaction.newBuilder()
                .signedTransactionBytes(PbjConverter.asWrappedBytes(SignedTransaction.PROTOBUF, signedTxn))
                .sigMap(signatureMap)
                .build();
        final HederaFunctionality functionality = HederaFunctionality.CONSENSUS_CREATE_TOPIC;
        final OnsetResult onsetResult =
                new OnsetResult(txn, txBody, DUPLICATE_TRANSACTION, signatureMap, functionality);
        when(localOnset.parseAndCheck(any(), any(Bytes.class))).thenReturn(onsetResult);

        given(onset.parseAndCheck(any(), any(Bytes.class))).willReturn(onsetResult);
        given(context.getStatus()).willReturn(DUPLICATE_TRANSACTION);
        given(context.getPayerKey()).willReturn(payerKey);
        given(context.getRequiredNonPayerKeys()).willReturn(Collections.emptyList());
        given(signaturePreparer.prepareSignature(any(), any(), any(), any())).willReturn(cryptoSig);
        given(state.createReadableStates(TokenService.NAME)).willReturn(readableStates);
        given(readableStates.get("ACCOUNTS")).willReturn(accountState);
        given(accountState.get(any())).willReturn(payerAccount);
        given(payerAccount.getAccountKey()).willReturn(payerKey);

        workflow = new PreHandleWorkflowImpl(dispatcher, localOnset, signaturePreparer, cryptography, RUN_INSTANTLY);

        // when
        workflow.start(state, event);

        verify(dispatcher).dispatchPreHandle(any(), any());
    }

    private byte[] cryptoTransferContents() {
        return com.hederahashgraph.api.proto.java.Transaction.newBuilder()
                .setSignedTransactionBytes(com.hederahashgraph.api.proto.java.SignedTransaction.newBuilder()
                        .setBodyBytes(com.hederahashgraph.api.proto.java.TransactionBody.newBuilder()
                                .setCryptoTransfer(CryptoTransferTransactionBody.getDefaultInstance())
                                .build()
                                .toByteString())
                        .build()
                        .toByteString())
                .build()
                .toByteArray();
    }
}<|MERGE_RESOLUTION|>--- conflicted
+++ resolved
@@ -16,31 +16,20 @@
 
 package com.hedera.node.app.workflows.prehandle;
 
-<<<<<<< HEAD
 import static com.hedera.hapi.node.base.ResponseCodeEnum.DUPLICATE_TRANSACTION;
 import static com.hedera.hapi.node.base.ResponseCodeEnum.INVALID_TRANSACTION;
 import static com.hedera.hapi.node.base.ResponseCodeEnum.OK;
 import static org.assertj.core.api.AssertionsForClassTypes.assertThatCode;
 import static org.assertj.core.api.AssertionsForClassTypes.assertThatThrownBy;
-=======
-import static com.hederahashgraph.api.proto.java.ResponseCodeEnum.DUPLICATE_TRANSACTION;
-import static com.hederahashgraph.api.proto.java.ResponseCodeEnum.INVALID_TOKEN_ID;
-import static com.hederahashgraph.api.proto.java.ResponseCodeEnum.INVALID_TRANSACTION;
-import static com.hederahashgraph.api.proto.java.ResponseCodeEnum.OK;
-import static org.assertj.core.api.Assertions.assertThat;
-import static org.assertj.core.api.Assertions.assertThatCode;
-import static org.assertj.core.api.Assertions.assertThatThrownBy;
->>>>>>> 2aeec9da
 import static org.junit.jupiter.api.Assertions.assertNotNull;
 import static org.mockito.BDDMockito.given;
 import static org.mockito.Mock.Strictness.LENIENT;
 import static org.mockito.Mockito.any;
 import static org.mockito.Mockito.never;
 import static org.mockito.Mockito.verify;
-import static org.mockito.Mockito.verifyNoInteractions;
+
 import static org.mockito.Mockito.when;
 
-<<<<<<< HEAD
 import com.hedera.hapi.node.base.AccountID;
 import com.hedera.hapi.node.base.HederaFunctionality;
 import com.hedera.hapi.node.base.SignatureMap;
@@ -55,11 +44,6 @@
 import com.hedera.node.app.service.token.TokenService;
 import com.hedera.node.app.signature.SignaturePreparer;
 import com.hedera.node.app.spi.fixtures.state.MapReadableStates;
-=======
-import com.hedera.node.app.signature.SigExpansionResult;
-import com.hedera.node.app.signature.SignaturePreparer;
-import com.hedera.node.app.spi.key.HederaKey;
->>>>>>> 2aeec9da
 import com.hedera.node.app.spi.meta.TransactionMetadata;
 import com.hedera.node.app.spi.state.ReadableKVState;
 import com.hedera.node.app.spi.workflows.PreCheckException;
@@ -105,15 +89,6 @@
     private ReadableStoreFactory storeFactory;
 
     @Mock(strictness = LENIENT)
-    private TransactionSignature cryptoSig;
-
-    @Mock(strictness = LENIENT)
-    private HederaKey payerKey;
-
-    @Mock(strictness = LENIENT)
-    private ReadableStoreFactory storeFactory;
-
-    @Mock(strictness = LENIENT)
     private SwirldTransaction transaction;
 
     @Mock(strictness = LENIENT)
@@ -183,7 +158,6 @@
     }
 
     @Test
-<<<<<<< HEAD
     void verifiesExpandedSigsAsync() throws PreCheckException {
         final AccountID payerID = AccountID.newBuilder().accountNum(1000L).build();
         final TransactionID transactionID =
@@ -209,66 +183,6 @@
 
         assertNotNull(meta);
         verify(cryptography).verifyAsync(cryptoSig);
-=======
-    void resetsDuplicateClassification() {
-        final var onsetResult = new OnsetResult(
-                com.hederahashgraph.api.proto.java.Transaction.getDefaultInstance(),
-                TransactionBody.getDefaultInstance(),
-                new byte[0],
-                DUPLICATE_TRANSACTION,
-                SignatureMap.getDefaultInstance(),
-                HederaFunctionality.CryptoTransfer);
-        given(context.getStatus()).willReturn(DUPLICATE_TRANSACTION);
-
-        final var meta = workflow.dispatchForMetadata(onsetResult, context, storeFactory);
-
-        assertNotNull(meta);
-        verify(context).status(OK);
-        verifyNoInteractions(signaturePreparer);
-    }
-
-    @Test
-    void verifiesExpandedSigsAsync() {
-        final var onsetResult = new OnsetResult(
-                com.hederahashgraph.api.proto.java.Transaction.getDefaultInstance(),
-                TransactionBody.getDefaultInstance(),
-                new byte[0],
-                DUPLICATE_TRANSACTION,
-                SignatureMap.getDefaultInstance(),
-                HederaFunctionality.CryptoTransfer);
-        given(context.getStatus()).willReturn(DUPLICATE_TRANSACTION);
-        given(context.getPayerKey()).willReturn(payerKey);
-        given(context.getRequiredNonPayerKeys()).willReturn(Collections.emptyList());
-        given(signaturePreparer.expandedSigsFor(onsetResult.transaction(), payerKey, Collections.emptyList()))
-                .willReturn(new SigExpansionResult(List.of(cryptoSig), OK));
-
-        final var meta = workflow.dispatchForMetadata(onsetResult, context, storeFactory);
-
-        assertNotNull(meta);
-        verify(cryptography).verifyAsync(List.of(cryptoSig));
-    }
-
-    @Test
-    void shortCircuitsIfExpandedSigsFail() {
-        final var onsetResult = new OnsetResult(
-                com.hederahashgraph.api.proto.java.Transaction.getDefaultInstance(),
-                TransactionBody.getDefaultInstance(),
-                new byte[0],
-                DUPLICATE_TRANSACTION,
-                SignatureMap.getDefaultInstance(),
-                HederaFunctionality.CryptoTransfer);
-        given(context.getStatus()).willReturn(DUPLICATE_TRANSACTION);
-        given(context.getPayerKey()).willReturn(payerKey);
-        given(context.getRequiredNonPayerKeys()).willReturn(Collections.emptyList());
-        given(signaturePreparer.expandedSigsFor(onsetResult.transaction(), payerKey, Collections.emptyList()))
-                .willReturn(new SigExpansionResult(List.of(), INVALID_TOKEN_ID));
-
-        final var meta = workflow.dispatchForMetadata(onsetResult, context, storeFactory);
-
-        assertNotNull(meta);
-        verify(context).status(INVALID_TOKEN_ID);
-        verifyNoInteractions(cryptography);
->>>>>>> 2aeec9da
     }
 
     @SuppressWarnings("ConstantConditions")
