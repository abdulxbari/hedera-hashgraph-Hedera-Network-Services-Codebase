/*
 * Copyright (C) 2022-2023 Hedera Hashgraph, LLC
 *
 * Licensed under the Apache License, Version 2.0 (the "License");
 * you may not use this file except in compliance with the License.
 * You may obtain a copy of the License at
 *
 *      http://www.apache.org/licenses/LICENSE-2.0
 *
 * Unless required by applicable law or agreed to in writing, software
 * distributed under the License is distributed on an "AS IS" BASIS,
 * WITHOUT WARRANTIES OR CONDITIONS OF ANY KIND, either express or implied.
 * See the License for the specific language governing permissions and
 * limitations under the License.
 */

package com.hedera.node.app.workflows.prehandle;

import static java.util.Objects.requireNonNull;

import com.hedera.hapi.node.base.AccountID;
import com.hedera.hapi.node.base.ResponseCodeEnum;
import com.hedera.hapi.node.transaction.TransactionBody;
import com.hedera.node.app.SessionContext;
import com.hedera.node.app.spi.meta.PreHandleContext;
import com.hedera.node.app.spi.meta.TransactionMetadata;
import com.hedera.node.app.spi.state.ReadableStates;
import com.hedera.node.app.spi.workflows.PreCheckException;
import com.hedera.node.app.state.HederaState;
import com.hedera.node.app.workflows.dispatcher.StoreFactory;
import com.hedera.node.app.workflows.dispatcher.TransactionDispatcher;
import com.hedera.node.app.workflows.onset.WorkflowOnset;
import com.swirlds.common.system.events.Event;
import edu.umd.cs.findbugs.annotations.NonNull;
import edu.umd.cs.findbugs.annotations.Nullable;
import java.util.ArrayList;
import java.util.List;
import java.util.Map;
import java.util.Set;
import java.util.concurrent.CompletableFuture;
import java.util.concurrent.ExecutorService;
import java.util.function.Function;
import java.util.function.Supplier;
import java.util.stream.Stream;
import org.slf4j.Logger;
import org.slf4j.LoggerFactory;

/** Implementation of {@link PreHandleWorkflow} */
public class PreHandleWorkflowImpl implements PreHandleWorkflow {

    private static final Logger LOG = LoggerFactory.getLogger(PreHandleWorkflowImpl.class);

    /**
     * Per-thread shared resources are shared in a {@link SessionContext}. We store these in a
     * thread local, because we do not have control over the thread pool used by the underlying gRPC
     * server.
     */
    private static final ThreadLocal<SessionContext> SESSION_CONTEXT_THREAD_LOCAL =
<<<<<<< HEAD
            ThreadLocal.withInitial(SessionContext::new);
=======
            ThreadLocal.withInitial(() -> new SessionContext(
                    Query.parser(), Transaction.parser(), SignedTransaction.parser(), TransactionBody.parser()));
>>>>>>> ca5e6ec2

    private final WorkflowOnset onset;
    private final TransactionDispatcher dispatcher;
    private final Function<Supplier<?>, CompletableFuture<?>> runner;

    /**
     * Constructor of {@code PreHandleWorkflowImpl}
     *
     * @param exe the {@link ExecutorService} to use when submitting new tasks
     * @param dispatcher the {@link TransactionDispatcher} that will call transaction-specific
     *     {@code preHandle()}-methods
     * @param onset the {@link WorkflowOnset} that pre-processes the {@link byte[]} of a transaction
     * @throws NullPointerException if any of the parameters is {@code null}
     */
    public PreHandleWorkflowImpl(
            @NonNull final ExecutorService exe,
            @NonNull final TransactionDispatcher dispatcher,
            @NonNull final WorkflowOnset onset) {
        requireNonNull(exe);

        this.dispatcher = requireNonNull(dispatcher);
        this.onset = requireNonNull(onset);
        this.runner = supplier -> CompletableFuture.supplyAsync(supplier, exe);
    }

    // Used only for testing
    PreHandleWorkflowImpl(
            @NonNull final TransactionDispatcher dispatcher,
            @NonNull final WorkflowOnset onset,
            @NonNull final Function<Supplier<?>, CompletableFuture<?>> runner) {
        this.dispatcher = requireNonNull(dispatcher);
        this.onset = requireNonNull(onset);
        this.runner = requireNonNull(runner);
    }

    @Override
    public synchronized void start(@NonNull final HederaState state, @NonNull final Event event) {
        requireNonNull(state);
        requireNonNull(event);

        // Each transaction in the event will go through pre-handle using a background thread
        // from the executor service. The Future representing that work is stored on the
        // platform transaction. The HandleTransactionWorkflow will pull this future back
        // out and use it to block until the pre handle work is done, if needed.
        final ArrayList<CompletableFuture<?>> futures = new ArrayList<>();
        final var itr = event.transactionIterator();
        while (itr.hasNext()) {
            final var platformTx = itr.next();
            final var future = runner.apply(() -> preHandle(state, platformTx));
            platformTx.setMetadata(future);
            futures.add(future);
        }

        // wait until all transactions were processed before returning
        final CompletableFuture<?>[] array = futures.toArray(new CompletableFuture<?>[0]);
        CompletableFuture.allOf(array).join();
    }

    private TransactionMetadata preHandle(
            final HederaState state, final com.swirlds.common.system.transaction.Transaction platformTx) {
        TransactionBody txBody = null;
        AccountID payerID = null;
        try {
            final var ctx = SESSION_CONTEXT_THREAD_LOCAL.get();
            final var txBytes = platformTx.getContents();

            // 1. Parse the Transaction and check the syntax
            final var onsetResult = onset.parseAndCheck(ctx, txBytes);
            txBody = onsetResult.txBody();
            payerID = txBody.getTransactionID().getAccountID();

            // 2. Call PreTransactionHandler to do transaction-specific checks, get list of required
            // keys, and prefetch required data
<<<<<<< HEAD
            final AccountID payerID = txBody.transactionID().accountID();
            final var metadata = dispatcher.dispatchPreHandle(state, txBody, payerID);
=======
            final var storeFactory = new StoreFactory(state);
            final var accountStore = storeFactory.getAccountStore();
            final var handlerContext = new PreHandleContext(accountStore, txBody);
            dispatcher.dispatchPreHandle(storeFactory, handlerContext);
>>>>>>> ca5e6ec2

            // 3. Prepare signature-data
            // TODO: Prepare signature-data once this functionality was implemented

            // 4. Verify signatures
            // TODO: Verify signature via the platform once this functionality was implemented

            // 5. Return TransactionMetadata
            return createTransactionMetadata(storeFactory.getUsedStates(), handlerContext);

        } catch (PreCheckException preCheckException) {
            return createInvalidTransactionMetadata(txBody, payerID, preCheckException.responseCode());
        } catch (Exception ex) {
            // Some unknown and unexpected failure happened. If this was non-deterministic, I could
            // end up with an ISS. It is critical that I log whatever happened, because we should
            // have caught all legitimate failures in another catch block.
            LOG.error("An unexpected exception was thrown during pre-handle", ex);
            return createInvalidTransactionMetadata(txBody, payerID, ResponseCodeEnum.UNKNOWN);
        }
    }

    @NonNull
    private static TransactionMetadata createTransactionMetadata(
            @NonNull final Map<String, ReadableStates> usedStates, @NonNull final PreHandleContext context) {
        final List<TransactionMetadata.ReadKeys> readKeys = extractAllReadKeys(usedStates);
        return new TransactionMetadata(context, readKeys);
    }

    @NonNull
    private static TransactionMetadata createInvalidTransactionMetadata(
            @Nullable final TransactionBody txBody,
            @Nullable final AccountID payerID,
            @NonNull final ResponseCodeEnum responseCode) {
        return new TransactionMetadata(txBody, payerID, responseCode);
    }

    private static List<TransactionMetadata.ReadKeys> extractAllReadKeys(
            @NonNull final Map<String, ReadableStates> usedStates) {
        return usedStates.entrySet().stream()
                .flatMap(entry -> {
                    final String statesKey = entry.getKey();
                    final ReadableStates readableStates = entry.getValue();
                    return extractReadKeysFromReadableStates(statesKey, readableStates);
                })
                .toList();
    }

    private static Stream<TransactionMetadata.ReadKeys> extractReadKeysFromReadableStates(
            @NonNull final String statesKey, @NonNull final ReadableStates readableStates) {
        return readableStates.stateKeys().stream()
                .map(stateKey -> {
                    final Set<? extends Comparable<?>> readKeys =
                            readableStates.get(stateKey).readKeys();
                    return new TransactionMetadata.ReadKeys(statesKey, stateKey, readKeys);
                })
                .filter(listEntry -> !listEntry.readKeys().isEmpty());
    }
}<|MERGE_RESOLUTION|>--- conflicted
+++ resolved
@@ -56,12 +56,7 @@
      * server.
      */
     private static final ThreadLocal<SessionContext> SESSION_CONTEXT_THREAD_LOCAL =
-<<<<<<< HEAD
             ThreadLocal.withInitial(SessionContext::new);
-=======
-            ThreadLocal.withInitial(() -> new SessionContext(
-                    Query.parser(), Transaction.parser(), SignedTransaction.parser(), TransactionBody.parser()));
->>>>>>> ca5e6ec2
 
     private final WorkflowOnset onset;
     private final TransactionDispatcher dispatcher;
@@ -131,19 +126,14 @@
             // 1. Parse the Transaction and check the syntax
             final var onsetResult = onset.parseAndCheck(ctx, txBytes);
             txBody = onsetResult.txBody();
-            payerID = txBody.getTransactionID().getAccountID();
+            payerID = txBody.transactionID().accountID();
 
             // 2. Call PreTransactionHandler to do transaction-specific checks, get list of required
             // keys, and prefetch required data
-<<<<<<< HEAD
-            final AccountID payerID = txBody.transactionID().accountID();
-            final var metadata = dispatcher.dispatchPreHandle(state, txBody, payerID);
-=======
             final var storeFactory = new StoreFactory(state);
             final var accountStore = storeFactory.getAccountStore();
             final var handlerContext = new PreHandleContext(accountStore, txBody);
             dispatcher.dispatchPreHandle(storeFactory, handlerContext);
->>>>>>> ca5e6ec2
 
             // 3. Prepare signature-data
             // TODO: Prepare signature-data once this functionality was implemented
