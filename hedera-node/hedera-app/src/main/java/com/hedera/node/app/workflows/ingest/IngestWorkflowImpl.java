--- conflicted
+++ resolved
@@ -18,7 +18,6 @@
 
 import static com.hedera.hapi.node.base.ResponseCodeEnum.BUSY;
 import static com.hedera.hapi.node.base.ResponseCodeEnum.INVALID_NODE_ACCOUNT;
-import static com.hedera.hapi.node.base.ResponseCodeEnum.INVALID_TRANSACTION;
 import static com.hedera.hapi.node.base.ResponseCodeEnum.OK;
 import static com.hedera.hapi.node.base.ResponseCodeEnum.PAYER_ACCOUNT_NOT_FOUND;
 import static com.hedera.hapi.node.base.ResponseCodeEnum.PLATFORM_NOT_ACTIVE;
@@ -32,13 +31,9 @@
 import com.hedera.node.app.SessionContext;
 import com.hedera.node.app.service.mono.context.CurrentPlatformStatus;
 import com.hedera.node.app.service.mono.context.NodeInfo;
-<<<<<<< HEAD
-=======
-import com.hedera.node.app.service.mono.stats.HapiOpCounters;
 import com.hedera.node.app.service.token.TokenService;
 import com.hedera.node.app.service.token.impl.ReadableAccountStore;
 import com.hedera.node.app.spi.state.ReadableStates;
->>>>>>> ca5e6ec2
 import com.hedera.node.app.spi.workflows.InsufficientBalanceException;
 import com.hedera.node.app.spi.workflows.PreCheckException;
 import com.hedera.node.app.state.HederaState;
@@ -52,12 +47,9 @@
 import edu.umd.cs.findbugs.annotations.NonNull;
 import java.io.IOException;
 import java.nio.ByteBuffer;
-<<<<<<< HEAD
 import java.util.EnumMap;
 import java.util.Map;
-=======
 import java.util.function.Function;
->>>>>>> ca5e6ec2
 import java.util.function.Supplier;
 
 /** Implementation of {@link IngestWorkflow} */
@@ -72,8 +64,7 @@
     private final SubmissionManager submissionManager;
 
     /** A map of counter metrics for each type of transaction we can ingest */
-    private final Map<HederaFunctionality, Counter> counters =
-            new EnumMap<>(HederaFunctionality.class);
+    private final Map<HederaFunctionality, Counter> counters = new EnumMap<>(HederaFunctionality.class);
 
     /**
      * Constructor of {@code IngestWorkflowImpl}
@@ -109,37 +100,29 @@
         // Create metrics for tracking submission of transactions by type
         for (var function : HederaFunctionality.values()) {
             final var name = function.name() + "Sub";
-            final var desc =
-                    "The number of transactions submitted for consensus for " + function.name();
-            counters.put(
-                    function,
-                    metrics.getOrCreate(new Counter.Config("app", name).withDescription(desc)));
+            final var desc = "The number of transactions submitted for consensus for " + function.name();
+            counters.put(function, metrics.getOrCreate(new Counter.Config("app", name).withDescription(desc)));
         }
     }
 
     @Override
     public void submitTransaction(
             @NonNull final SessionContext ctx,
-<<<<<<< HEAD
             @NonNull final DataInputBuffer requestBuffer,
             @NonNull final DataBuffer responseBuffer) {
-=======
-            @NonNull final ByteBuffer requestBuffer,
-            @NonNull final ByteBuffer responseBuffer) {
         submitTransaction(ctx, requestBuffer, responseBuffer, ReadableAccountStore::new);
     }
 
     // Package-private for testing
     void submitTransaction(
             @NonNull final SessionContext ctx,
-            @NonNull final ByteBuffer requestBuffer,
-            @NonNull final ByteBuffer responseBuffer,
+            @NonNull final DataInputBuffer requestBuffer,
+            @NonNull final DataBuffer responseBuffer,
             @NonNull final Function<ReadableStates, ReadableAccountStore> storeSupplier) {
         requireNonNull(ctx);
         requireNonNull(requestBuffer);
         requireNonNull(responseBuffer);
         requireNonNull(storeSupplier);
->>>>>>> ca5e6ec2
 
         ResponseCodeEnum result = OK;
         long estimatedFee = 0L;
@@ -180,21 +163,12 @@
                 checker.checkTransactionSemantics(txBody, functionality);
 
                 // 4. Get payer account
-<<<<<<< HEAD
                 final AccountID payerID = txBody.transactionID().accountID();
-                final var accountStore = storeCache.getAccountStore(state);
-                final var payer =
-                        accountStore
-                                .getAccount(payerID)
-                                .orElseThrow(() -> new PreCheckException(PAYER_ACCOUNT_NOT_FOUND));
-=======
-                final AccountID payerID = txBody.getTransactionID().getAccountID();
                 final var tokenStates = state.createReadableStates(TokenService.NAME);
                 final var accountStore = storeSupplier.apply(tokenStates);
                 final var payer = accountStore
                         .getAccount(payerID)
                         .orElseThrow(() -> new PreCheckException(PAYER_ACCOUNT_NOT_FOUND));
->>>>>>> ca5e6ec2
 
                 // 5. Check payer's signature
                 checker.checkPayerSignature(txBody, signatureMap, payer);
@@ -216,13 +190,11 @@
             }
         }
 
-<<<<<<< HEAD
         // 8. Return PreCheck code and estimated fee
-        final var transactionResponse =
-                TransactionResponse.newBuilder()
-                        .nodeTransactionPrecheckCode(result)
-                        .cost(estimatedFee)
-                        .build();
+        final var transactionResponse = TransactionResponse.newBuilder()
+                .nodeTransactionPrecheckCode(result)
+                .cost(estimatedFee)
+                .build();
 
         try {
             TransactionResponse.PROTOBUF.write(transactionResponse, responseBuffer);
@@ -231,13 +203,5 @@
             // too small, which would be an internal server error.
             throw new RuntimeException("Failed to write bytes to response buffer", ex);
         }
-=======
-        // 8. Return PreCheck code and evtl. estimated fee
-        final var transactionResponse = TransactionResponse.newBuilder()
-                .setNodeTransactionPrecheckCode(result)
-                .setCost(estimatedFee)
-                .build();
-        responseBuffer.put(transactionResponse.toByteArray());
->>>>>>> ca5e6ec2
     }
 }