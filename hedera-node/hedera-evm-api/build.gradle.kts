/*
 * Copyright (C) 2020-2022 Hedera Hashgraph, LLC
 *
 * Licensed under the Apache License, Version 2.0 (the "License");
 * you may not use this file except in compliance with the License.
 * You may obtain a copy of the License at
 *
 *      http://www.apache.org/licenses/LICENSE-2.0
 *
 * Unless required by applicable law or agreed to in writing, software
 * distributed under the License is distributed on an "AS IS" BASIS,
 * WITHOUT WARRANTIES OR CONDITIONS OF ANY KIND, either express or implied.
 * See the License for the specific language governing permissions and
 * limitations under the License.
 */
plugins {
    id("com.hedera.hashgraph.conventions")
    id("com.hedera.hashgraph.maven-publish")
}

group = "com.hedera.evm"
description = "Hedera EVM - API"

dependencies {
    api(libs.besu.evm)
    api(libs.besu.datatypes) {
        exclude("com.google.code.findbugs", "jsr305")
    }
    api(libs.swirlds.common)
    implementation(libs.hapi) {
        exclude("com.google.code.findbugs", "jsr305")
    }
    implementation(libs.javax.inject)
<<<<<<< HEAD
    implementation(libs.caffeine)
=======

    testImplementation(testLibs.mockito.jupiter)
>>>>>>> 7b53615e
}<|MERGE_RESOLUTION|>--- conflicted
+++ resolved
@@ -31,10 +31,7 @@
         exclude("com.google.code.findbugs", "jsr305")
     }
     implementation(libs.javax.inject)
-<<<<<<< HEAD
     implementation(libs.caffeine)
-=======
 
     testImplementation(testLibs.mockito.jupiter)
->>>>>>> 7b53615e
 }