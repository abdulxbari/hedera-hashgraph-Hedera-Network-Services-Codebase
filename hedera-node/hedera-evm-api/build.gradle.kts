--- conflicted
+++ resolved
@@ -33,13 +33,5 @@
         exclude("com.google.code.findbugs", "jsr305")
     }
     implementation(libs.javax.inject)
-<<<<<<< HEAD
-=======
     implementation(libs.caffeine)
-}
-
-extraJavaModuleInfo {
-    failOnMissingModuleInfo.set(false)
-    automaticModule("javax.inject-1.jar", "javax.inject")
->>>>>>> fdcc5f44
 }