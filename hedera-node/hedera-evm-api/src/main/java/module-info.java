/** Provides the core interfaces for the Hedera EVM implementation. */
module com.hedera.services.evm {
    requires org.hyperledger.besu.evm;
    requires org.hyperledger.besu.datatypes;
    requires com.hedera.hashgraph.protobuf.java.api;
    requires tuweni.bytes;
    requires tuweni.units;
    requires javax.inject;
    requires com.swirlds.common;
    requires tuweni.units;
    requires com.github.benmanes.caffeine;
    requires com.google.common;

    exports com.hedera.services.evm.contracts.execution;
    exports com.hedera.services.evm.store.contracts;
    exports com.hedera.services.evm.store.models;
<<<<<<< HEAD
    exports com.hedera.services.evm.store.contracts.utils;
=======
    exports com.hedera.services.evm;
>>>>>>> 7b53615e
}<|MERGE_RESOLUTION|>--- conflicted
+++ resolved
@@ -7,16 +7,11 @@
     requires tuweni.units;
     requires javax.inject;
     requires com.swirlds.common;
-    requires tuweni.units;
     requires com.github.benmanes.caffeine;
-    requires com.google.common;
 
     exports com.hedera.services.evm.contracts.execution;
     exports com.hedera.services.evm.store.contracts;
     exports com.hedera.services.evm.store.models;
-<<<<<<< HEAD
     exports com.hedera.services.evm.store.contracts.utils;
-=======
     exports com.hedera.services.evm;
->>>>>>> 7b53615e
 }