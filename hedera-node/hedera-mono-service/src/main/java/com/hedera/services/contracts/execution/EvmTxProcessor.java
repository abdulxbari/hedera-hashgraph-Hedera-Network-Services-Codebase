/*
 * Copyright (C) 2021-2022 Hedera Hashgraph, LLC
 *
 * Licensed under the Apache License, Version 2.0 (the "License");
 * you may not use this file except in compliance with the License.
 * You may obtain a copy of the License at
 *
 *      http://www.apache.org/licenses/LICENSE-2.0
 *
 * Unless required by applicable law or agreed to in writing, software
 * distributed under the License is distributed on an "AS IS" BASIS,
 * WITHOUT WARRANTIES OR CONDITIONS OF ANY KIND, either express or implied.
 * See the License for the specific language governing permissions and
 * limitations under the License.
 */
package com.hedera.services.contracts.execution;

import static com.hedera.services.ethereum.EthTxData.WEIBARS_TO_TINYBARS;
import static com.hedera.services.exceptions.ValidationUtils.validateTrue;
import static com.hederahashgraph.api.proto.java.ResponseCodeEnum.INSUFFICIENT_GAS;
import static com.hederahashgraph.api.proto.java.ResponseCodeEnum.INSUFFICIENT_PAYER_BALANCE;
import static com.hederahashgraph.api.proto.java.ResponseCodeEnum.INSUFFICIENT_TX_FEE;

import com.hedera.services.context.properties.GlobalDynamicProperties;
import com.hedera.services.contracts.execution.traceability.HederaTracer;
import com.hedera.services.evm.contracts.execution.BlockMetaSource;
import com.hedera.services.evm.contracts.execution.HederaEvmTxProcessor;
import com.hedera.services.exceptions.InvalidTransactionException;
import com.hedera.services.exceptions.ResourceLimitException;
import com.hedera.services.fees.PricesAndFeesImpl;
import com.hedera.services.store.contracts.HederaMutableWorldState;
import com.hedera.services.store.contracts.HederaWorldState;
import com.hedera.services.store.models.Account;
import com.hedera.services.stream.proto.SidecarType;
import com.hederahashgraph.api.proto.java.HederaFunctionality;
import java.math.BigInteger;
import java.time.Instant;
import java.util.Collections;
import java.util.List;
import java.util.Map;
import java.util.Optional;
import javax.annotation.Nullable;
import javax.inject.Provider;
import org.apache.commons.lang3.tuple.Pair;
import org.apache.tuweni.bytes.Bytes;
import org.hyperledger.besu.datatypes.Address;
import org.hyperledger.besu.datatypes.Wei;
import org.hyperledger.besu.evm.EVM;
import org.hyperledger.besu.evm.account.MutableAccount;
import org.hyperledger.besu.evm.frame.MessageFrame;
import org.hyperledger.besu.evm.gascalculator.GasCalculator;
import org.hyperledger.besu.evm.processor.AbstractMessageProcessor;
import org.hyperledger.besu.evm.processor.ContractCreationProcessor;
import org.hyperledger.besu.evm.processor.MessageCallProcessor;
import org.hyperledger.besu.evm.tracing.OperationTracer;

/**
 * Abstract processor of EVM transactions that prepares the {@link EVM} and all the peripherals upon
 * instantiation. Provides a base {@link EvmTxProcessor#execute(Account, Address, long, long, long,
 * Bytes, boolean, boolean, Address, BigInteger, long, Account)} method that handles the end-to-end
 * execution of an EVM transaction.
 */
abstract class EvmTxProcessor extends HederaEvmTxProcessor {

    protected EvmTxProcessor(
            final PricesAndFeesImpl pricesAndFees,
            final GlobalDynamicProperties dynamicProperties,
            final GasCalculator gasCalculator,
            final Map<String, Provider<MessageCallProcessor>> mcps,
            final Map<String, Provider<ContractCreationProcessor>> ccps) {
        this(null, pricesAndFees, dynamicProperties, gasCalculator, mcps, ccps, null);
    }

    protected EvmTxProcessor(
            final HederaMutableWorldState worldState,
            final PricesAndFeesImpl pricesAndFees,
            final GlobalDynamicProperties dynamicProperties,
            final GasCalculator gasCalculator,
            final Map<String, Provider<MessageCallProcessor>> mcps,
            final Map<String, Provider<ContractCreationProcessor>> ccps,
            final BlockMetaSource blockMetaSource) {
        super(
                worldState,
                pricesAndFees,
                dynamicProperties,
                gasCalculator,
                mcps,
                ccps,
                blockMetaSource);
    }

    /**
     * Executes the {@link MessageFrame} of the EVM transaction. Returns the result as {@link
     * TransactionProcessingResult}
     *
     * @param sender The origin {@link Account} that initiates the transaction
     * @param receiver the priority form of the receiving {@link Address} (i.e., EIP-1014 if
     *     present); or the newly created address
     * @param gasPrice GasPrice to use for gas calculations
     * @param gasLimit Externally provided gas limit
     * @param value transaction value
     * @param payload transaction payload. For Create transactions, the bytecode + constructor
     *     arguments
     * @param contractCreation if this is a contract creation transaction
     * @param isStatic Whether the execution is static
     * @param mirrorReceiver the mirror form of the receiving {@link Address}; or the newly created
     *     address
     * @return the result of the EVM execution returned as {@link TransactionProcessingResult}
     */
    protected TransactionProcessingResult execute(
            final Account sender,
            final Address receiver,
            final long gasPrice,
            final long gasLimit,
            final long value,
            final Bytes payload,
            final boolean contractCreation,
            final boolean isStatic,
            final Address mirrorReceiver,
            final BigInteger userOfferedGasPrice,
            final long maxGasAllowanceInTinybars,
            final Account relayer) {
        final Wei gasCost = Wei.of(Math.multiplyExact(gasLimit, gasPrice));
        final Wei upfrontCost = gasCost.add(value);

        final HederaTracer hederaTracer =
                new HederaTracer(
                        !isStatic
                                && ((GlobalDynamicProperties) dynamicProperties)
                                        .enabledSidecars()
                                        .contains(SidecarType.CONTRACT_ACTION));
        hederaTracer.init(initialFrame);
        super.setOperationTracer(hederaTracer);
        super.execute(
                sender,
                receiver,
                gasPrice,
                gasLimit,
                value,
                payload,
                contractCreation,
                isStatic,
                mirrorReceiver);

        final var chargingResult =
                chargeForGas(
                        gasCost,
                        upfrontCost,
                        value,
                        maxGasAllowanceInTinybars,
                        intrinsicGas,
                        gasPrice,
                        gasLimit,
                        isStatic,
                        userOfferedGasPrice,
                        sender.getId().asEvmAddress(),
                        relayer == null ? null : relayer.getId().asEvmAddress(),
                        (HederaWorldState.Updater) updater);

        final Map<Address, Map<Bytes, Pair<Bytes, Bytes>>> stateChanges;

        if (isStatic) {
            stateChanges = Map.of();
        } else {
            // Return gas price to accounts
            final long refunded = gasLimit - gasUsed + sbhRefund;
            final Wei refundedWei = Wei.of(refunded * gasPrice);
            if (refundedWei.greaterThan(Wei.ZERO)) {
                final var allowanceCharged = chargingResult.allowanceCharged();
                final var chargedRelayer = chargingResult.relayer();
                if (chargedRelayer != null && allowanceCharged.greaterThan(Wei.ZERO)) {
                    // If allowance has been charged, we always try to refund relayer first
                    if (refundedWei.greaterOrEqualThan(allowanceCharged)) {
                        chargedRelayer.incrementBalance(allowanceCharged);
                        chargingResult
                                .sender()
                                .incrementBalance(refundedWei.subtract(allowanceCharged));
                    } else {
                        chargedRelayer.incrementBalance(refundedWei);
                    }
                } else {
                    chargingResult.sender().incrementBalance(refundedWei);
                }
            }
            sendToCoinbase(
                    coinbase, gasLimit - refunded, gasPrice, (HederaWorldState.Updater) updater);
            initialFrame.getSelfDestructs().forEach(updater::deleteAccount);

            if (((GlobalDynamicProperties) dynamicProperties)
                    .enabledSidecars()
                    .contains(SidecarType.CONTRACT_STATE_CHANGE)) {
                stateChanges = ((HederaWorldState.Updater) updater).getFinalStateChanges();
            } else {
                stateChanges = Map.of();
            }

            // Don't let a resource limit exception propagate, since then we charge no gas
            try {
                updater.commit();
            } catch (ResourceLimitException e) {
                // Consume all gas on resource exhaustion, using a clean updater
                final var feesOnlyUpdater = (HederaWorldState.Updater) worldState.updater();
                chargeForGas(
                        gasCost,
                        upfrontCost,
                        value,
                        maxGasAllowanceInTinybars,
                        intrinsicGas,
                        gasPrice,
                        gasLimit,
                        isStatic,
                        userOfferedGasPrice,
                        sender.getId().asEvmAddress(),
                        relayer == null ? null : relayer.getId().asEvmAddress(),
                        feesOnlyUpdater);
                sendToCoinbase(coinbase, gasLimit, gasPrice, feesOnlyUpdater);
                // We can't go through the top-level commit() because that would
                // re-try to commit the storage changes
                feesOnlyUpdater.trackingAccounts().commit();
                return TransactionProcessingResult.failed(
                        gasLimit,
                        0,
                        gasPrice,
                        Optional.of(e.messageBytes()),
                        Optional.empty(),
                        Collections.emptyMap(),
                        List.of());
            }
        }

        // Externalise result
        if (initialFrame.getState() == MessageFrame.State.COMPLETED_SUCCESS) {
            return TransactionProcessingResult.successful(
<<<<<<< HEAD
                    initialFrame.getLogs(),
                    gasUsedByTransaction,
                    sbhRefund,
                    gasPrice,
                    initialFrame.getOutputData(),
                    mirrorReceiver,
                    stateChanges,
                    hederaTracer.getActions());
        } else {
            return TransactionProcessingResult.failed(
                    gasUsedByTransaction,
                    sbhRefund,
                    gasPrice,
                    initialFrame.getRevertReason(),
                    initialFrame.getExceptionalHaltReason(),
                    stateChanges,
                    hederaTracer.getActions());
=======
                initialFrame.getLogs(),
                gasUsed,
                sbhRefund,
                gasPrice,
                initialFrame.getOutputData(),
                mirrorReceiver,
                stateChanges,
                hederaTracer.getActions());
        } else {
            return TransactionProcessingResult.failed(
                gasUsed,
                sbhRefund,
                gasPrice,
                initialFrame.getRevertReason(),
                initialFrame.getExceptionalHaltReason(),
                stateChanges,
                hederaTracer.getActions());
>>>>>>> c951db49
        }
    }

    private void sendToCoinbase(
            final Address coinbase,
            final long amount,
            final long gasPrice,
            final HederaWorldState.Updater updater) {
        final var mutableCoinbase = updater.getOrCreate(coinbase).getMutable();
        mutableCoinbase.incrementBalance(Wei.of(amount * gasPrice));
    }

    private ChargingResult chargeForGas(
            final Wei gasCost,
            final Wei upfrontCost,
            final long value,
            final long maxGasAllowanceInTinybars,
            final long intrinsicGas,
            final long gasPrice,
            final long gasLimit,
            final boolean isStatic,
            final BigInteger userOfferedGasPrice,
            final Address sender,
            @Nullable final Address relayer,
            final HederaWorldState.Updater updater) {
        final var senderAccount = updater.getOrCreateSenderAccount(sender);
        final MutableAccount mutableSender = senderAccount.getMutable();

        var allowanceCharged = Wei.ZERO;
        MutableAccount mutableRelayer = null;
        if (relayer != null) {
            final var relayerAccount = updater.getOrCreateSenderAccount(relayer);
            mutableRelayer = relayerAccount.getMutable();
        }
        if (!isStatic) {
            if (intrinsicGas > gasLimit) {
                throw new InvalidTransactionException(INSUFFICIENT_GAS);
            }
            if (relayer == null) {
                final var senderCanAffordGas =
                        mutableSender.getBalance().compareTo(upfrontCost) >= 0;
                validateTrue(senderCanAffordGas, INSUFFICIENT_PAYER_BALANCE);
                mutableSender.decrementBalance(gasCost);
            } else {
                final var gasAllowance = Wei.of(maxGasAllowanceInTinybars);
                if (userOfferedGasPrice.equals(BigInteger.ZERO)) {
                    // If sender set gas price to 0, relayer pays all the fees
                    validateTrue(gasAllowance.greaterOrEqualThan(gasCost), INSUFFICIENT_TX_FEE);
                    final var relayerCanAffordGas =
                            mutableRelayer.getBalance().compareTo((gasCost)) >= 0;
                    validateTrue(relayerCanAffordGas, INSUFFICIENT_PAYER_BALANCE);
                    mutableRelayer.decrementBalance(gasCost);
                    allowanceCharged = gasCost;
                } else if (userOfferedGasPrice
                                .divide(WEIBARS_TO_TINYBARS)
                                .compareTo(BigInteger.valueOf(gasPrice))
                        < 0) {
                    // If sender gas price < current gas price, pay the difference from gas
                    // allowance
                    var senderFee =
                            Wei.of(
                                    userOfferedGasPrice
                                            .multiply(BigInteger.valueOf(gasLimit))
                                            .divide(WEIBARS_TO_TINYBARS));
                    validateTrue(
                            mutableSender.getBalance().compareTo(senderFee) >= 0,
                            INSUFFICIENT_PAYER_BALANCE);
                    final var remainingFee = gasCost.subtract(senderFee);
                    validateTrue(
                            gasAllowance.greaterOrEqualThan(remainingFee), INSUFFICIENT_TX_FEE);
                    validateTrue(
                            mutableRelayer.getBalance().compareTo(remainingFee) >= 0,
                            INSUFFICIENT_PAYER_BALANCE);
                    mutableSender.decrementBalance(senderFee);
                    mutableRelayer.decrementBalance(remainingFee);
                    allowanceCharged = remainingFee;
                } else {
                    // If user gas price >= current gas price, sender pays all fees
                    final var senderCanAffordGas =
                            mutableSender.getBalance().compareTo(gasCost) >= 0;
                    validateTrue(senderCanAffordGas, INSUFFICIENT_PAYER_BALANCE);
                    mutableSender.decrementBalance(gasCost);
                }
                // In any case, the sender must have sufficient balance to pay for any value sent
                final var senderCanAffordValue =
                        mutableSender.getBalance().compareTo(Wei.of(value)) >= 0;
                validateTrue(senderCanAffordValue, INSUFFICIENT_PAYER_BALANCE);
            }
        }
        return new ChargingResult(mutableSender, mutableRelayer, allowanceCharged);
    }

    protected long gasPriceTinyBarsGiven(final Instant consensusTime, boolean isEthTxn) {
        return pricesAndFeesProvider.currentGasPrice(
                consensusTime,
                isEthTxn ? HederaFunctionality.EthereumTransaction : getFunctionType());
    }

    protected abstract HederaFunctionality getFunctionType();

    protected abstract MessageFrame buildInitialFrame(
            MessageFrame.Builder baseInitialFrame, Address to, Bytes payload, final long value);

    protected void process(final MessageFrame frame, final OperationTracer operationTracer) {
        final AbstractMessageProcessor executor = getMessageProcessor(frame.getType());

        executor.process(frame, operationTracer);
    }

    private AbstractMessageProcessor getMessageProcessor(final MessageFrame.Type type) {
        return switch (type) {
            case MESSAGE_CALL -> messageCallProcessor;
            case CONTRACT_CREATION -> contractCreationProcessor;
        };
    }
}<|MERGE_RESOLUTION|>--- conflicted
+++ resolved
@@ -231,25 +231,6 @@
         // Externalise result
         if (initialFrame.getState() == MessageFrame.State.COMPLETED_SUCCESS) {
             return TransactionProcessingResult.successful(
-<<<<<<< HEAD
-                    initialFrame.getLogs(),
-                    gasUsedByTransaction,
-                    sbhRefund,
-                    gasPrice,
-                    initialFrame.getOutputData(),
-                    mirrorReceiver,
-                    stateChanges,
-                    hederaTracer.getActions());
-        } else {
-            return TransactionProcessingResult.failed(
-                    gasUsedByTransaction,
-                    sbhRefund,
-                    gasPrice,
-                    initialFrame.getRevertReason(),
-                    initialFrame.getExceptionalHaltReason(),
-                    stateChanges,
-                    hederaTracer.getActions());
-=======
                 initialFrame.getLogs(),
                 gasUsed,
                 sbhRefund,
@@ -267,7 +248,6 @@
                 initialFrame.getExceptionalHaltReason(),
                 stateChanges,
                 hederaTracer.getActions());
->>>>>>> c951db49
         }
     }
 
