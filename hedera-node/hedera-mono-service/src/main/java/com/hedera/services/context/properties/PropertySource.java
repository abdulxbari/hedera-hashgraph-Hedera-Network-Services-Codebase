--- conflicted
+++ resolved
@@ -20,12 +20,7 @@
 
 import com.hedera.services.exceptions.UnparseablePropertyException;
 import com.hedera.services.fees.calculation.CongestionMultipliers;
-<<<<<<< HEAD
-import com.hedera.services.keys.LegacyContractIdActivations;
-import com.hedera.services.ledger.accounts.staking.StakeStartupHelper;
-=======
 import com.hedera.services.fees.calculation.EntityScaleFactors;
->>>>>>> 19d1301f
 import com.hedera.services.stream.proto.SidecarType;
 import com.hedera.services.sysfiles.domain.KnownBlockValues;
 import com.hedera.services.sysfiles.domain.throttling.ScaleFactor;
@@ -78,33 +73,21 @@
     Function<String, Object> AS_FUNCTIONS =
             s -> Arrays.stream(s.split(",")).map(HederaFunctionality::valueOf).collect(toSet());
     Function<String, Object> AS_CONGESTION_MULTIPLIERS = CongestionMultipliers::from;
-<<<<<<< HEAD
-    Function<String, Object> AS_LEGACY_ACTIVATIONS = LegacyContractIdActivations::from;
-=======
     Function<String, Object> AS_ENTITY_SCALE_FACTORS = EntityScaleFactors::from;
->>>>>>> 19d1301f
     Function<String, Object> AS_KNOWN_BLOCK_VALUES = KnownBlockValues::from;
     Function<String, Object> AS_THROTTLE_SCALE_FACTOR = ScaleFactor::from;
     Function<String, Object> AS_ENTITY_NUM_RANGE = EntityIdUtils::parseEntityNumRange;
     Function<String, Object> AS_ENTITY_TYPES = EntityType::csvTypeSet;
     Function<String, Object> AS_ACCESS_LIST = MapAccessType::csvAccessList;
     Function<String, Object> AS_SIDECARS =
-            s -> asEnumSet(SidecarType.class, SidecarType::valueOf, s);
-    Function<String, Object> AS_RECOMPUTE_TYPES =
             s ->
-                    asEnumSet(
-                            StakeStartupHelper.RecomputeType.class,
-                            StakeStartupHelper.RecomputeType::valueOf,
-                            s);
-
-    static <E extends Enum<E>> Set<E> asEnumSet(
-            final Class<E> type, final Function<String, E> valueOf, final String csv) {
-        return csv.isEmpty()
-                ? Collections.emptySet()
-                : Arrays.stream(csv.split(","))
-                        .map(valueOf)
-                        .collect(Collectors.toCollection(() -> EnumSet.noneOf(type)));
-    }
+                    s.isEmpty()
+                            ? Collections.emptySet()
+                            : Arrays.stream(s.split(","))
+                                    .map(SidecarType::valueOf)
+                                    .collect(
+                                            Collectors.toCollection(
+                                                    () -> EnumSet.noneOf(SidecarType.class)));
 
     boolean containsProperty(String name);
 
@@ -122,10 +105,6 @@
 
     default List<MapAccessType> getAccessListProperty(String name) {
         return getTypedProperty(List.class, name);
-    }
-
-    default Set<StakeStartupHelper.RecomputeType> getRecomputeTypesProperty(String name) {
-        return getTypedProperty(Set.class, name);
     }
 
     default boolean getBooleanProperty(String name) {
@@ -159,17 +138,8 @@
         return getTypedProperty(Map.class, name);
     }
 
-<<<<<<< HEAD
-    default LegacyContractIdActivations getLegacyActivationsProperty(String name) {
-        return getTypedProperty(LegacyContractIdActivations.class, name);
-    }
-
-    default ThrottleReqOpsScaleFactor getThrottleScaleFactor(String name) {
-        return getTypedProperty(ThrottleReqOpsScaleFactor.class, name);
-=======
     default ScaleFactor getThrottleScaleFactor(String name) {
         return getTypedProperty(ScaleFactor.class, name);
->>>>>>> 19d1301f
     }
 
     @SuppressWarnings("unchecked")
