/*
 * Copyright (C) 2020-2022 Hedera Hashgraph, LLC
 *
 * Licensed under the Apache License, Version 2.0 (the "License");
 * you may not use this file except in compliance with the License.
 * You may obtain a copy of the License at
 *
 *      http://www.apache.org/licenses/LICENSE-2.0
 *
 * Unless required by applicable law or agreed to in writing, software
 * distributed under the License is distributed on an "AS IS" BASIS,
 * WITHOUT WARRANTIES OR CONDITIONS OF ANY KIND, either express or implied.
 * See the License for the specific language governing permissions and
 * limitations under the License.
 */
package com.hedera.services.context.properties;

import static com.hedera.services.context.properties.PropertyNames.*;
import static org.junit.jupiter.api.Assertions.assertArrayEquals;
import static org.junit.jupiter.api.Assertions.assertEquals;
import static org.junit.jupiter.api.Assertions.assertFalse;
import static org.junit.jupiter.api.Assertions.assertTrue;
import static org.mockito.BDDMockito.given;
import static org.mockito.Mockito.mock;

import com.esaulpaugh.headlong.util.Integers;
import com.hedera.services.config.HederaNumbers;
import com.hedera.services.fees.calculation.CongestionMultipliers;
import com.hedera.services.fees.charging.ContractStoragePriceTiers;
import com.hedera.services.stream.proto.SidecarType;
import com.hedera.services.sysfiles.domain.KnownBlockValues;
import com.hedera.services.sysfiles.domain.throttling.ThrottleReqOpsScaleFactor;
import com.hederahashgraph.api.proto.java.AccountID;
import com.hederahashgraph.api.proto.java.HederaFunctionality;
import java.util.EnumSet;
import java.util.Map;
import java.util.Set;
import org.apache.tuweni.bytes.Bytes;
import org.apache.tuweni.bytes.Bytes32;
import org.junit.jupiter.api.BeforeEach;
import org.junit.jupiter.api.Test;

class GlobalDynamicPropertiesTest {
    private static final String[] balanceExportPaths =
            new String[] {"/opt/hgcapp/accountBalances", "data/saved/accountBalances"};

    private static final String[] upgradeArtifactLocs =
            new String[] {"/opt/hgcapp/HapiApp2.0/data/upgrade", "data/upgrade"};

    private static final String[] evmVersions = new String[] {"vEven", "vOdd"};

    private static final String literalBlockValues =
            "c9e37a7a454638ca62662bd1a06de49ef40b3444203fe329bbc81363604ea7f8@666";
    private static final KnownBlockValues blockValues = KnownBlockValues.from(literalBlockValues);

    private PropertySource properties;

    private HederaNumbers numbers;
    private CongestionMultipliers oddCongestion =
            CongestionMultipliers.from("90,11x,95,27x,99,103x");
    private CongestionMultipliers evenCongestion =
            CongestionMultipliers.from("90,10x,95,25x,99,100x");
    private ThrottleReqOpsScaleFactor oddFactor = ThrottleReqOpsScaleFactor.from("5:2");
    private ThrottleReqOpsScaleFactor evenFactor = ThrottleReqOpsScaleFactor.from("7:2");
    private GlobalDynamicProperties subject;

    @BeforeEach
    void setup() {
        numbers = mock(HederaNumbers.class);
        given(numbers.shard()).willReturn(1L);
        given(numbers.realm()).willReturn(2L);
        properties = mock(PropertySource.class);
    }

    @Test
    @SuppressWarnings("java:S5961")
    void constructsFlagsAsExpected() {
        givenPropsWithSeed(1);

        // when:
        subject = new GlobalDynamicProperties(numbers, properties);

        // then:
        assertTrue(subject.shouldExportBalances());
        assertTrue(subject.shouldExportTokenBalances());
        assertTrue(subject.shouldAutoRenewSomeEntityType());
        assertTrue(subject.areNftsEnabled());
        assertTrue(subject.shouldThrottleByGas());
        assertFalse(subject.isAutoCreationEnabled());
        assertFalse(subject.expandSigsFromImmutableState());
        assertTrue(subject.shouldExportPrecompileResults());
        assertFalse(subject.isCreate2Enabled());
        assertTrue(subject.isRedirectTokenCallsEnabled());
        assertFalse(subject.areAllowancesEnabled());
        assertFalse(subject.areTokenAssociationsLimited());
        assertTrue(subject.isHTSPrecompileCreateEnabled());
        assertTrue(subject.areContractAutoAssociationsEnabled());
        assertTrue(subject.isStakingEnabled());
        assertFalse(subject.isUtilPrngEnabled());
        assertTrue(subject.requireMinStakeToReward());
        assertFalse(subject.shouldCompressRecordFilesOnCreation());
        assertTrue(subject.areTokenAutoCreationsEnabled());
        assertFalse(subject.dynamicEvmVersion());
        assertFalse(subject.shouldCompressAccountBalanceFilesOnCreation());
        assertTrue(subject.shouldDoTraceabilityExport());
        assertFalse(subject.isLazyCreationEnabled());
        assertTrue(subject.isCryptoCreateWithAliasEnabled());
    }

    @Test
    void nftPropertiesTest() {
        givenPropsWithSeed(1);
        subject = new GlobalDynamicProperties(numbers, properties);

        assertEquals(37, subject.maxNftTransfersLen());
        assertEquals(38, subject.maxBatchSizeBurn());
        assertEquals(39, subject.maxBatchSizeWipe());
        assertEquals(40, subject.maxBatchSizeMint());
        assertEquals(41, subject.maxNftQueryRange());
        assertFalse(subject.treasuryNftAllowance());
        assertEquals(42, subject.maxNftMetadataBytes());
        assertEquals(43, subject.maxTokenNameUtf8Bytes());
        assertEquals(oddFactor, subject.nftMintScaleFactor());
    }

    @Test
    void constructsNonMaxIntsAsExpected() {
        givenPropsWithSeed(1);

        // when:
        subject = new GlobalDynamicProperties(numbers, properties);

        // then:
        assertEquals(8, subject.cacheRecordsTtl());
        assertEquals(10, subject.ratesIntradayChangeLimitPercent());
        assertEquals(11, subject.balancesExportPeriodSecs());
        assertEquals(20, subject.minValidityBuffer());
        final var chainIdBytes = Integers.toBytes(22);
        assertArrayEquals(chainIdBytes, subject.chainIdBytes());
        assertEquals(Bytes32.leftPad(Bytes.of(chainIdBytes)), subject.chainIdBytes32());
        assertEquals(24, subject.feesTokenTransferUsageMultiplier());
        assertEquals(26, subject.minAutoRenewDuration());
        assertEquals(26, subject.typedMinAutoRenewDuration().getSeconds());
        assertEquals(27, subject.localCallEstRetBytes());
        assertEquals(28, subject.scheduledTxExpiryTimeSecs());
        assertEquals(29, subject.messageMaxBytesAllowed());
        assertEquals(30, subject.feesMinCongestionPeriod());
        assertEquals(32, subject.autoRenewNumberOfEntitiesToScan());
        assertEquals(33, subject.autoRenewMaxNumberOfEntitiesToRenewOrDelete());
        assertEquals(78, subject.recordFileVersion());
        assertEquals(79, subject.recordSignatureFileVersion());
    }

    @Test
    void constructsMaxIntsAsExpected() {
        givenPropsWithSeed(1);

        // when:
        subject = new GlobalDynamicProperties(numbers, properties);

        // then:
        assertEquals(1, subject.maxTokensRelsPerInfoQuery());
        assertEquals(1, subject.maxTokensPerAccount());
        assertEquals(2, subject.maxTokenSymbolUtf8Bytes());
        assertEquals(6, subject.maxFileSizeKb());
        assertEquals(15, subject.maxTransferListSize());
        assertEquals(16, subject.maxTokenTransferListSize());
        assertEquals(17, subject.maxMemoUtf8Bytes());
        assertEquals(21, subject.maxGasPerSec());
        assertEquals(25, subject.maxAutoRenewDuration());
        assertEquals(36, subject.maxCustomFeesAllowed());
        assertEquals(46, subject.maxXferBalanceChanges());
        assertEquals(47, subject.maxCustomFeeDepth());
        assertEquals(48, subject.maxGasRefundPercentage());
        assertEquals(52, subject.changeHistorianMemorySecs());
        assertEquals(53, subject.maxAggregateContractKvPairs());
        assertEquals(54, subject.maxIndividualContractKvPairs());
        assertEquals(55, subject.maxNumQueryableRecords());
        assertEquals(86, subject.maxNumTokenRels());
        assertEquals(89, subject.getSidecarMaxSizeMb());
    }

    @Test
    void constructsLongsAsExpected() {
        givenPropsWithSeed(1);

        // when:
        subject = new GlobalDynamicProperties(numbers, properties);

        // then:
        assertEquals(13L, subject.nodeBalanceWarningThreshold());
        assertEquals(18L, subject.maxTxnDuration());
        assertEquals(19L, subject.minTxnDuration());
        assertEquals(23L, subject.defaultContractLifetime());
        assertEquals(34L, subject.autoRenewGracePeriod());
        assertEquals(44L, subject.maxNftMints());
        assertEquals(66L, subject.schedulingMaxTxnPerSecond());
        assertEquals(67L, subject.scheduleThrottleMaxGasLimit());
        assertEquals(68L, subject.schedulingMaxExpirationFutureSeconds());
        assertEquals(69L, subject.maxPrecedingRecords());
        assertEquals(70L, subject.maxFollowingRecords());
        assertEquals(76L, subject.maxDailyStakeRewardThPerH());
        assertEquals(88L, subject.traceabilityMinFreeToUsedGasThrottleRatio());
        assertEquals(89L, subject.traceabilityMaxExportsPerConsSec());
    }

    @Test
    void constructsMiscAsExpected() {
        givenPropsWithSeed(1);

        // when:
        subject = new GlobalDynamicProperties(numbers, properties);

        // expect:
        assertEquals(accountWith(1L, 2L, 7L), subject.fundingAccount());
        assertEquals(balanceExportPaths[1], subject.pathToBalancesExportDir());
        assertEquals(Set.of(HederaFunctionality.CryptoTransfer), subject.schedulingWhitelist());
        assertEquals(oddCongestion, subject.congestionMultipliers());
        assertEquals(upgradeArtifactLocs[1], subject.upgradeArtifactsLoc());
        assertEquals(Set.of(SidecarType.CONTRACT_STATE_CHANGE), subject.enabledSidecars());
        assertEquals(Map.of(0L, 4L, 1L, 8L), subject.nodeMaxMinStakeRatios());
        assertEquals(
                ContractStoragePriceTiers.from("0til100M,2000til450M", 88, 53L, 87L),
                subject.storagePriceTiers());
        assertEquals(evmVersions[1], subject.evmVersion());
    }

    @Test
    @SuppressWarnings("java:S5961")
    void reloadsFlagsAsExpected() {
        givenPropsWithSeed(2);

        // when:
        subject = new GlobalDynamicProperties(numbers, properties);

        // then:
        assertFalse(subject.shouldExportBalances());
        assertFalse(subject.shouldExportTokenBalances());
        assertTrue(subject.shouldAutoRenewSomeEntityType());
        assertFalse(subject.areNftsEnabled());
        assertFalse(subject.shouldThrottleByGas());
        assertTrue(subject.isAutoCreationEnabled());
        assertTrue(subject.expandSigsFromImmutableState());
        assertFalse(subject.shouldExportPrecompileResults());
        assertTrue(subject.isCreate2Enabled());
        assertFalse(subject.isRedirectTokenCallsEnabled());
        assertTrue(subject.areAllowancesEnabled());
        assertTrue(subject.shouldAutoRenewAccounts());
        assertTrue(subject.shouldAutoRenewContracts());
        assertTrue(subject.shouldAutoRenewSomeEntityType());
        assertTrue(subject.areTokenAssociationsLimited());
        assertFalse(subject.isHTSPrecompileCreateEnabled());
        assertTrue(subject.schedulingLongTermEnabled());
        assertFalse(subject.areContractAutoAssociationsEnabled());
        assertFalse(subject.isStakingEnabled());
        assertTrue(subject.isUtilPrngEnabled());
        assertTrue(subject.shouldItemizeStorageFees());
        assertTrue(subject.shouldCompressRecordFilesOnCreation());
        assertFalse(subject.areTokenAutoCreationsEnabled());
        assertTrue(subject.dynamicEvmVersion());
        assertTrue(subject.shouldCompressAccountBalanceFilesOnCreation());
        assertTrue(subject.isLazyCreationEnabled());
        assertFalse(subject.isCryptoCreateWithAliasEnabled());
    }

    @Test
    void knowsWhenNotToDoAnyAutoRenew() {
        givenPropsWithSeed(3);

        subject = new GlobalDynamicProperties(numbers, properties);

        assertFalse(subject.shouldAutoRenewSomeEntityType());
    }

    @Test
    @SuppressWarnings("java:S5961")
    void reloadsIntsAsExpected() {
        givenPropsWithSeed(2);

        // when:
        subject = new GlobalDynamicProperties(numbers, properties);

        // then:
        assertEquals(2, subject.maxTokensRelsPerInfoQuery());
        assertEquals(2, subject.maxTokensPerAccount());
        assertEquals(3, subject.maxTokenSymbolUtf8Bytes());
        assertEquals(7, subject.maxFileSizeKb());
        assertEquals(9, subject.cacheRecordsTtl());
        assertEquals(11, subject.ratesIntradayChangeLimitPercent());
        assertEquals(12, subject.balancesExportPeriodSecs());
        assertEquals(16, subject.maxTransferListSize());
        assertEquals(17, subject.maxTokenTransferListSize());
        assertEquals(18, subject.maxMemoUtf8Bytes());
        assertEquals(21, subject.minValidityBuffer());
        assertEquals(22, subject.maxGasPerSec());
        assertEquals(25, subject.feesTokenTransferUsageMultiplier());
        assertEquals(26, subject.maxAutoRenewDuration());
        assertEquals(27, subject.minAutoRenewDuration());
        assertEquals(28, subject.localCallEstRetBytes());
        assertEquals(29, subject.scheduledTxExpiryTimeSecs());
        assertEquals(30, subject.messageMaxBytesAllowed());
        assertEquals(31, subject.feesMinCongestionPeriod());
        assertEquals(33, subject.autoRenewNumberOfEntitiesToScan());
        assertEquals(34, subject.autoRenewMaxNumberOfEntitiesToRenewOrDelete());
        assertEquals(37, subject.maxCustomFeesAllowed());
        assertEquals(47, subject.maxXferBalanceChanges());
        assertEquals(48, subject.maxCustomFeeDepth());
        assertEquals(49, subject.maxGasRefundPercentage());
        assertEquals(53, subject.changeHistorianMemorySecs());
        assertEquals(54, subject.maxAggregateContractKvPairs());
        assertEquals(55, subject.maxIndividualContractKvPairs());
        assertEquals(57, subject.maxAllowanceLimitPerTransaction());
        assertEquals(58, subject.maxAllowanceLimitPerAccount());
        assertEquals(73, subject.getNodeRewardPercent());
        assertEquals(74, subject.getStakingRewardPercent());
        assertEquals(79, subject.recordFileVersion());
        assertEquals(80, subject.recordSignatureFileVersion());
        assertEquals(90, subject.getSidecarMaxSizeMb());
    }

    @Test
    void reloadsLongsAsExpected() {
        givenPropsWithSeed(2);

        // when:
        subject = new GlobalDynamicProperties(numbers, properties);

        // then:
        assertEquals(14L, subject.nodeBalanceWarningThreshold());
        assertEquals(19L, subject.maxTxnDuration());
        assertEquals(20L, subject.minTxnDuration());
        assertEquals(24L, subject.defaultContractLifetime());
        assertEquals(35L, subject.autoRenewGracePeriod());
        assertEquals(45L, subject.maxNftMints());
        assertEquals(54L, subject.htsDefaultGasCost());
        assertEquals(72L, subject.getStakingStartThreshold());
        assertEquals(67L, subject.schedulingMaxTxnPerSecond());
        assertEquals(68L, subject.scheduleThrottleMaxGasLimit());
        assertEquals(69L, subject.schedulingMaxExpirationFutureSeconds());
        assertEquals(76L, subject.getStakingRewardRate());
        assertEquals(70L, subject.maxPrecedingRecords());
        assertEquals(71L, subject.maxFollowingRecords());
        assertEquals(76L, subject.getStakingRewardRate());
        assertEquals(77L, subject.maxDailyStakeRewardThPerH());
        assertEquals(81L, subject.maxNumAccounts());
        assertEquals(82L, subject.maxNumContracts());
        assertEquals(83L, subject.maxNumFiles());
        assertEquals(84L, subject.maxNumTokens());
        assertEquals(85L, subject.maxNumTopics());
        assertEquals(86L, subject.maxNumSchedules());
    }

    @Test
    void reloadsMiscAsExpected() {
        givenPropsWithSeed(2);

        // when:
        subject = new GlobalDynamicProperties(numbers, properties);

        // expect:
        assertEquals(accountWith(1L, 2L, 8L), subject.fundingAccount());
        assertEquals(balanceExportPaths[0], subject.pathToBalancesExportDir());
        assertEquals(Set.of(HederaFunctionality.CryptoCreate), subject.schedulingWhitelist());
        assertEquals(evenCongestion, subject.congestionMultipliers());
        assertEquals(evenFactor, subject.nftMintScaleFactor());
        assertEquals(upgradeArtifactLocs[0], subject.upgradeArtifactsLoc());
        assertEquals(blockValues, subject.knownBlockValues());
        assertEquals(66L, subject.exchangeRateGasReq());
        assertEquals(Set.of(SidecarType.CONTRACT_BYTECODE), subject.enabledSidecars());
        assertEquals(evmVersions[0], subject.evmVersion());
    }

    private void givenPropsWithSeed(int i) {
        given(properties.getIntProperty(TOKENS_MAX_RELS_PER_INFO_QUERY)).willReturn(i);
        given(properties.getIntProperty(TOKENS_MAX_PER_ACCOUNT)).willReturn(i);
        given(properties.getIntProperty(TOKENS_MAX_SYMBOL_UTF8_BYTES)).willReturn(i + 1);
        given(properties.getBooleanProperty("ledger.keepRecordsInState")).willReturn((i % 2) == 0);
        given(properties.getIntProperty(FILES_MAX_SIZE_KB)).willReturn(i + 5);
        given(properties.getLongProperty(LEDGER_FUNDING_ACCOUNT)).willReturn((long) i + 6);
        given(properties.getIntProperty(CACHE_RECORDS_TTL)).willReturn(i + 7);
        given(properties.getIntProperty(RATES_INTRA_DAY_CHANGE_LIMIT_PERCENT)).willReturn(i + 9);
        given(properties.getIntProperty(BALANCES_EXPORT_PERIOD_SECS)).willReturn(i + 10);
        given(properties.getBooleanProperty(BALANCES_EXPORT_ENABLED)).willReturn((i + 11) % 2 == 0);
        given(properties.getLongProperty(BALANCES_NODE_BALANCE_WARN_THRESHOLD)).willReturn(i + 12L);
        given(properties.getStringProperty(BALANCES_EXPORT_DIR_PATH))
                .willReturn(balanceExportPaths[i % 2]);
        given(properties.getBooleanProperty(BALANCES_EXPORT_TOKEN_BALANCES))
                .willReturn((i + 13) % 2 == 0);
        given(properties.getIntProperty(LEDGER_TRANSFERS_MAX_LEN)).willReturn(i + 14);
        given(properties.getIntProperty(LEDGER_TOKEN_TRANSFERS_MAX_LEN)).willReturn(i + 15);
        given(properties.getIntProperty(HEDERA_TXN_MAX_MEMO_UTF8_BYTES)).willReturn(i + 16);
        given(properties.getLongProperty(HEDERA_TXN_MAX_VALID_DURATION)).willReturn(i + 17L);
        given(properties.getLongProperty(HEDERA_TXN_MIN_VALID_DURATION)).willReturn(i + 18L);
        given(properties.getIntProperty(HEDERA_TXN_MIN_VALIDITY_BUFFER_SECS)).willReturn(i + 19);
        given(properties.getLongProperty(CONTRACTS_MAX_GAS_PER_SEC)).willReturn(i + 20L);
        given(properties.getIntProperty(CONTRACTS_CHAIN_ID)).willReturn(i + 21);
        given(properties.getLongProperty(CONTRACTS_DEFAULT_LIFETIME)).willReturn(i + 22L);
        given(properties.getIntProperty(FEES_TOKEN_TRANSFER_USAGE_MULTIPLIER)).willReturn(i + 23);
        given(properties.getLongProperty(LEDGER_AUTO_RENEW_PERIOD_MAX_DURATION))
                .willReturn(i + 24L);
        given(properties.getLongProperty(LEDGER_AUTO_RENEW_PERIOD_MIN_DURATION))
                .willReturn(i + 25L);
        given(properties.getIntProperty(CONTRACTS_LOCAL_CALL_EST_RET_BYTES)).willReturn(i + 26);
        given(properties.getIntProperty(LEDGER_SCHEDULE_TX_EXPIRY_TIME_SECS)).willReturn(i + 27);
        given(properties.getIntProperty(CONSENSUS_MESSAGE_MAX_BYTES_ALLOWED)).willReturn(i + 28);
        given(properties.getBooleanProperty(SCHEDULING_LONG_TERM_ENABLED)).willReturn(i % 2 == 0);
        given(properties.getFunctionsProperty(SCHEDULING_WHITE_LIST))
                .willReturn(
                        i % 2 == 0
                                ? Set.of(HederaFunctionality.CryptoCreate)
                                : Set.of(HederaFunctionality.CryptoTransfer));
        given(properties.getCongestionMultiplierProperty(FEES_PERCENT_CONGESTION_MULTIPLIERS))
                .willReturn(i % 2 == 0 ? evenCongestion : oddCongestion);
        given(properties.getIntProperty(FEES_MIN_CONGESTION_PERIOD)).willReturn(i + 29);
        given(properties.getIntProperty(AUTO_RENEW_NUM_OF_ENTITIES_TO_SCAN)).willReturn(i + 31);
        given(properties.getIntProperty(AUTO_RENEW_MAX_NUM_OF_ENTITIES_TO_RENEW_OR_DELETE))
                .willReturn(i + 32);
        given(properties.getLongProperty(AUTO_RENEW_GRACE_PERIOD)).willReturn(i + 33L);
        given(properties.getIntProperty(TOKENS_MAX_CUSTOM_FEES_ALLOWED)).willReturn(i + 35);
        given(properties.getIntProperty(LEDGER_NFT_TRANSFERS_MAX_LEN)).willReturn(i + 36);
        given(properties.getIntProperty(TOKENS_NFTS_MAX_BATCH_SIZE_BURN)).willReturn(i + 37);
        given(properties.getIntProperty(TOKENS_NFTS_MAX_BATCH_SIZE_WIPE)).willReturn(i + 38);
        given(properties.getIntProperty(TOKENS_NFTS_MAX_BATCH_SIZE_MINT)).willReturn(i + 39);
        given(properties.getLongProperty(TOKENS_NFTS_MAX_QUERY_RANGE)).willReturn(i + 40L);
        given(properties.getIntProperty(TOKENS_NFTS_MAX_METADATA_BYTES)).willReturn(i + 41);
        given(properties.getIntProperty(TOKENS_MAX_TOKEN_NAME_UTF8_BYTES)).willReturn(i + 42);
        given(properties.getBooleanProperty(TOKENS_NFTS_ARE_ENABLED)).willReturn((i + 43) % 2 == 0);
        given(properties.getLongProperty(TOKENS_NFTS_MAX_ALLOWED_MINTS)).willReturn(i + 43L);
        given(properties.getIntProperty(TOKENS_NFTS_MINT_THORTTLE_SCALE_FACTOR)).willReturn(i + 44);
        given(properties.getIntProperty(LEDGER_XFER_BAL_CHANGES_MAX_LEN)).willReturn(i + 45);
        given(properties.getIntProperty(TOKENS_MAX_CUSTOM_FEE_DEPTH)).willReturn(i + 46);
        given(properties.getThrottleScaleFactor(TOKENS_NFTS_MINT_THORTTLE_SCALE_FACTOR))
                .willReturn(i % 2 == 0 ? evenFactor : oddFactor);
        given(properties.getStringProperty(UPGRADE_ARTIFACTS_PATH))
                .willReturn(upgradeArtifactLocs[i % 2]);
        given(properties.getBooleanProperty(CONTRACTS_THROTTLE_THROTTLE_BY_GAS))
                .willReturn((i + 47) % 2 == 0);
        given(properties.getIntProperty(CONTRACTS_MAX_REFUND_PERCENT_OF_GAS_LIMIT))
                .willReturn(i + 47);
        given(properties.getIntProperty(LEDGER_CHANGE_HIST_MEM_SECS)).willReturn(i + 51);
        given(properties.getLongProperty(CONTRACTS_PRECOMPILE_HTS_DEFAULT_GAS_COST))
                .willReturn(i + 52L);
        given(properties.getBooleanProperty(AUTO_CREATION_ENABLED)).willReturn(i % 2 == 0);
        given(properties.getBooleanProperty(SIGS_EXPAND_FROM_IMMUTABLE_STATE))
                .willReturn(i % 2 == 0);
        given(properties.getLongProperty(CONTRACTS_MAX_KV_PAIRS_AGGREGATE)).willReturn(i + 52L);
        given(properties.getIntProperty(CONTRACTS_MAX_KV_PAIRS_INDIVIDUAL)).willReturn(i + 53);
        given(properties.getIntProperty(LEDGER_RECORDS_MAX_QUERYABLE_BY_ACCOUNT))
                .willReturn(i + 54);
        given(properties.getIntProperty(HEDERA_ALLOWANCES_MAX_TXN_LIMIT)).willReturn(i + 55);
        given(properties.getIntProperty(HEDERA_ALLOWANCES_MAX_ACCOUNT_LIMIT)).willReturn(i + 56);
        given(properties.getBooleanProperty(CONTRACTS_PRECOMPILE_EXPORT_RECORD_RESULTS))
                .willReturn((i + 57) % 2 == 0);
        given(properties.getBooleanProperty(CONTRACTS_ALLOW_CREATE2)).willReturn((i + 58) % 2 == 0);
        given(properties.getBooleanProperty(CONTRACTS_REDIRECT_TOKEN_CALLS))
                .willReturn((i + 59) % 2 == 0);
        given(properties.getBooleanProperty(HEDERA_ALLOWANCES_IS_ENABLED))
                .willReturn((i + 60) % 2 == 0);
        given(properties.getTypesProperty(AUTO_RENEW_TARGET_TYPES)).willReturn(typesFor(i));
        given(properties.getBooleanProperty(ENTITIES_LIMIT_TOKEN_ASSOCIATIONS))
                .willReturn((i + 60) % 2 == 0);
        given(properties.getBooleanProperty(CONTRACTS_PRECOMPILE_HTS_ENABLE_TOKEN_CREATE))
                .willReturn((i + 61) % 2 == 0);
        given(properties.getBlockValuesProperty(CONTRACTS_KNOWN_BLOCK_HASH))
                .willReturn(blockValues);
        given(properties.getLongProperty(CONTRACTS_PRECOMPILE_EXCHANGE_RATE_GAS_COST))
                .willReturn(i + 64L);
        given(properties.getLongProperty(SCHEDULING_MAX_TXN_PER_SEC)).willReturn(i + 65L);
        given(properties.getLongProperty(CONTRACTS_SCHEDULE_THROTTLE_MAX_GAS_LIMIT))
                .willReturn(i + 66L);
        given(properties.getLongProperty(SCHEDULING_MAX_EXPIRATION_FUTURE_SECS))
                .willReturn(i + 67L);
        given(properties.getLongProperty(CONSENSUS_HANDLE_MAX_PRECEDING_RECORDS))
                .willReturn(i + 68L);
        given(properties.getLongProperty(CONSENSUS_HANDLE_MAX_FOLLOWING_RECORDS))
                .willReturn(i + 69L);
        given(properties.getLongProperty(STAKING_START_THRESH)).willReturn(i + 70L);
        given(properties.getIntProperty(STAKING_FEES_NODE_REWARD_PERCENT)).willReturn(i + 71);
        given(properties.getIntProperty(STAKING_FEES_STAKING_REWARD_PERCENT)).willReturn(i + 72);
        given(properties.getLongProperty(STAKING_REWARD_RATE)).willReturn(i + 74L);
        given(properties.getBooleanProperty(CONTRACTS_ALLOW_AUTO_ASSOCIATIONS))
                .willReturn((i + 65) % 2 == 0);
        given(properties.getLongProperty(STAKING_MAX_DAILY_STAKE_REWARD_THRESH_PER_HBAR))
                .willReturn(i + 75L);
        given(properties.getBooleanProperty(STAKING_IS_ENABLED)).willReturn((i + 73) % 2 == 0);
        given(properties.getIntProperty(HEDERA_RECORD_STREAM_RECORD_FILE_VERSION))
                .willReturn((i + 77));
        given(properties.getIntProperty(HEDERA_RECORD_STREAM_SIG_FILE_VERSION))
                .willReturn((i + 78));
        given(properties.getLongProperty(ACCOUNTS_MAX_NUM)).willReturn(i + 79L);
        given(properties.getLongProperty(CONTRACTS_MAX_NUM)).willReturn(i + 80L);
        given(properties.getLongProperty(FILES_MAX_NUM)).willReturn(i + 81L);
        given(properties.getLongProperty(TOKENS_MAX_NUM)).willReturn(i + 82L);
        given(properties.getLongProperty(TOPICS_MAX_NUM)).willReturn(i + 83L);
        given(properties.getLongProperty(SCHEDULING_MAX_NUM)).willReturn(i + 84L);
        given(properties.getLongProperty(TOKENS_MAX_AGGREGATE_RELS)).willReturn(i + 85L);
        given(properties.getBooleanProperty(UTIL_PRNG_IS_ENABLED)).willReturn((i + 86) % 2 == 0);
        given(properties.getSidecarsProperty(CONTRACTS_SIDECARS))
                .willReturn(
                        (i + 87) % 2 == 0
                                ? Set.of(SidecarType.CONTRACT_STATE_CHANGE)
                                : Set.of(SidecarType.CONTRACT_BYTECODE));
        given(properties.getBooleanProperty(STAKING_REQUIRE_MIN_STAKE_TO_REWARD))
                .willReturn((i + 79) % 2 == 0);
        given(properties.getNodeStakeRatiosProperty(STAKING_NODE_MAX_TO_MIN_STAKE_RATIOS))
                .willReturn(Map.of(0L, 4L, 1L, 8L));
        given(properties.getIntProperty(HEDERA_RECORD_STREAM_SIDECAR_MAX_SIZE_MB))
                .willReturn((i + 88));
        given(properties.getBooleanProperty(HEDERA_RECORD_STREAM_ENABLE_TRACEABILITY_MIGRATION))
                .willReturn((i + 81) % 2 == 0);
        given(properties.getBooleanProperty(CONTRACTS_ITEMIZE_STORAGE_FEES))
                .willReturn((i + 79) % 2 == 1);
        given(properties.getLongProperty(CONTRACTS_REFERENCE_SLOT_LIFETIME)).willReturn(i + 86L);
        given(properties.getIntProperty(CONTRACTS_FREE_STORAGE_TIER_LIMIT)).willReturn(i + 87);
        given(properties.getStringProperty(CONTRACTS_STORAGE_SLOT_PRICE_TIERS))
                .willReturn("0til100M,2000til450M");
        given(properties.getBooleanProperty(HEDERA_RECORD_STREAM_COMPRESS_FILES_ON_CREATION))
                .willReturn((i + 82) % 2 == 0);
        given(properties.getBooleanProperty(TOKENS_AUTO_CREATIONS_ENABLED))
                .willReturn((i + 83) % 2 == 0);
        given(properties.getBooleanProperty(CONTRACTS_DYNAMIC_EVM_VERSION)).willReturn(i % 2 == 0);
        given(properties.getStringProperty(CONTRACTS_EVM_VERSION)).willReturn(evmVersions[i % 2]);
        given(properties.getBooleanProperty(BALANCES_COMPRESS_ON_CREATION))
                .willReturn((i + 84) % 2 == 0);
        given(properties.getBooleanProperty(HEDERA_RECORD_STREAM_ENABLE_TRACEABILITY_MIGRATION))
                .willReturn((i + 85) % 2 == 0);
<<<<<<< HEAD
        given(properties.getBooleanProperty(LAZY_CREATION_ENABLED)).willReturn((i + 86) % 2 == 0);
        given(properties.getBooleanProperty(CRYPTO_CREATE_WITH_ALIAS_ENABLED))
                .willReturn((i + 87) % 2 == 0);
=======
        given(properties.getLongProperty(TRACEABILITY_MIN_FREE_TO_USED_GAS_THROTTLE_RATIO))
                .willReturn(i + 87L);
        given(properties.getLongProperty(TRACEABILITY_MAX_EXPORTS_PER_CONS_SEC))
                .willReturn(i + 88L);
>>>>>>> a664df25
    }

    private Set<EntityType> typesFor(final int i) {
        if (i == 3) {
            return EnumSet.noneOf(EntityType.class);
        } else {
            return ((i + 61) % 2 == 0
                    ? EnumSet.of(EntityType.TOKEN)
                    : EnumSet.of(EntityType.ACCOUNT, EntityType.CONTRACT));
        }
    }

    private AccountID accountWith(final long shard, final long realm, final long num) {
        return AccountID.newBuilder()
                .setShardNum(shard)
                .setRealmNum(realm)
                .setAccountNum(num)
                .build();
    }
}<|MERGE_RESOLUTION|>--- conflicted
+++ resolved
@@ -103,8 +103,8 @@
         assertFalse(subject.dynamicEvmVersion());
         assertFalse(subject.shouldCompressAccountBalanceFilesOnCreation());
         assertTrue(subject.shouldDoTraceabilityExport());
-        assertFalse(subject.isLazyCreationEnabled());
-        assertTrue(subject.isCryptoCreateWithAliasEnabled());
+        assertTrue(subject.isLazyCreationEnabled());
+        assertFalse(subject.isCryptoCreateWithAliasEnabled());
     }
 
     @Test
@@ -259,8 +259,8 @@
         assertFalse(subject.areTokenAutoCreationsEnabled());
         assertTrue(subject.dynamicEvmVersion());
         assertTrue(subject.shouldCompressAccountBalanceFilesOnCreation());
-        assertTrue(subject.isLazyCreationEnabled());
-        assertFalse(subject.isCryptoCreateWithAliasEnabled());
+        assertFalse(subject.isLazyCreationEnabled());
+        assertTrue(subject.isCryptoCreateWithAliasEnabled());
     }
 
     @Test
@@ -524,16 +524,13 @@
                 .willReturn((i + 84) % 2 == 0);
         given(properties.getBooleanProperty(HEDERA_RECORD_STREAM_ENABLE_TRACEABILITY_MIGRATION))
                 .willReturn((i + 85) % 2 == 0);
-<<<<<<< HEAD
-        given(properties.getBooleanProperty(LAZY_CREATION_ENABLED)).willReturn((i + 86) % 2 == 0);
-        given(properties.getBooleanProperty(CRYPTO_CREATE_WITH_ALIAS_ENABLED))
-                .willReturn((i + 87) % 2 == 0);
-=======
         given(properties.getLongProperty(TRACEABILITY_MIN_FREE_TO_USED_GAS_THROTTLE_RATIO))
                 .willReturn(i + 87L);
         given(properties.getLongProperty(TRACEABILITY_MAX_EXPORTS_PER_CONS_SEC))
                 .willReturn(i + 88L);
->>>>>>> a664df25
+        given(properties.getBooleanProperty(LAZY_CREATION_ENABLED)).willReturn((i + 89) % 2 == 0);
+        given(properties.getBooleanProperty(CRYPTO_CREATE_WITH_ALIAS_ENABLED))
+                .willReturn((i + 90) % 2 == 0);
     }
 
     private Set<EntityType> typesFor(final int i) {
