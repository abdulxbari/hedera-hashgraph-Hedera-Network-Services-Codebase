/*
 * Copyright (C) 2021-2022 Hedera Hashgraph, LLC
 *
 * Licensed under the Apache License, Version 2.0 (the "License");
 * you may not use this file except in compliance with the License.
 * You may obtain a copy of the License at
 *
 *      http://www.apache.org/licenses/LICENSE-2.0
 *
 * Unless required by applicable law or agreed to in writing, software
 * distributed under the License is distributed on an "AS IS" BASIS,
 * WITHOUT WARRANTIES OR CONDITIONS OF ANY KIND, either express or implied.
 * See the License for the specific language governing permissions and
 * limitations under the License.
 */
package com.hedera.services.store.contracts;

import static org.junit.jupiter.api.Assertions.assertEquals;
import static org.junit.jupiter.api.Assertions.assertFalse;
import static org.junit.jupiter.api.Assertions.assertSame;
import static org.junit.jupiter.api.Assertions.assertThrows;
import static org.junit.jupiter.api.Assertions.assertTrue;
import static org.mockito.BDDMockito.given;
import static org.mockito.Mockito.verify;

import com.hedera.services.context.properties.NodeLocalProperties;
import com.hedera.services.evm.store.contracts.HederaEvmWorldStateTokenAccount;
import com.hedera.services.ledger.TransactionalLedger;
import com.hedera.services.ledger.properties.AccountProperty;
import com.hedera.services.state.migration.HederaAccount;
import com.hedera.services.utils.EntityIdUtils;
import com.hedera.test.utils.IdUtils;
import com.hederahashgraph.api.proto.java.AccountID;
import org.apache.tuweni.bytes.Bytes;
import org.apache.tuweni.bytes.Bytes32;
import org.apache.tuweni.units.bigints.UInt256;
import org.hyperledger.besu.datatypes.Address;
import org.hyperledger.besu.datatypes.Hash;
import org.hyperledger.besu.datatypes.Wei;
import org.junit.jupiter.api.BeforeEach;
import org.junit.jupiter.api.Test;
import org.junit.jupiter.api.extension.ExtendWith;
import org.mockito.Mock;
import org.mockito.junit.jupiter.MockitoExtension;

@ExtendWith(MockitoExtension.class)
class UpdateTrackingLedgerAccountTest {
    private static final long newBalance = 200_000L;
    private static final long initialBalance = 100_000L;
    private static final AccountID targetId = IdUtils.asAccount("0.0.12345");
    private static final Address targetAddress = EntityIdUtils.asTypedEvmAddress(targetId);

    @Mock private EntityAccess entityAccess;
<<<<<<< HEAD
    @Mock private TransactionalLedger<AccountID, AccountProperty, MerkleAccount> trackingAccounts;
    @Mock NodeLocalProperties properties;
=======
    @Mock private TransactionalLedger<AccountID, AccountProperty, HederaAccount> trackingAccounts;

>>>>>>> 4faccd6c
    private CodeCache codeCache;

    @BeforeEach
    void setUp() {
        codeCache = new CodeCache(properties, entityAccess);
    }

    @Test
    void mirrorsBalanceChangesInNonNullTrackingAccounts() {
        final var account =
                new WorldStateAccount(
                        targetAddress, Wei.of(initialBalance), codeCache, entityAccess);
        final var subject = new UpdateTrackingLedgerAccount<>(account, trackingAccounts);

        subject.setBalance(Wei.of(newBalance));

        assertEquals(newBalance, subject.getBalance().toLong());
        verify(trackingAccounts).set(targetId, AccountProperty.BALANCE, newBalance);
    }

    @Test
    void missingWrappedAccountIsNotATokenProxy() {
        final var subject = new UpdateTrackingLedgerAccount<>(targetAddress, null);

        assertFalse(subject.wrappedAccountIsTokenProxy());
    }

    @Test
    void wrappedTokenProxyIsRecognized() {
        final var tokenProxyAccount = new HederaEvmWorldStateTokenAccount(targetAddress);

        final var subject = new UpdateTrackingLedgerAccount<>(tokenProxyAccount, null);

        assertTrue(subject.wrappedAccountIsTokenProxy());
    }

    @Test
    void justPropagatesBalanceChangeWithNullTrackingAccounts() {
        final var account =
                new WorldStateAccount(
                        targetAddress, Wei.of(initialBalance), codeCache, entityAccess);

        final var subject = new UpdateTrackingLedgerAccount<>(account, null);

        subject.setBalance(Wei.of(newBalance));

        assertEquals(newBalance, subject.getBalance().toLong());
        assertFalse(subject.wrappedAccountIsTokenProxy());
    }

    @Test
    void reusesAddressHashWhenConstructedWithTracker() {
        final var account =
                new WorldStateAccount(
                        targetAddress, Wei.of(initialBalance), codeCache, entityAccess);

        final var base = new UpdateTrackingLedgerAccount<>(account, null);
        final var subject = new UpdateTrackingLedgerAccount<>(base, null);
        assertSame(subject.getAddressHash(), base.getAddressHash());
    }

    @Test
    void recognizesUpdatedCode() {
        final var account =
                new WorldStateAccount(
                        targetAddress, Wei.of(initialBalance), codeCache, entityAccess);

        final var subject = new UpdateTrackingLedgerAccount<>(account, null);

        assertFalse(subject.codeWasUpdated());
        subject.setCode(Bytes.minimalBytes(1234L));
        assertTrue(subject.codeWasUpdated());
    }

    @Test
    void getsWrappedCodeHashIfConstructedWithAccount() {
        final var mockCode = Bytes.minimalBytes(4321L);
        given(entityAccess.fetchCodeIfPresent(targetAddress)).willReturn(mockCode);

        final var account =
                new WorldStateAccount(
                        targetAddress, Wei.of(initialBalance), codeCache, entityAccess);

        final var subject = new UpdateTrackingLedgerAccount<>(account, null);

        assertEquals(Hash.hash(mockCode), subject.getCodeHash());
    }

    @Test
    void reusesComputedHashOfUpdatedCode() {
        final var mockCode = Bytes.minimalBytes(4321L);

        final var account =
                new WorldStateAccount(
                        targetAddress, Wei.of(initialBalance), codeCache, entityAccess);

        final var subject = new UpdateTrackingLedgerAccount<>(account, null);
        subject.setCode(mockCode);

        final var firstCodeHash = subject.getCodeHash();
        final var secondCodeHash = subject.getCodeHash();
        assertEquals(Hash.hash(mockCode), firstCodeHash);
        assertSame(firstCodeHash, secondCodeHash);
    }

    @Test
    void hasCodeDelegatesToWrappedIfNotUpdated() {
        given(entityAccess.fetchCodeIfPresent(targetAddress)).willReturn(Bytes.EMPTY);

        final var account =
                new WorldStateAccount(
                        targetAddress, Wei.of(initialBalance), codeCache, entityAccess);
        final var subject = new UpdateTrackingLedgerAccount<>(account, null);

        assertFalse(subject.hasCode());
    }

    @Test
    void hasCodeUsesUpdatedCodeIfSet() {
        final var subject = new UpdateTrackingLedgerAccount<>(targetAddress, null);

        assertFalse(subject.hasCode());
        subject.setCode(Bytes.minimalBytes(1234L));
        assertTrue(subject.hasCode());
    }

    @Test
    void doesNotSupportStreamingStorageEntries() {
        final var account =
                new WorldStateAccount(
                        targetAddress, Wei.of(initialBalance), codeCache, entityAccess);
        final var subject = new UpdateTrackingLedgerAccount<>(account, null);

        assertThrows(
                UnsupportedOperationException.class,
                () -> subject.storageEntriesFrom(Bytes32.ZERO, Integer.MAX_VALUE));
    }

    @Test
    void canClearStorage() {
        final var account =
                new WorldStateAccount(
                        targetAddress, Wei.of(initialBalance), codeCache, entityAccess);
        final var subject = new UpdateTrackingLedgerAccount<>(account, null);

        subject.setStorageValue(UInt256.ONE, UInt256.ONE);
        assertFalse(subject.getStorageWasCleared());
        subject.clearStorage();
        assertTrue(subject.getStorageWasCleared());
        assertTrue(subject.getUpdatedStorage().isEmpty());
    }

    @Test
    void setBalanceOkWithNullTrackingAccounts() {
        final var account =
                new WorldStateAccount(
                        targetAddress, Wei.of(initialBalance), codeCache, entityAccess);
        final var subject = new UpdateTrackingLedgerAccount<>(account, null);

        subject.setBalance(Wei.of(Long.MAX_VALUE));

        assertEquals(Long.MAX_VALUE, subject.getBalance().toLong());
    }

    @Test
    void setBalancePropagatesToUsableTrackingAccounts() {
        final var account =
                new WorldStateAccount(
                        targetAddress, Wei.of(initialBalance), codeCache, entityAccess);
        final var subject = new UpdateTrackingLedgerAccount<>(account, trackingAccounts);

        subject.setBalance(Wei.of(Long.MAX_VALUE));
        assertEquals(Long.MAX_VALUE, subject.getBalance().toLong());
        verify(trackingAccounts).set(targetId, AccountProperty.BALANCE, Long.MAX_VALUE);
    }

    @Test
    void getStorageValueRecognizesUpdatedStorage() {
        final var mockValue = UInt256.valueOf(1_234_567L);
        final var account =
                new WorldStateAccount(
                        targetAddress, Wei.of(initialBalance), codeCache, entityAccess);
        final var subject = new UpdateTrackingLedgerAccount<>(account, trackingAccounts);

        subject.setStorageValue(UInt256.ONE, mockValue);
        assertSame(mockValue, subject.getStorageValue(UInt256.ONE));
    }

    @Test
    void getStorageValueRecognizesClearedStorage() {
        final var mockValue = UInt256.valueOf(1_234_567L);
        final var account =
                new WorldStateAccount(
                        targetAddress, Wei.of(initialBalance), codeCache, entityAccess);
        final var subject = new UpdateTrackingLedgerAccount<>(account, trackingAccounts);

        subject.setStorageValue(UInt256.ONE, mockValue);
        subject.clearStorage();
        assertSame(UInt256.ZERO, subject.getStorageValue(UInt256.ONE));
    }

    @Test
    void nonTrackingAccountAlwaysReturnsZeroStorageValue() {
        final var subject = new UpdateTrackingLedgerAccount<>(targetAddress, trackingAccounts);

        assertSame(UInt256.ZERO, subject.getStorageValue(UInt256.ONE));
    }

    @Test
    void trackingAccountDelegatesToNonUpdatedStorage() {
        final var mockValue = UInt256.valueOf(1_234_567L);
        given(entityAccess.getStorage(targetAddress, UInt256.ONE)).willReturn(mockValue);

        final var account =
                new WorldStateAccount(
                        targetAddress, Wei.of(initialBalance), codeCache, entityAccess);
        final var subject = new UpdateTrackingLedgerAccount<>(account, null);

        assertSame(mockValue, subject.getStorageValue(UInt256.ONE));
    }

    @Test
    void trackingAccountDelegatesToGetOriginalStorage() {
        final var mockValue = UInt256.valueOf(1_234_567L);
        given(entityAccess.getStorage(targetAddress, UInt256.ONE)).willReturn(mockValue);

        final var account =
                new WorldStateAccount(
                        targetAddress, Wei.of(initialBalance), codeCache, entityAccess);
        final var subject = new UpdateTrackingLedgerAccount<>(account, null);

        assertSame(mockValue, subject.getOriginalStorageValue(UInt256.ONE));
    }

    @Test
    void clearedTrackingAccountDelegatesToGetOriginalStorage() {
        final var account =
                new WorldStateAccount(
                        targetAddress, Wei.of(initialBalance), codeCache, entityAccess);
        final var subject = new UpdateTrackingLedgerAccount<>(account, null);
        subject.clearStorage();

        assertSame(UInt256.ZERO, subject.getOriginalStorageValue(UInt256.ONE));
    }

    @Test
    void nonTrackingAlwaysHasZeroOriginalStorage() {
        final var subject = new UpdateTrackingLedgerAccount<>(targetAddress, null);
        assertSame(UInt256.ZERO, subject.getOriginalStorageValue(UInt256.ONE));
    }

    @Test
    void getMutableReturnsSelf() {
        final var account =
                new WorldStateAccount(
                        targetAddress, Wei.of(initialBalance), codeCache, entityAccess);
        final var subject = new UpdateTrackingLedgerAccount<>(account, null);

        assertSame(subject, subject.getMutable());
    }

    @Test
    void toStringWorksAsExpected() {
        final var expectedNoUpdatedStorageOrCode =
                "0x0000000000000000000000000000000000003039 -> {nonce:0,"
                    + " balance:0x00000000000000000000000000000000000000000000000000000000000186a0,"
                    + " code:[not updated], storage:[not updated] }";
        final var expectedUpdatedStorageNotCode =
                "0x0000000000000000000000000000000000003039 -> {nonce:0,"
                    + " balance:0x00000000000000000000000000000000000000000000000000000000000186a0,"
                    + " code:[not updated], "
                    + "storage:{0x0000000000000000000000000000000000000000000000000000000000000001=0xffffffffffffffffffffffffffffffffffffffffffffffffffffffffffffffff}"
                    + " }";
        final var expectedUpdatedCodeClearedStorage =
                "0x0000000000000000000000000000000000003039 -> {nonce:0,"
                    + " balance:0x00000000000000000000000000000000000000000000000000000000000186a0,"
                    + " code:0x04d2, storage:[cleared] }";

        final var account =
                new WorldStateAccount(
                        targetAddress, Wei.of(initialBalance), codeCache, entityAccess);
        final var subject = new UpdateTrackingLedgerAccount<>(account, null);

        assertEquals(expectedNoUpdatedStorageOrCode, subject.toString());

        subject.setStorageValue(UInt256.ONE, UInt256.MAX_VALUE);
        assertEquals(expectedUpdatedStorageNotCode, subject.toString());

        subject.setCode(Bytes.minimalBytes(1_234L));
        subject.clearStorage();
        assertEquals(expectedUpdatedCodeClearedStorage, subject.toString());
    }
}<|MERGE_RESOLUTION|>--- conflicted
+++ resolved
@@ -51,13 +51,9 @@
     private static final Address targetAddress = EntityIdUtils.asTypedEvmAddress(targetId);
 
     @Mock private EntityAccess entityAccess;
-<<<<<<< HEAD
-    @Mock private TransactionalLedger<AccountID, AccountProperty, MerkleAccount> trackingAccounts;
+    @Mock private TransactionalLedger<AccountID, AccountProperty, HederaAccount> trackingAccounts;
     @Mock NodeLocalProperties properties;
-=======
-    @Mock private TransactionalLedger<AccountID, AccountProperty, HederaAccount> trackingAccounts;
-
->>>>>>> 4faccd6c
+
     private CodeCache codeCache;
 
     @BeforeEach
