/*
 * Copyright (C) 2022 Hedera Hashgraph, LLC
 *
 * Licensed under the Apache License, Version 2.0 (the "License");
 * you may not use this file except in compliance with the License.
 * You may obtain a copy of the License at
 *
 *      http://www.apache.org/licenses/LICENSE-2.0
 *
 * Unless required by applicable law or agreed to in writing, software
 * distributed under the License is distributed on an "AS IS" BASIS,
 * WITHOUT WARRANTIES OR CONDITIONS OF ANY KIND, either express or implied.
 * See the License for the specific language governing permissions and
 * limitations under the License.
 */
package com.hedera.node.app.service.mono.store.contracts.precompile.proxy;

import static com.hedera.node.app.service.mono.store.contracts.precompile.AbiConstants.ABI_ID_GET_FUNGIBLE_TOKEN_INFO;
import static com.hedera.node.app.service.mono.store.contracts.precompile.AbiConstants.ABI_ID_GET_NON_FUNGIBLE_TOKEN_INFO;
import static com.hedera.node.app.service.mono.store.contracts.precompile.AbiConstants.ABI_ID_GET_TOKEN_CUSTOM_FEES;
import static com.hedera.node.app.service.mono.store.contracts.precompile.AbiConstants.ABI_ID_GET_TOKEN_DEFAULT_FREEZE_STATUS;
import static com.hedera.node.app.service.mono.store.contracts.precompile.AbiConstants.ABI_ID_GET_TOKEN_DEFAULT_KYC_STATUS;
import static com.hedera.node.app.service.mono.store.contracts.precompile.AbiConstants.ABI_ID_GET_TOKEN_EXPIRY_INFO;
import static com.hedera.node.app.service.mono.store.contracts.precompile.AbiConstants.ABI_ID_GET_TOKEN_INFO;
import static com.hedera.node.app.service.mono.store.contracts.precompile.AbiConstants.ABI_ID_GET_TOKEN_KEY;
import static com.hedera.node.app.service.mono.store.contracts.precompile.AbiConstants.ABI_ID_GET_TOKEN_TYPE;
import static com.hedera.node.app.service.mono.store.contracts.precompile.AbiConstants.ABI_ID_IS_FROZEN;
import static com.hedera.node.app.service.mono.store.contracts.precompile.AbiConstants.ABI_ID_IS_KYC;
import static com.hedera.node.app.service.mono.store.contracts.precompile.AbiConstants.ABI_ID_IS_TOKEN;
import static com.hedera.node.app.service.mono.store.contracts.precompile.proxy.RedirectViewExecutor.MINIMUM_TINYBARS_COST;
import static com.hedera.test.utils.IdUtils.asAccount;
import static org.junit.jupiter.api.Assertions.assertEquals;
import static org.junit.jupiter.api.Assertions.assertNull;
import static org.mockito.ArgumentMatchers.any;
import static org.mockito.ArgumentMatchers.anyBoolean;
import static org.mockito.BDDMockito.given;
import static org.mockito.Mockito.verify;

import com.esaulpaugh.headlong.util.Integers;
import com.google.protobuf.ByteString;
import com.hedera.node.app.service.evm.store.contracts.precompile.codec.EvmEncodingFacade;
<<<<<<< HEAD
import com.hedera.node.app.service.evm.store.contracts.precompile.codec.EvmNftInfo;
import com.hedera.node.app.service.evm.store.contracts.precompile.codec.EvmTokenInfo;
import com.hedera.node.app.service.evm.store.contracts.precompile.codec.FixedFee;
import com.hedera.node.app.service.evm.store.contracts.precompile.codec.FractionalFee;
=======
>>>>>>> 5d72c4a3
import com.hedera.node.app.service.evm.store.contracts.precompile.codec.GetTokenDefaultFreezeStatusWrapper;
import com.hedera.node.app.service.evm.store.contracts.precompile.codec.GetTokenDefaultKycStatusWrapper;
import com.hedera.node.app.service.evm.store.contracts.precompile.codec.GetTokenExpiryInfoWrapper;
import com.hedera.node.app.service.evm.store.contracts.precompile.codec.GrantRevokeKycWrapper;
import com.hedera.node.app.service.evm.store.contracts.precompile.codec.TokenFreezeUnfreezeWrapper;
import com.hedera.node.app.service.evm.store.contracts.precompile.codec.TokenGetCustomFeesWrapper;
import com.hedera.node.app.service.evm.store.contracts.precompile.codec.TokenInfoWrapper;
import com.hedera.node.app.service.mono.config.NetworkInfo;
import com.hedera.node.app.service.mono.context.primitives.StateView;
import com.hedera.node.app.service.mono.ledger.properties.TokenProperty;
import com.hedera.node.app.service.mono.legacy.core.jproto.JKey;
import com.hedera.node.app.service.mono.state.enums.TokenType;
import com.hedera.node.app.service.mono.store.contracts.HederaStackedWorldStateUpdater;
import com.hedera.node.app.service.mono.store.contracts.WorldLedgers;
import com.hedera.node.app.service.mono.store.contracts.precompile.codec.EncodingFacade;
import com.hedera.node.app.service.mono.store.contracts.precompile.codec.GetTokenKeyWrapper;
import com.hedera.node.app.service.mono.store.contracts.precompile.impl.FungibleTokenInfoPrecompile;
import com.hedera.node.app.service.mono.store.contracts.precompile.impl.GetTokenDefaultFreezeStatus;
import com.hedera.node.app.service.mono.store.contracts.precompile.impl.GetTokenDefaultKycStatus;
import com.hedera.node.app.service.mono.store.contracts.precompile.impl.GetTokenExpiryInfoPrecompile;
import com.hedera.node.app.service.mono.store.contracts.precompile.impl.GetTokenKeyPrecompile;
import com.hedera.node.app.service.mono.store.contracts.precompile.impl.GetTokenTypePrecompile;
import com.hedera.node.app.service.mono.store.contracts.precompile.impl.IsFrozenPrecompile;
import com.hedera.node.app.service.mono.store.contracts.precompile.impl.IsKycPrecompile;
import com.hedera.node.app.service.mono.store.contracts.precompile.impl.IsTokenPrecompile;
import com.hedera.node.app.service.mono.store.contracts.precompile.impl.NonFungibleTokenInfoPrecompile;
import com.hedera.node.app.service.mono.store.contracts.precompile.impl.TokenGetCustomFeesPrecompile;
import com.hedera.node.app.service.mono.store.contracts.precompile.impl.TokenInfoPrecompile;
import com.hedera.node.app.service.mono.store.models.Id;
import com.hedera.node.app.service.mono.utils.EntityIdUtils;
import com.hedera.test.utils.IdUtils;
import com.hederahashgraph.api.proto.java.AccountID;
import com.hederahashgraph.api.proto.java.NftID;
import com.hederahashgraph.api.proto.java.Timestamp;
import com.hederahashgraph.api.proto.java.TokenID;
import com.hederahashgraph.api.proto.java.TokenInfo;
import java.util.ArrayList;
import java.util.List;
import java.util.Optional;
import org.apache.commons.lang3.tuple.Pair;
import org.apache.tuweni.bytes.Bytes;
import org.hyperledger.besu.datatypes.Address;
import org.hyperledger.besu.evm.frame.BlockValues;
import org.hyperledger.besu.evm.frame.MessageFrame;
import org.junit.jupiter.api.AfterEach;
import org.junit.jupiter.api.BeforeEach;
import org.junit.jupiter.api.Test;
import org.junit.jupiter.api.extension.ExtendWith;
import org.mockito.Mock;
import org.mockito.MockedStatic;
import org.mockito.Mockito;
import org.mockito.junit.jupiter.MockitoExtension;

@ExtendWith(MockitoExtension.class)
class ViewExecutorTest {

    @Mock private MessageFrame frame;
    @Mock private EncodingFacade encodingFacade;
    @Mock private EvmEncodingFacade evmEncodingFacade;
    @Mock private ViewGasCalculator viewGasCalculator;
    @Mock private BlockValues blockValues;
    @Mock private StateView stateView;
    @Mock private WorldLedgers ledgers;
    @Mock private JKey key;
    @Mock private NetworkInfo networkInfo;
    @Mock private HederaStackedWorldStateUpdater updater;

    public static final AccountID account = IdUtils.asAccount("0.0.777");
    public static final AccountID spender = IdUtils.asAccount("0.0.888");
    public static final TokenID fungible = IdUtils.asToken("0.0.888");
    public static final TokenID nonfungibletoken = IdUtils.asToken("0.0.999");
    public static final Id fungibleId = Id.fromGrpcToken(fungible);
    public static final Id accountId = Id.fromGrpcAccount(account);
    public static final Id nonfungibleId = Id.fromGrpcToken(nonfungibletoken);
    public static final Address fungibleTokenAddress = fungibleId.asEvmAddress();
    public static final Address nonfungibleTokenAddress = nonfungibleId.asEvmAddress();
    public static final AccountID treasury =
            EntityIdUtils.accountIdFromEvmAddress(
                    Bytes.fromHexString("0x00000000000000000000000000000000000005cc").toArray());
    public static final AccountID autoRenewAccount =
            EntityIdUtils.accountIdFromEvmAddress(Address.ZERO);

    private static final long timestamp = 10L;
    private static final Timestamp resultingTimestamp =
            Timestamp.newBuilder().setSeconds(timestamp).build();
    private static final long gas = 100L;
    private static final ByteString ledgerId = ByteString.copyFromUtf8("0xff");
    private TokenInfo tokenInfo;
    private EvmTokenInfo evmTokenInfo;
    private Bytes tokenInfoEncoded;
    private Bytes isFrozenEncoded;

    ViewExecutor subject;
    private MockedStatic<GetTokenDefaultFreezeStatus> getTokenDefaultFreezeStatus;
    private MockedStatic<GetTokenDefaultKycStatus> getTokenDefaultKycStatus;
    private MockedStatic<IsKycPrecompile> isKycPrecompile;
    private MockedStatic<TokenInfoPrecompile> tokenInfoPrecompile;
    private MockedStatic<FungibleTokenInfoPrecompile> fungibleTokenInfoPrecompile;
    private MockedStatic<NonFungibleTokenInfoPrecompile> nonFungibleTokenInfoPrecompile;
    private MockedStatic<IsFrozenPrecompile> isFrozenPrecompile;
    private MockedStatic<TokenGetCustomFeesPrecompile> tokenGetCustomFeesPrecompile;
    private MockedStatic<GetTokenKeyPrecompile> getTokenKeyPrecompile;
    private MockedStatic<IsTokenPrecompile> isTokenPrecompile;
    private MockedStatic<GetTokenTypePrecompile> getTokenTypePrecompile;
    private MockedStatic<GetTokenExpiryInfoPrecompile> getTokenExpiryInfoPrecompile;

    private static final Bytes RETURN_SUCCESS_TRUE =
            Bytes.fromHexString(
                    "0x0000000000000000000000000000000000000000000000000000000000000016"
                            + "0000000000000000000000000000000000000000000000000000000000000001");

    @BeforeEach
    void setUp() {
        tokenInfo =
                TokenInfo.newBuilder()
                        .setLedgerId(fromString("0x03"))
                        .setSupplyTypeValue(1)
                        .setTokenId(fungible)
                        .setDeleted(false)
                        .setSymbol("FT")
                        .setName("NAME")
                        .setMemo("MEMO")
                        .setTreasury(
                                EntityIdUtils.accountIdFromEvmAddress(
                                        Address.wrap(
                                                Bytes.fromHexString(
                                                        "0x00000000000000000000000000000000000005cc"))))
                        .setTotalSupply(1L)
                        .setMaxSupply(1000L)
                        .build();
        evmTokenInfo =
                new EvmTokenInfo(
                        fromString("0x03").toByteArray(),
                        1,
                        false,
                        "FT",
                        "NAME",
                        "MEMO",
                        Address.wrap(
                                Bytes.fromHexString("0x00000000000000000000000000000000000005cc")),
                        1L,
                        1000L,
                        0,
                        0L);

        tokenInfoEncoded =
                Bytes.fromHexString(
                        "0x00000000000000000000000000000000000000000000000000000000000000160000000000000000000000000000000000000000000000000000000000000040000000000000000000000000000000000000000000000000000000000000012000000000000000000000000000000000000000000000000000000000000000010000000000000000000000000000000000000000000000000000000000000000000000000000000000000000000000000000000000000000000000000000000000000000000000000000000000000000000000000000000000000000000000000000000000000000000000000000000000000000000000000000000000000360000000000000000000000000000000000000000000000000000000000000038000000000000000000000000000000000000000000000000000000000000003a000000000000000000000000000000000000000000000000000000000000003c0000000000000000000000000000000000000000000000000000000000000016000000000000000000000000000000000000000000000000000000000000001a000000000000000000000000000000000000000000000000000000000000005cc00000000000000000000000000000000000000000000000000000000000001e0000000000000000000000000000000000000000000000000000000000000000000000000000000000000000000000000000000000000000000000000000003e80000000000000000000000000000000000000000000000000000000000000000000000000000000000000000000000000000000000000000000000000000022000000000000000000000000000000000000000000000000000000000000000000000000000000000000000000000000000000000000000000000000000000000000000000000000000000000000000000000000000000000000000000000000000000000000000000000000000000000000000000000000000000000000000044e414d45000000000000000000000000000000000000000000000000000000000000000000000000000000000000000000000000000000000000000000000002465400000000000000000000000000000000000000000000000000000000000000000000000000000000000000000000000000000000000000000000000000044d454d4f00000000000000000000000000000000000000000000000000000000000000000000000000000000000000000000000000000000000000000000000000000000000000000000000000000000000000000000000000000000000000000000000000000000000000000000000000000000000000000000000000000000000000000000000000000000000000000000000000000000000000000000000000000000000000000000000000000000000000000000000000000000000000043078303300000000000000000000000000000000000000000000000000000000");
        isFrozenEncoded =
                Bytes.fromHexString(
                        "0x00000000000000000000000000000000000000000000000000000000000000160000000000000000000000000000000000000"
                            + "000000000000000000000000001");
        getTokenDefaultFreezeStatus = Mockito.mockStatic(GetTokenDefaultFreezeStatus.class);
        getTokenDefaultKycStatus = Mockito.mockStatic(GetTokenDefaultKycStatus.class);
        isKycPrecompile = Mockito.mockStatic(IsKycPrecompile.class);
        tokenInfoPrecompile = Mockito.mockStatic(TokenInfoPrecompile.class);
        fungibleTokenInfoPrecompile = Mockito.mockStatic(FungibleTokenInfoPrecompile.class);
        nonFungibleTokenInfoPrecompile = Mockito.mockStatic(NonFungibleTokenInfoPrecompile.class);
        isFrozenPrecompile = Mockito.mockStatic(IsFrozenPrecompile.class);
        tokenGetCustomFeesPrecompile = Mockito.mockStatic(TokenGetCustomFeesPrecompile.class);
        getTokenKeyPrecompile = Mockito.mockStatic(GetTokenKeyPrecompile.class);
        isTokenPrecompile = Mockito.mockStatic(IsTokenPrecompile.class);
        getTokenTypePrecompile = Mockito.mockStatic(GetTokenTypePrecompile.class);
        getTokenExpiryInfoPrecompile = Mockito.mockStatic(GetTokenExpiryInfoPrecompile.class);
    }

    @AfterEach
    void closeMocks() {
        getTokenDefaultFreezeStatus.close();
        getTokenDefaultKycStatus.close();
        isKycPrecompile.close();
        tokenInfoPrecompile.close();
        fungibleTokenInfoPrecompile.close();
        nonFungibleTokenInfoPrecompile.close();
        isFrozenPrecompile.close();
        tokenGetCustomFeesPrecompile.close();
        getTokenKeyPrecompile.close();
        isTokenPrecompile.close();
        getTokenTypePrecompile.close();
        getTokenExpiryInfoPrecompile.close();
    }

    private ByteString fromString(final String value) {
        return ByteString.copyFrom(Bytes.fromHexString(value).toArray());
    }

    @Test
    void computeGetTokenDefaultFreezeStatus() {
        final var input =
                prerequisites(ABI_ID_GET_TOKEN_DEFAULT_FREEZE_STATUS, fungibleTokenAddress);

        final var wrapper = new GetTokenDefaultFreezeStatusWrapper(fungible);
        getTokenDefaultFreezeStatus
                .when(() -> GetTokenDefaultFreezeStatus.decodeTokenDefaultFreezeStatus(input))
                .thenReturn(wrapper);
        given(ledgers.isTokenAddress(fungibleTokenAddress)).willReturn(true);
        given(evmEncodingFacade.encodeGetTokenDefaultFreezeStatus(anyBoolean()))
                .willReturn(RETURN_SUCCESS_TRUE);

        assertEquals(Pair.of(gas, RETURN_SUCCESS_TRUE), subject.computeCosted());
    }

    @Test
    void computeGetTokenDefaultKycStatus() {
        final var input = prerequisites(ABI_ID_GET_TOKEN_DEFAULT_KYC_STATUS, fungibleTokenAddress);

        final var wrapper = new GetTokenDefaultKycStatusWrapper<>(fungible);
        getTokenDefaultKycStatus
                .when(() -> GetTokenDefaultKycStatus.decodeTokenDefaultKycStatus(input))
                .thenReturn(wrapper);
        given(ledgers.isTokenAddress(fungibleTokenAddress)).willReturn(true);
        given(evmEncodingFacade.encodeGetTokenDefaultKycStatus(anyBoolean()))
                .willReturn(RETURN_SUCCESS_TRUE);

        assertEquals(Pair.of(gas, RETURN_SUCCESS_TRUE), subject.computeCosted());
    }

    @Test
    void computeIsKyc() {
        final var input = prerequisites(ABI_ID_IS_KYC, fungibleTokenAddress);

        final var wrapper = new GrantRevokeKycWrapper<>(fungible, account);
        isKycPrecompile.when(() -> IsKycPrecompile.decodeIsKyc(any(), any())).thenReturn(wrapper);
        given(ledgers.isTokenAddress(fungibleTokenAddress)).willReturn(true);
        given(evmEncodingFacade.encodeIsKyc(anyBoolean())).willReturn(RETURN_SUCCESS_TRUE);

        assertEquals(Pair.of(gas, RETURN_SUCCESS_TRUE), subject.computeCosted());
    }

    @Test
    void computeGetTokenInfo() {
        final var input = prerequisites(ABI_ID_GET_TOKEN_INFO, fungibleTokenAddress);

        final var tokenInfoWrapper = TokenInfoWrapper.forToken(fungible);
        tokenInfoPrecompile
                .when(() -> TokenInfoPrecompile.decodeGetTokenInfo(input))
                .thenReturn(tokenInfoWrapper);

        given(stateView.getNetworkInfo()).willReturn(networkInfo);
        given(networkInfo.ledgerId()).willReturn(ledgerId);
        given(ledgers.evmInfoForToken(fungible, networkInfo.ledgerId()))
                .willReturn(Optional.of(evmTokenInfo));
        given(evmEncodingFacade.encodeGetTokenInfo(any())).willReturn(tokenInfoEncoded);

        assertEquals(Pair.of(gas, tokenInfoEncoded), subject.computeCosted());
    }

    @Test
    void computeGetFungibleTokenInfo() {
        final var input = prerequisites(ABI_ID_GET_FUNGIBLE_TOKEN_INFO, fungibleTokenAddress);

        final var tokenInfoWrapper = TokenInfoWrapper.forFungibleToken(fungible);
        fungibleTokenInfoPrecompile
                .when(() -> FungibleTokenInfoPrecompile.decodeGetFungibleTokenInfo(input))
                .thenReturn(tokenInfoWrapper);

        given(stateView.getNetworkInfo()).willReturn(networkInfo);
        given(networkInfo.ledgerId()).willReturn(ledgerId);
        given(ledgers.evmInfoForToken(fungible, networkInfo.ledgerId()))
                .willReturn(Optional.of(evmTokenInfo));

        given(evmEncodingFacade.encodeGetFungibleTokenInfo(any())).willReturn(tokenInfoEncoded);

        assertEquals(Pair.of(gas, tokenInfoEncoded), subject.computeCosted());
    }

    @Test
    void computeGetNonFungibleTokenInfo() {
        final var input =
                prerequisites(ABI_ID_GET_NON_FUNGIBLE_TOKEN_INFO, nonfungibleTokenAddress);

        final var tokenInfoWrapper = TokenInfoWrapper.forNonFungibleToken(nonfungibletoken, 1L);
        nonFungibleTokenInfoPrecompile
                .when(() -> NonFungibleTokenInfoPrecompile.decodeGetNonFungibleTokenInfo(input))
                .thenReturn(tokenInfoWrapper);

        given(stateView.getNetworkInfo()).willReturn(networkInfo);
        given(networkInfo.ledgerId()).willReturn(ledgerId);
        given(ledgers.evmInfoForToken(nonfungibletoken, networkInfo.ledgerId()))
                .willReturn(Optional.of(evmTokenInfo));
        given(
                        ledgers.evmNftInfo(
                                NftID.newBuilder()
                                        .setTokenID(nonfungibletoken)
                                        .setSerialNumber(1L)
                                        .build(),
                                networkInfo.ledgerId()))
                .willReturn(Optional.of(new EvmNftInfo()));
        given(evmEncodingFacade.encodeGetNonFungibleTokenInfo(any(), any()))
                .willReturn(tokenInfoEncoded);

        assertEquals(Pair.of(gas, tokenInfoEncoded), subject.computeCosted());
    }

    @Test
    void computeIsFrozen() {
        final var input = prerequisites(ABI_ID_IS_FROZEN, fungibleTokenAddress);

        final var isFrozenWrapper = TokenFreezeUnfreezeWrapper.forIsFrozen(fungible, account);
        isFrozenPrecompile
                .when(() -> IsFrozenPrecompile.decodeIsFrozen(any(), any()))
                .thenReturn(isFrozenWrapper);
        given(ledgers.isFrozen(account, fungible)).willReturn(true);
        given(ledgers.isTokenAddress(fungibleTokenAddress)).willReturn(true);
        given(evmEncodingFacade.encodeIsFrozen(true)).willReturn(isFrozenEncoded);

        assertEquals(Pair.of(gas, isFrozenEncoded), subject.computeCosted());
    }

    @Test
    void computeGetTokenCustomFees() {
        final var input = prerequisites(ABI_ID_GET_TOKEN_CUSTOM_FEES, fungibleTokenAddress);
        final var tokenCustomFeesEncoded =
                Bytes.fromHexString(
                        "0x000000000000000000000000000000000000000000000000000000000000001600000000000000000000000000000000000000000000000000000000000000800000000000000000000000000000000000000000000000000000000000000280000000000000000000000000000000000000000000000000000000000000036000000000000000000000000000000000000000000000000000000000000000030000000000000000000000000000000000000000000000000000000000000064000000000000000000000000000000000000000000000000000000000000000000000000000000000000000000000000000000000000000000000000000000010000000000000000000000000000000000000000000000000000000000000000000000000000000000000000000000000000000000000000000000000000000900000000000000000000000000000000000000000000000000000000000000640000000000000000000000000000000000000000000000000000000000000378000000000000000000000000000000000000000000000000000000000000000000000000000000000000000000000000000000000000000000000000000000000000000000000000000000000000000000000000000000000000000000000009000000000000000000000000000000000000000000000000000000000000003200000000000000000000000000000000000000000000000000000000000000000000000000000000000000000000000000000000000000000000000000000001000000000000000000000000000000000000000000000000000000000000000000000000000000000000000000000000000000000000000000000000000000090000000000000000000000000000000000000000000000000000000000000001000000000000000000000000000000000000000000000000000000000000000f0000000000000000000000000000000000000000000000000000000000000064000000000000000000000000000000000000000000000000000000000000000a0000000000000000000000000000000000000000000000000000000000000032000000000000000000000000000000000000000000000000000000000000000000000000000000000000000000000000000000000000000000000000000000090000000000000000000000000000000000000000000000000000000000000000");

        tokenGetCustomFeesPrecompile
                .when(() -> TokenGetCustomFeesPrecompile.decodeTokenGetCustomFees(input))
                .thenReturn(new TokenGetCustomFeesWrapper<>(fungible));
        given(ledgers.infoForTokenCustomFees(fungible))
                .willReturn(Optional.ofNullable(customFees()));
        given(evmEncodingFacade.encodeTokenGetCustomFees(any())).willReturn(tokenCustomFeesEncoded);

        assertEquals(Pair.of(gas, tokenCustomFeesEncoded), subject.computeCosted());
    }

    @Test
    void computeGetTokenKey() {
        final var input = prerequisites(ABI_ID_GET_TOKEN_KEY, fungibleTokenAddress);
        final var getTokenKeyEncoded =
                Bytes.fromHexString(
                        "0x000000000000000000000000000000000000000000000000000000000000001600000000000000000000000000000000000000000000000000000000000000400000000000000000000000000000000000000000000000000000000000000000000000000000000000000000000000000000000000000000000000000000000000000000000000000000000000000000000000000000000000000000000000a000000000000000000000000000000000000000000000000000000000000000e0000000000000000000000000000000000000000000000000000000000000000000000000000000000000000000000000000000000000000000000000000000209e417334d2ea6be459624060e3efdc1b459a884bc6a9c232349af35e9060ed620000000000000000000000000000000000000000000000000000000000000000");
        getTokenKeyPrecompile
                .when(() -> GetTokenKeyPrecompile.decodeGetTokenKey(input))
                .thenReturn(new GetTokenKeyWrapper(fungible, 1));
        given(ledgers.isTokenAddress(fungibleTokenAddress)).willReturn(true);
        given(ledgers.keyOf(fungible, TokenProperty.ADMIN_KEY)).willReturn(key);
        given(evmEncodingFacade.encodeGetTokenKey(any())).willReturn(getTokenKeyEncoded);

        assertEquals(Pair.of(gas, getTokenKeyEncoded), subject.computeCosted());
    }

    @Test
    void computeGetTokenCustomFeesThrowsWhenTokenDoesNotExists() {
        final var input = prerequisites(ABI_ID_GET_TOKEN_CUSTOM_FEES, fungibleTokenAddress);

        tokenGetCustomFeesPrecompile
                .when(() -> TokenGetCustomFeesPrecompile.decodeTokenGetCustomFees(input))
                .thenReturn(new TokenGetCustomFeesWrapper<>(fungible));
        assertEquals(Pair.of(gas, null), subject.computeCosted());
        verify(frame).setState(MessageFrame.State.REVERT);
    }

    @Test
    void computeIsToken() {
        final var input = prerequisites(ABI_ID_IS_TOKEN, fungibleTokenAddress);
        final var isTokenWrapper = TokenInfoWrapper.forToken(fungible);
        isTokenPrecompile
                .when(() -> IsTokenPrecompile.decodeIsToken(input))
                .thenReturn(isTokenWrapper);
        given(ledgers.isTokenAddress(fungibleTokenAddress)).willReturn(true);
        given(evmEncodingFacade.encodeIsToken(true)).willReturn(RETURN_SUCCESS_TRUE);
        assertEquals(Pair.of(gas, RETURN_SUCCESS_TRUE), subject.computeCosted());
    }

    @Test
    void computeGetTokenType() {
        final var input = prerequisites(ABI_ID_GET_TOKEN_TYPE, fungibleTokenAddress);
        final var wrapper = TokenInfoWrapper.forToken(fungible);
        getTokenTypePrecompile
                .when(() -> GetTokenTypePrecompile.decodeGetTokenType(input))
                .thenReturn(wrapper);
        given(ledgers.isTokenAddress(fungibleTokenAddress)).willReturn(true);
        given(ledgers.typeOf(fungible)).willReturn(TokenType.FUNGIBLE_COMMON);
        given(evmEncodingFacade.encodeGetTokenType(TokenType.FUNGIBLE_COMMON.ordinal()))
                .willReturn(RETURN_SUCCESS_TRUE);
        assertEquals(Pair.of(gas, RETURN_SUCCESS_TRUE), subject.computeCosted());
    }

    @Test
    void computeCostedNOT_SUPPORTED() {
        prerequisites(0xffffffff, fungibleTokenAddress);
        assertNull(subject.computeCosted().getRight());
    }

    @Test
    void getTokenInfoRevertsFrameAndReturnsNullOnRevertingException() {
        final var input = prerequisites(ABI_ID_GET_TOKEN_INFO, fungibleTokenAddress);

        final var tokenInfoWrapper = TokenInfoWrapper.forToken(fungible);
        tokenInfoPrecompile
                .when(() -> TokenInfoPrecompile.decodeGetTokenInfo(input))
                .thenReturn(tokenInfoWrapper);

        given(stateView.getNetworkInfo()).willReturn(networkInfo);
        given(networkInfo.ledgerId()).willReturn(ledgerId);

        assertEquals(Pair.of(gas, null), subject.computeCosted());
        verify(frame).setState(MessageFrame.State.REVERT);
    }

    @Test
    void getFungibleTokenInfoRevertsFrameAndReturnsNullOnRevertingException() {
        final var input = prerequisites(ABI_ID_GET_FUNGIBLE_TOKEN_INFO, fungibleTokenAddress);

        final var tokenInfoWrapper = TokenInfoWrapper.forFungibleToken(fungible);
        fungibleTokenInfoPrecompile
                .when(() -> FungibleTokenInfoPrecompile.decodeGetFungibleTokenInfo(input))
                .thenReturn(tokenInfoWrapper);

        given(stateView.getNetworkInfo()).willReturn(networkInfo);
        given(networkInfo.ledgerId()).willReturn(ledgerId);

        assertEquals(Pair.of(gas, null), subject.computeCosted());
        verify(frame).setState(MessageFrame.State.REVERT);
    }

    @Test
    void getNonFungibleTokenInfoRevertsFrameAndReturnsNullOnRevertingException() {
        final var input =
                prerequisitesForNft(ABI_ID_GET_NON_FUNGIBLE_TOKEN_INFO, fungibleTokenAddress, 1L);

        final var tokenInfoWrapper = TokenInfoWrapper.forNonFungibleToken(nonfungibletoken, 1L);
        nonFungibleTokenInfoPrecompile
                .when(() -> NonFungibleTokenInfoPrecompile.decodeGetNonFungibleTokenInfo(input))
                .thenReturn(tokenInfoWrapper);

        given(stateView.getNetworkInfo()).willReturn(networkInfo);
        given(networkInfo.ledgerId()).willReturn(ledgerId);

        assertEquals(Pair.of(gas, null), subject.computeCosted());
        verify(frame).setState(MessageFrame.State.REVERT);
    }

    @Test
    void getNonFungibleTokenInfoRevertsFrameAndReturnsNullOnRevertingExceptionForInvalidId() {
        final var input =
                prerequisitesForNft(ABI_ID_GET_NON_FUNGIBLE_TOKEN_INFO, fungibleTokenAddress, 1L);

        final var tokenInfoWrapper = TokenInfoWrapper.forNonFungibleToken(nonfungibletoken, 1L);
        nonFungibleTokenInfoPrecompile
                .when(() -> NonFungibleTokenInfoPrecompile.decodeGetNonFungibleTokenInfo(input))
                .thenReturn(tokenInfoWrapper);

        given(stateView.getNetworkInfo()).willReturn(networkInfo);
        given(networkInfo.ledgerId()).willReturn(ledgerId);

        assertEquals(Pair.of(gas, null), subject.computeCosted());
        verify(frame).setState(MessageFrame.State.REVERT);
    }

    @Test
    void computeGetTokenExpiryInfo() {
        final var input = prerequisites(ABI_ID_GET_TOKEN_EXPIRY_INFO, fungibleTokenAddress);
        final var tokenExpiryInfoEncoded =
                Bytes.fromHexString(
                        "0x0000000000000000000000000000000000000000000000000000000000000016000000000000000000000000000000000000000000000000000000006370f6ca00000000000000000000000000000000000000000000000000000000000004c2000000000000000000000000000000000000000000000000000000000076a700");

        getTokenExpiryInfoPrecompile
                .when(() -> GetTokenExpiryInfoPrecompile.decodeGetTokenExpiryInfo(input))
                .thenReturn(new GetTokenExpiryInfoWrapper<>(fungible));
        given(stateView.getNetworkInfo()).willReturn(networkInfo);
        given(networkInfo.ledgerId()).willReturn(ledgerId);
        given(ledgers.infoForToken(fungible, networkInfo.ledgerId()))
                .willReturn(Optional.of(tokenInfo));
        given(evmEncodingFacade.encodeGetTokenExpiryInfo(any())).willReturn(tokenExpiryInfoEncoded);

        assertEquals(Pair.of(gas, tokenExpiryInfoEncoded), subject.computeCosted());
    }

    @Test
    void computeGetTokenExpiryInfoFailsAsExpected() {
        final var input = prerequisites(ABI_ID_GET_TOKEN_EXPIRY_INFO, fungibleTokenAddress);

        getTokenExpiryInfoPrecompile
                .when(() -> GetTokenExpiryInfoPrecompile.decodeGetTokenExpiryInfo(input))
                .thenReturn(new GetTokenExpiryInfoWrapper<>(fungible));
        given(stateView.getNetworkInfo()).willReturn(networkInfo);
        given(networkInfo.ledgerId()).willReturn(ledgerId);
        given(ledgers.infoForToken(fungible, networkInfo.ledgerId())).willReturn(Optional.empty());

        assertEquals(Pair.of(gas, null), subject.computeCosted());
        verify(frame).setState(MessageFrame.State.REVERT);
    }

    Bytes prerequisites(final int descriptor, final Bytes tokenAddress) {
        Bytes input = Bytes.concatenate(Bytes.of(Integers.toBytes(descriptor)), tokenAddress);
        given(frame.getBlockValues()).willReturn(blockValues);
        given(blockValues.getTimestamp()).willReturn(timestamp);
        given(viewGasCalculator.compute(resultingTimestamp, MINIMUM_TINYBARS_COST)).willReturn(gas);
        given(frame.getWorldUpdater()).willReturn(updater);
        given(updater.trackingLedgers()).willReturn(ledgers);
        this.subject =
                new ViewExecutor(
                        input,
                        frame,
                        encodingFacade,
                        evmEncodingFacade,
                        viewGasCalculator,
<<<<<<< HEAD
                        stateView,
                        ledgers);
=======
                        stateView);
>>>>>>> 5d72c4a3
        return input;
    }

    Bytes prerequisitesForNft(
            final int descriptor, final Bytes tokenAddress, final long serialNumber) {
        Bytes input =
                Bytes.concatenate(
                        Bytes.of(Integers.toBytes(descriptor)),
                        tokenAddress,
                        Bytes.of(Integers.toBytes(serialNumber)));
        given(frame.getBlockValues()).willReturn(blockValues);
        given(frame.getWorldUpdater()).willReturn(updater);
        given(updater.trackingLedgers()).willReturn(ledgers);
        given(blockValues.getTimestamp()).willReturn(timestamp);
        given(viewGasCalculator.compute(resultingTimestamp, MINIMUM_TINYBARS_COST)).willReturn(gas);
        this.subject =
                new ViewExecutor(
                        input,
                        frame,
                        encodingFacade,
                        evmEncodingFacade,
                        viewGasCalculator,
<<<<<<< HEAD
                        stateView,
                        ledgers);
=======
                        stateView);
>>>>>>> 5d72c4a3
        return input;
    }

    private List<com.hedera.node.app.service.evm.store.contracts.precompile.codec.CustomFee>
            customFees() {
        final var payerAccountId = asAccount("0.0.9");
        List<com.hedera.node.app.service.evm.store.contracts.precompile.codec.CustomFee>
                customFees = new ArrayList<>();
        FixedFee fixedFeeInHbar =
                new FixedFee(
                        100, null, true, false, EntityIdUtils.asTypedEvmAddress(payerAccountId));
        FixedFee fixedFeeInHts =
                new FixedFee(
                        100,
                        EntityIdUtils.asTypedEvmAddress(fungible),
                        false,
                        false,
                        EntityIdUtils.asTypedEvmAddress(payerAccountId));
        FixedFee fixedFeeSameToken =
                new FixedFee(
                        50, null, true, false, EntityIdUtils.asTypedEvmAddress(payerAccountId));
        FractionalFee fractionalFee =
                new FractionalFee(
                        15, 100, 10, 50, false, EntityIdUtils.asTypedEvmAddress(payerAccountId));

        com.hedera.node.app.service.evm.store.contracts.precompile.codec.CustomFee customFee1 =
                new com.hedera.node.app.service.evm.store.contracts.precompile.codec.CustomFee();
        customFee1.setFixedFee(fixedFeeInHbar);
        com.hedera.node.app.service.evm.store.contracts.precompile.codec.CustomFee customFee2 =
                new com.hedera.node.app.service.evm.store.contracts.precompile.codec.CustomFee();
        customFee2.setFixedFee(fixedFeeInHts);
        com.hedera.node.app.service.evm.store.contracts.precompile.codec.CustomFee customFee3 =
                new com.hedera.node.app.service.evm.store.contracts.precompile.codec.CustomFee();
        customFee3.setFixedFee(fixedFeeSameToken);
        com.hedera.node.app.service.evm.store.contracts.precompile.codec.CustomFee customFee4 =
                new com.hedera.node.app.service.evm.store.contracts.precompile.codec.CustomFee();
        customFee4.setFractionalFee(fractionalFee);

        return List.of(customFee1, customFee2, customFee3, customFee4);
    }
}<|MERGE_RESOLUTION|>--- conflicted
+++ resolved
@@ -39,13 +39,10 @@
 import com.esaulpaugh.headlong.util.Integers;
 import com.google.protobuf.ByteString;
 import com.hedera.node.app.service.evm.store.contracts.precompile.codec.EvmEncodingFacade;
-<<<<<<< HEAD
 import com.hedera.node.app.service.evm.store.contracts.precompile.codec.EvmNftInfo;
 import com.hedera.node.app.service.evm.store.contracts.precompile.codec.EvmTokenInfo;
 import com.hedera.node.app.service.evm.store.contracts.precompile.codec.FixedFee;
 import com.hedera.node.app.service.evm.store.contracts.precompile.codec.FractionalFee;
-=======
->>>>>>> 5d72c4a3
 import com.hedera.node.app.service.evm.store.contracts.precompile.codec.GetTokenDefaultFreezeStatusWrapper;
 import com.hedera.node.app.service.evm.store.contracts.precompile.codec.GetTokenDefaultKycStatusWrapper;
 import com.hedera.node.app.service.evm.store.contracts.precompile.codec.GetTokenExpiryInfoWrapper;
@@ -545,12 +542,7 @@
                         encodingFacade,
                         evmEncodingFacade,
                         viewGasCalculator,
-<<<<<<< HEAD
-                        stateView,
-                        ledgers);
-=======
                         stateView);
->>>>>>> 5d72c4a3
         return input;
     }
 
@@ -573,12 +565,7 @@
                         encodingFacade,
                         evmEncodingFacade,
                         viewGasCalculator,
-<<<<<<< HEAD
-                        stateView,
-                        ledgers);
-=======
                         stateView);
->>>>>>> 5d72c4a3
         return input;
     }
 
