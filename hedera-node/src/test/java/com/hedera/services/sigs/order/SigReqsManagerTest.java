--- conflicted
+++ resolved
@@ -35,10 +35,7 @@
 import com.hedera.services.state.migration.StateVersions;
 import com.hedera.services.utils.accessors.PlatformTxnAccessor;
 import java.time.Instant;
-<<<<<<< HEAD
-=======
 import java.util.concurrent.atomic.AtomicBoolean;
->>>>>>> 70a51541
 import org.junit.jupiter.api.BeforeEach;
 import org.junit.jupiter.api.Test;
 import org.junit.jupiter.api.extension.ExtendWith;
@@ -51,15 +48,10 @@
     @Mock private SignatureWaivers signatureWaivers;
     @Mock private ServicesState sourceState;
     @Mock private GlobalDynamicProperties dynamicProperties;
-<<<<<<< HEAD
-    @Mock private SigMetadataLookup lookup;
-    @Mock private SigRequirements workingStateSigReqs;
-=======
     @Mock private SigMetadataLookup workingStateLookup;
     @Mock private SigMetadataLookup immutableStateLookup;
     @Mock private SigRequirements workingStateSigReqs;
     @Mock private SigRequirements immutableStateSigReqs;
->>>>>>> 70a51541
     @Mock private SigReqsManager.SigReqsFactory sigReqsFactory;
     @Mock private SigReqsManager.StateChildrenLookupsFactory lookupsFactory;
     @Mock private ExpansionHelper expansionHelper;
@@ -83,14 +75,9 @@
     @Test
     void usesWorkingStateLookupIfLastHandleTimeIsNull() {
         given(lookupsFactory.from(fileNumbers, workingState, TOKEN_META_TRANSFORM))
-<<<<<<< HEAD
-                .willReturn(lookup);
-        given(sigReqsFactory.from(lookup, signatureWaivers)).willReturn(workingStateSigReqs);
-=======
                 .willReturn(workingStateLookup);
         given(sigReqsFactory.from(workingStateLookup, signatureWaivers))
                 .willReturn(workingStateSigReqs);
->>>>>>> 70a51541
         given(dynamicProperties.expandSigsFromImmutableState()).willReturn(true);
         subject.setLookupsFactory(lookupsFactory);
         subject.setSigReqsFactory(sigReqsFactory);
@@ -103,14 +90,9 @@
     @Test
     void usesWorkingStateLookupIfStateVersionIsDifferent() {
         given(lookupsFactory.from(fileNumbers, workingState, TOKEN_META_TRANSFORM))
-<<<<<<< HEAD
-                .willReturn(lookup);
-        given(sigReqsFactory.from(lookup, signatureWaivers)).willReturn(workingStateSigReqs);
-=======
                 .willReturn(workingStateLookup);
         given(sigReqsFactory.from(workingStateLookup, signatureWaivers))
                 .willReturn(workingStateSigReqs);
->>>>>>> 70a51541
         given(dynamicProperties.expandSigsFromImmutableState()).willReturn(true);
         given(sourceState.getTimeOfLastHandledTxn()).willReturn(lastHandleTime);
         subject.setLookupsFactory(lookupsFactory);
@@ -124,14 +106,9 @@
     @Test
     void usesWorkingStateLookupIfStateIsUninitialized() {
         given(lookupsFactory.from(fileNumbers, workingState, TOKEN_META_TRANSFORM))
-<<<<<<< HEAD
-                .willReturn(lookup);
-        given(sigReqsFactory.from(lookup, signatureWaivers)).willReturn(workingStateSigReqs);
-=======
                 .willReturn(workingStateLookup);
         given(sigReqsFactory.from(workingStateLookup, signatureWaivers))
                 .willReturn(workingStateSigReqs);
->>>>>>> 70a51541
         given(dynamicProperties.expandSigsFromImmutableState()).willReturn(true);
         given(sourceState.getTimeOfLastHandledTxn()).willReturn(lastHandleTime);
         given(sourceState.getStateVersion()).willReturn(StateVersions.CURRENT_VERSION);
@@ -144,12 +121,6 @@
     }
 
     @Test
-<<<<<<< HEAD
-    void usesWorkingStateLookupIfPropertiesInsist() {
-        given(lookupsFactory.from(fileNumbers, workingState, TOKEN_META_TRANSFORM))
-                .willReturn(lookup);
-        given(sigReqsFactory.from(lookup, signatureWaivers)).willReturn(workingStateSigReqs);
-=======
     void usesWorkingStateLookupIfImmutableStateExpansionFailsUnexpectedly() {
         given(lookupsFactory.from(fileNumbers, workingState, TOKEN_META_TRANSFORM))
                 .willReturn(workingStateLookup);
@@ -212,7 +183,6 @@
                 .willReturn(workingStateLookup);
         given(sigReqsFactory.from(workingStateLookup, signatureWaivers))
                 .willReturn(workingStateSigReqs);
->>>>>>> 70a51541
         subject.setLookupsFactory(lookupsFactory);
         subject.setSigReqsFactory(sigReqsFactory);
 
