--- conflicted
+++ resolved
@@ -15,9 +15,6 @@
  */
 package com.hedera.services.store.contracts.precompile;
 
-import static org.junit.jupiter.api.Assertions.assertInstanceOf;
-import static org.mockito.BDDMockito.given;
-
 import com.hedera.services.context.SideEffectsTracker;
 import com.hedera.services.context.properties.GlobalDynamicProperties;
 import com.hedera.services.ledger.SigImpactHistorian;
@@ -32,12 +29,8 @@
 import com.hedera.services.state.merkle.MerkleAccount;
 import com.hedera.services.state.merkle.MerkleToken;
 import com.hedera.services.state.merkle.MerkleTokenRelStatus;
-<<<<<<< HEAD
+import com.hedera.services.state.validation.UsageLimits;
 import com.hedera.services.state.virtual.UniqueTokenValue;
-=======
-import com.hedera.services.state.merkle.MerkleUniqueToken;
-import com.hedera.services.state.validation.UsageLimits;
->>>>>>> 21e657b3
 import com.hedera.services.store.AccountStore;
 import com.hedera.services.store.TypedTokenStore;
 import com.hedera.services.store.contracts.HederaStackedWorldStateUpdater;
@@ -70,162 +63,11 @@
 import org.mockito.Mock;
 import org.mockito.junit.jupiter.MockitoExtension;
 
+import static org.junit.jupiter.api.Assertions.assertInstanceOf;
+import static org.mockito.BDDMockito.given;
+
 @ExtendWith(MockitoExtension.class)
 class InfrastructureFactoryTest {
-<<<<<<< HEAD
-	@Mock
-	private EntityIdSource ids;
-	@Mock
-	private EncodingFacade encoder;
-	@Mock
-	private DecodingFacade decoder;
-	@Mock
-	private OptionValidator validator;
-	@Mock
-	private RecordsHistorian recordsHistorian;
-	@Mock
-	private SigImpactHistorian sigImpactHistorian;
-	@Mock
-	private DissociationFactory dissociationFactory;
-	@Mock
-	private GlobalDynamicProperties dynamicProperties;
-	@Mock
-	private TransactionalLedger<NftId, NftProperty, UniqueTokenValue> nftsLedger;
-	@Mock
-	private TransactionalLedger<Pair<AccountID, TokenID>, TokenRelProperty, MerkleTokenRelStatus> tokenRelsLedger;
-	@Mock
-	private TransactionalLedger<AccountID, AccountProperty, MerkleAccount> accounts;
-	@Mock
-	private BackingStore<TokenID, MerkleToken> tokens;
-	@Mock
-	private BackingStore<NftId, UniqueTokenValue> uniqueTokens;
-	@Mock
-	private BackingStore<Pair<AccountID, TokenID>, MerkleTokenRelStatus> tokenRels;
-	@Mock
-	private MessageFrame frame;
-	@Mock
-	private RedirectGasCalculator gasCalculator;
-	@Mock
-	private HederaStackedWorldStateUpdater worldStateUpdater;
-
-	private InfrastructureFactory subject;
-
-	@BeforeEach
-	void setUp() {
-		subject = new InfrastructureFactory(
-				ids,
-				encoder, decoder, validator,
-				recordsHistorian, sigImpactHistorian, dissociationFactory, dynamicProperties);
-	}
-
-	@Test
-	void canCreateSideEffects() {
-		assertInstanceOf(SideEffectsTracker.class, subject.newSideEffects());
-	}
-
-	@Test
-	void canCreateAccountStore() {
-		assertInstanceOf(AccountStore.class, subject.newAccountStore(accounts));
-	}
-
-	@Test
-	void canCreateNewTokenStore() {
-		assertInstanceOf(TypedTokenStore.class, subject.newTokenStore(
-				subject.newAccountStore(accounts), subject.newSideEffects(), tokens, uniqueTokens, tokenRels));
-	}
-
-	@Test
-	void canCreateNewHederaTokenStore() {
-		assertInstanceOf(HederaTokenStore.class, subject.newHederaTokenStore(
-				subject.newSideEffects(), tokens, nftsLedger, tokenRelsLedger));
-	}
-
-	@Test
-	void canCreateNewBurnLogic() {
-		final var accountStore = subject.newAccountStore(accounts);
-		assertInstanceOf(BurnLogic.class, subject.newBurnLogic(
-				accountStore,
-				subject.newTokenStore(accountStore, subject.newSideEffects(), tokens, uniqueTokens, tokenRels)));
-	}
-
-	@Test
-	void canCreateNewMintLogic() {
-		final var accountStore = subject.newAccountStore(accounts);
-		assertInstanceOf(MintLogic.class, subject.newMintLogic(
-				accountStore,
-				subject.newTokenStore(accountStore, subject.newSideEffects(), tokens, uniqueTokens, tokenRels)));
-	}
-
-	@Test
-	void canCreateNewAssociateLogic() {
-		final var accountStore = subject.newAccountStore(accounts);
-		assertInstanceOf(AssociateLogic.class, subject.newAssociateLogic(
-				accountStore,
-				subject.newTokenStore(accountStore, subject.newSideEffects(), tokens, uniqueTokens, tokenRels)));
-	}
-
-	@Test
-	void canCreateNewDissociateLogic() {
-		final var accountStore = subject.newAccountStore(accounts);
-		assertInstanceOf(DissociateLogic.class, subject.newDissociateLogic(
-				accountStore,
-				subject.newTokenStore(accountStore, subject.newSideEffects(), tokens, uniqueTokens, tokenRels)));
-	}
-
-	@Test
-	void canCreateNewTokenCreateLogic( ) {
-		final var accountStore = subject.newAccountStore(accounts);
-		assertInstanceOf(CreateLogic.class, subject.newTokenCreateLogic(
-				accountStore,
-				subject.newTokenStore(accountStore, subject.newSideEffects(), tokens, uniqueTokens, tokenRels)));
-	}
-
-	@Test
-	void canCreateNewTransferLogic() {
-		final var sideEffects = subject.newSideEffects();
-		assertInstanceOf(TransferLogic.class, subject.newTransferLogic(
-				subject.newHederaTokenStore(sideEffects, tokens, nftsLedger, tokenRelsLedger),
-				sideEffects, nftsLedger, accounts, tokenRelsLedger));
-	}
-
-	@Test
-	void canCreateNewRedirectExecutor() {
-		given(frame.getWorldUpdater()).willReturn(worldStateUpdater);
-
-		assertInstanceOf(RedirectViewExecutor.class, subject.newRedirectExecutor(Bytes.EMPTY, frame, gasCalculator));
-	}
-
-	@Test
-	void canCreateNewApproveAllowanceLogic() {
-		final var accountStore = subject.newAccountStore(accounts);
-		final var tokenStore = subject.newTokenStore(accountStore, subject.newSideEffects(), tokens,
-				uniqueTokens, tokenRels);
-		assertInstanceOf(ApproveAllowanceLogic.class, subject.newApproveAllowanceLogic(accountStore, tokenStore));
-	}
-
-	@Test
-	void canCreateNewDeleteAllowanceLogic() {
-		final var accountStore = subject.newAccountStore(accounts);
-		final var tokenStore = subject.newTokenStore(accountStore, subject.newSideEffects(), tokens,
-				uniqueTokens, tokenRels);
-		assertInstanceOf(DeleteAllowanceLogic.class, subject.newDeleteAllowanceLogic(accountStore, tokenStore));
-	}
-
-	@Test
-	void canCreateNewCreateChecks() {
-		assertInstanceOf(CreateChecks.class, subject.newCreateChecks());
-	}
-
-	@Test
-	void canCreateNewApproveAllowanceChecks() {
-		assertInstanceOf(ApproveAllowanceChecks.class, subject.newApproveAllowanceChecks());
-	}
-
-	@Test
-	void canCreateNewDeleteAllowanceChecks() {
-		assertInstanceOf(DeleteAllowanceChecks.class, subject.newDeleteAllowanceChecks());
-	}
-=======
     @Mock private UsageLimits usageLimits;
     @Mock private EntityIdSource ids;
     @Mock private EncodingFacade encoder;
@@ -235,7 +77,7 @@
     @Mock private SigImpactHistorian sigImpactHistorian;
     @Mock private DissociationFactory dissociationFactory;
     @Mock private GlobalDynamicProperties dynamicProperties;
-    @Mock private TransactionalLedger<NftId, NftProperty, MerkleUniqueToken> nftsLedger;
+    @Mock private TransactionalLedger<NftId, NftProperty, UniqueTokenValue> nftsLedger;
 
     @Mock
     private TransactionalLedger<Pair<AccountID, TokenID>, TokenRelProperty, MerkleTokenRelStatus>
@@ -243,7 +85,7 @@
 
     @Mock private TransactionalLedger<AccountID, AccountProperty, MerkleAccount> accounts;
     @Mock private BackingStore<TokenID, MerkleToken> tokens;
-    @Mock private BackingStore<NftId, MerkleUniqueToken> uniqueTokens;
+    @Mock private BackingStore<NftId, UniqueTokenValue> uniqueTokens;
     @Mock private BackingStore<Pair<AccountID, TokenID>, MerkleTokenRelStatus> tokenRels;
     @Mock private MessageFrame frame;
     @Mock private RedirectGasCalculator gasCalculator;
@@ -430,5 +272,4 @@
     void canCreateNewDeleteAllowanceChecks() {
         assertInstanceOf(DeleteAllowanceChecks.class, subject.newDeleteAllowanceChecks());
     }
->>>>>>> 21e657b3
 }