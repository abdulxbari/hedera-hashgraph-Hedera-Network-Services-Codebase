package com.hedera.services.store.contracts.precompile;

/*-
 * ‌
 * Hedera Services Node
 * ​
 * Copyright (C) 2018 - 2021 Hedera Hashgraph, LLC
 * ​
 * Licensed under the Apache License, Version 2.0 (the "License");
 * you may not use this file except in compliance with the License.
 * You may obtain a copy of the License at
 *
 *      http://www.apache.org/licenses/LICENSE-2.0
 *
 * Unless required by applicable law or agreed to in writing, software
 * distributed under the License is distributed on an "AS IS" BASIS,
 * WITHOUT WARRANTIES OR CONDITIONS OF ANY KIND, either express or implied.
 * See the License for the specific language governing permissions and
 * limitations under the License.
 * ‍
 */

import com.hedera.services.context.primitives.StateView;
import com.hedera.services.context.properties.GlobalDynamicProperties;
import com.hedera.services.contracts.sources.TxnAwareSoliditySigsVerifier;
import com.hedera.services.fees.FeeCalculator;
import com.hedera.services.grpc.marshalling.ImpliedTransfersMarshal;
import com.hedera.services.ledger.accounts.AliasManager;
import com.hedera.services.records.AccountRecordsHistorian;
import com.hedera.services.state.expiry.ExpiringCreations;
import com.hedera.services.txns.token.process.DissociationFactory;
import com.hedera.services.txns.validation.OptionValidator;
import com.hederahashgraph.api.proto.java.CryptoTransferTransactionBody;
import com.hederahashgraph.api.proto.java.TokenAssociateTransactionBody;
import com.hederahashgraph.api.proto.java.TokenBurnTransactionBody;
import com.hederahashgraph.api.proto.java.TokenDissociateTransactionBody;
import com.hederahashgraph.api.proto.java.TokenMintTransactionBody;
import com.hederahashgraph.api.proto.java.TokenTransferList;
import com.hederahashgraph.api.proto.java.TransactionBody;
import com.hederahashgraph.fee.FeeObject;
import org.apache.tuweni.bytes.Bytes;
import org.hyperledger.besu.evm.Gas;
import org.hyperledger.besu.evm.frame.MessageFrame;
import org.hyperledger.besu.evm.gascalculator.GasCalculator;
import org.junit.jupiter.api.BeforeEach;
import org.junit.jupiter.api.Test;
import org.junit.jupiter.api.extension.ExtendWith;
import org.mockito.Mock;
import org.mockito.Mockito;
import org.mockito.junit.jupiter.MockitoExtension;

import static com.hedera.services.store.contracts.precompile.HTSPrecompiledContract.ABI_ID_ASSOCIATE_TOKEN;
import static com.hedera.services.store.contracts.precompile.HTSPrecompiledContract.ABI_ID_ASSOCIATE_TOKENS;
import static com.hedera.services.store.contracts.precompile.HTSPrecompiledContract.ABI_ID_BURN_TOKEN;
import static com.hedera.services.store.contracts.precompile.HTSPrecompiledContract.ABI_ID_CRYPTO_TRANSFER;
import static com.hedera.services.store.contracts.precompile.HTSPrecompiledContract.ABI_ID_DISSOCIATE_TOKEN;
import static com.hedera.services.store.contracts.precompile.HTSPrecompiledContract.ABI_ID_DISSOCIATE_TOKENS;
import static com.hedera.services.store.contracts.precompile.HTSPrecompiledContract.ABI_ID_MINT_TOKEN;
import static com.hedera.services.store.contracts.precompile.HTSPrecompiledContract.ABI_ID_TRANSFER_NFT;
import static com.hedera.services.store.contracts.precompile.HTSPrecompiledContract.ABI_ID_TRANSFER_NFTS;
import static com.hedera.services.store.contracts.precompile.HTSPrecompiledContract.ABI_ID_TRANSFER_TOKEN;
import static com.hedera.services.store.contracts.precompile.HTSPrecompiledContract.ABI_ID_TRANSFER_TOKENS;
import static com.hedera.services.store.contracts.precompile.HTSTestsUtil.DEFAULT_GAS_PRICE;
import static com.hedera.services.store.contracts.precompile.HTSTestsUtil.associateOp;
import static com.hedera.services.store.contracts.precompile.HTSTestsUtil.dissociateToken;
import static com.hedera.services.store.contracts.precompile.HTSTestsUtil.fungibleBurn;
import static com.hedera.services.store.contracts.precompile.HTSTestsUtil.fungibleMint;
import static com.hedera.services.store.contracts.precompile.HTSTestsUtil.multiDissociateOp;
import static org.junit.jupiter.api.Assertions.assertDoesNotThrow;
import static org.junit.jupiter.api.Assertions.assertEquals;
import static org.junit.jupiter.api.Assertions.assertNull;
import static org.junit.jupiter.api.Assertions.assertTrue;
import static org.mockito.ArgumentMatchers.any;
import static org.mockito.BDDMockito.given;
import static org.mockito.Mockito.verify;

@ExtendWith(MockitoExtension.class)
class HTSPrecompiledContractTest {
	@Mock
	private GlobalDynamicProperties dynamicProperties;
	@Mock
	private OptionValidator validator;
	@Mock
	private GasCalculator gasCalculator;
	@Mock
	private Bytes input;
	@Mock
	private MessageFrame messageFrame;
	@Mock
	private TxnAwareSoliditySigsVerifier sigsVerifier;
	@Mock
	private AccountRecordsHistorian recordsHistorian;
	@Mock
	private DecodingFacade decoder;
	@Mock
	private EncodingFacade encoder;
	@Mock
	private SyntheticTxnFactory syntheticTxnFactory;
	@Mock
	private ExpiringCreations creator;
	@Mock
	private ImpliedTransfersMarshal impliedTransfers;
	@Mock
	private DissociationFactory dissociationFactory;
	@Mock
<<<<<<< HEAD
	private AliasManager aliasManager;
=======
	private FeeCalculator feeCalculator;
	@Mock
	private StateView stateView;
>>>>>>> b86a0076

	private HTSPrecompiledContract subject;

	private static final long TEST_CONSENSUS_TIME = 1_640_000_000; // Monday, December 20, 2021 11:33:20 AM UTC
	private static final long TEST_SERVICE_FEE = 5_000_000;
	private static final long TEST_NETWORK_FEE = 400_000;
	private static final long TEST_NODE_FEE = 300_000;
	private static final long EXPECTED_GAS_PRICE = TEST_SERVICE_FEE / DEFAULT_GAS_PRICE * 6 / 5;

	@BeforeEach
	void setUp() {
		subject = new HTSPrecompiledContract(
				validator, dynamicProperties, gasCalculator,
				recordsHistorian, sigsVerifier, decoder, encoder,
<<<<<<< HEAD
				syntheticTxnFactory, creator, dissociationFactory, impliedTransfers, aliasManager);
=======
				syntheticTxnFactory, creator, dissociationFactory, impliedTransfers,
				() -> feeCalculator, stateView);
>>>>>>> b86a0076
	}

	@Test
	void noopTreasuryManagersDoNothing() {
		assertDoesNotThrow(() ->
				HTSPrecompiledContract.NOOP_TREASURY_ADDER.perform(null, null));
		assertDoesNotThrow(() ->
				HTSPrecompiledContract.NOOP_TREASURY_REMOVER.removeKnownTreasuryForToken(null, null));
	}

	@Test
	void gasRequirementReturnsCorrectValueForInvalidInput() {
		// when
		var gas = subject.gasRequirement(input);

		// then
		assertEquals(Gas.ZERO, gas);
	}

	@Test
	void gasRequirementReturnsCorrectValueForSingleCryptoTransfer() {
		// given
		given(input.getInt(0)).willReturn(ABI_ID_CRYPTO_TRANSFER);
		given(syntheticTxnFactory.createCryptoTransfer(any()))
				.willReturn(TransactionBody.newBuilder().setCryptoTransfer(CryptoTransferTransactionBody.newBuilder()));
		given(feeCalculator.computeFee(any(), any(), any(), any())).willReturn(
				new FeeObject(TEST_NODE_FEE, TEST_NETWORK_FEE, TEST_SERVICE_FEE));
		given(feeCalculator.estimatedGasPriceInTinybars(any(), any())).willReturn(DEFAULT_GAS_PRICE);

		subject.prepareComputation(input);
		subject.computeGasRequirement(TEST_CONSENSUS_TIME);

		// then
		assertEquals(Gas.of(EXPECTED_GAS_PRICE), subject.gasRequirement(input));
	}

	@Test
	void gasRequirementReturnsCorrectValueForMultipleCryptoTransfers() {
		// given
		given(input.getInt(0)).willReturn(ABI_ID_CRYPTO_TRANSFER);
		given(syntheticTxnFactory.createCryptoTransfer(any()))
				.willReturn(TransactionBody.newBuilder().setCryptoTransfer(
						CryptoTransferTransactionBody.newBuilder()
								.addTokenTransfers(TokenTransferList.newBuilder().build())
								.addTokenTransfers(TokenTransferList.newBuilder().build())
								.addTokenTransfers(TokenTransferList.newBuilder().build())));
		given(feeCalculator.computeFee(any(), any(), any(), any())).willReturn(
				new FeeObject(TEST_NODE_FEE, TEST_NETWORK_FEE, TEST_SERVICE_FEE));
		given(feeCalculator.estimatedGasPriceInTinybars(any(), any())).willReturn(DEFAULT_GAS_PRICE);

		subject.prepareComputation(input);
		subject.computeGasRequirement(TEST_CONSENSUS_TIME);

		// then
		assertEquals(Gas.of(EXPECTED_GAS_PRICE), subject.gasRequirement(input));
	}

	@Test
	void gasRequirementReturnsCorrectValueForTransferMultipleTokens() {
		// given
		given(input.getInt(0)).willReturn(ABI_ID_TRANSFER_TOKENS);
		given(syntheticTxnFactory.createCryptoTransfer(any()))
				.willReturn(TransactionBody.newBuilder().setCryptoTransfer(CryptoTransferTransactionBody.newBuilder()));
		given(feeCalculator.computeFee(any(), any(), any(), any())).willReturn(
				new FeeObject(TEST_NODE_FEE, TEST_NETWORK_FEE, TEST_SERVICE_FEE));
		given(feeCalculator.estimatedGasPriceInTinybars(any(), any())).willReturn(DEFAULT_GAS_PRICE);

		subject.prepareComputation(input);
		subject.computeGasRequirement(TEST_CONSENSUS_TIME);

		// then
		assertEquals(Gas.of(EXPECTED_GAS_PRICE), subject.gasRequirement(input));
	}

	@Test
	void gasRequirementReturnsCorrectValueForTransferSingleToken() {
		// given
		given(input.getInt(0)).willReturn(ABI_ID_TRANSFER_TOKEN);
		given(syntheticTxnFactory.createCryptoTransfer(any()))
				.willReturn(TransactionBody.newBuilder().setCryptoTransfer(CryptoTransferTransactionBody.newBuilder()));
		given(feeCalculator.computeFee(any(), any(), any(), any())).willReturn(
				new FeeObject(TEST_NODE_FEE, TEST_NETWORK_FEE, TEST_SERVICE_FEE));
		given(feeCalculator.estimatedGasPriceInTinybars(any(), any())).willReturn(DEFAULT_GAS_PRICE);

		subject.prepareComputation(input);
		subject.computeGasRequirement(TEST_CONSENSUS_TIME);

		// then
		assertEquals(Gas.of(EXPECTED_GAS_PRICE), subject.gasRequirement(input));
	}

	@Test
	void gasRequirementReturnsCorrectValueForTransferNfts() {
		// given
		given(input.getInt(0)).willReturn(ABI_ID_TRANSFER_NFTS);
		given(syntheticTxnFactory.createCryptoTransfer(any()))
				.willReturn(TransactionBody.newBuilder().setCryptoTransfer(CryptoTransferTransactionBody.newBuilder()));
		given(feeCalculator.computeFee(any(), any(), any(), any())).willReturn(
				new FeeObject(TEST_NODE_FEE, TEST_NETWORK_FEE, TEST_SERVICE_FEE));
		given(feeCalculator.estimatedGasPriceInTinybars(any(), any())).willReturn(DEFAULT_GAS_PRICE);

		subject.prepareComputation(input);
		subject.computeGasRequirement(TEST_CONSENSUS_TIME);

		// then
		assertEquals(Gas.of(EXPECTED_GAS_PRICE), subject.gasRequirement(input));
	}

	@Test
	void gasRequirementReturnsCorrectValueForTransferNft() {
		// given
		given(input.getInt(0)).willReturn(ABI_ID_TRANSFER_NFT);
		given(syntheticTxnFactory.createCryptoTransfer(any()))
				.willReturn(TransactionBody.newBuilder().setCryptoTransfer(CryptoTransferTransactionBody.newBuilder()));
		given(feeCalculator.computeFee(any(), any(), any(), any())).willReturn(
				new FeeObject(TEST_NODE_FEE, TEST_NETWORK_FEE, TEST_SERVICE_FEE));
		given(feeCalculator.estimatedGasPriceInTinybars(any(), any())).willReturn(DEFAULT_GAS_PRICE);

		subject.prepareComputation(input);
		subject.computeGasRequirement(TEST_CONSENSUS_TIME);

		// then
		assertEquals(Gas.of(EXPECTED_GAS_PRICE), subject.gasRequirement(input));
	}

	@Test
	void gasRequirementReturnsCorrectValueForMintToken() {
		// given
		given(input.getInt(0)).willReturn(ABI_ID_MINT_TOKEN);
		given(decoder.decodeMint(any())).willReturn(fungibleMint);
		given(syntheticTxnFactory.createMint(any()))
				.willReturn(TransactionBody.newBuilder().setTokenMint(TokenMintTransactionBody.newBuilder()));
		given(feeCalculator.computeFee(any(), any(), any(), any())).willReturn(
				new FeeObject(TEST_NODE_FEE, TEST_NETWORK_FEE, TEST_SERVICE_FEE));
		given(feeCalculator.estimatedGasPriceInTinybars(any(), any())).willReturn(DEFAULT_GAS_PRICE);

		subject.prepareComputation(input);
		subject.computeGasRequirement(TEST_CONSENSUS_TIME);

		// then
		assertEquals(Gas.of(EXPECTED_GAS_PRICE), subject.gasRequirement(input));
	}

	@Test
	void gasRequirementReturnsCorrectValueForBurnToken() {
		// given
		given(input.getInt(0)).willReturn(ABI_ID_BURN_TOKEN);
		given(decoder.decodeBurn(any())).willReturn(fungibleBurn);
		given(syntheticTxnFactory.createBurn(any()))
				.willReturn(TransactionBody.newBuilder().setTokenBurn(TokenBurnTransactionBody.newBuilder()));
		given(feeCalculator.computeFee(any(), any(), any(), any())).willReturn(
				new FeeObject(TEST_NODE_FEE, TEST_NETWORK_FEE, TEST_SERVICE_FEE));
		given(feeCalculator.estimatedGasPriceInTinybars(any(), any())).willReturn(DEFAULT_GAS_PRICE);

		subject.prepareComputation(input);
		subject.computeGasRequirement(TEST_CONSENSUS_TIME);

		// then
		assertEquals(Gas.of(EXPECTED_GAS_PRICE), subject.gasRequirement(input));
	}

	@Test
	void gasRequirementReturnsCorrectValueForAssociateTokens() {
		// given
		given(input.getInt(0)).willReturn(ABI_ID_ASSOCIATE_TOKENS);
		final var builder = TokenAssociateTransactionBody.newBuilder();
		builder.setAccount(multiDissociateOp.accountId());
		builder.addAllTokens(multiDissociateOp.tokenIds());
		given(syntheticTxnFactory.createAssociate(any()))
				.willReturn(TransactionBody.newBuilder().setTokenAssociate(builder));
		given(feeCalculator.computeFee(any(), any(), any(), any())).willReturn(
				new FeeObject(TEST_NODE_FEE, TEST_NETWORK_FEE, TEST_SERVICE_FEE));
		given(feeCalculator.estimatedGasPriceInTinybars(any(), any())).willReturn(DEFAULT_GAS_PRICE);

		subject.prepareComputation(input);
		subject.computeGasRequirement(TEST_CONSENSUS_TIME);

		// then
		assertEquals(Gas.of(EXPECTED_GAS_PRICE), subject.gasRequirement(input));
	}

	@Test
	void gasRequirementReturnsCorrectValueForAssociateToken() {
		// given
		given(input.getInt(0)).willReturn(ABI_ID_ASSOCIATE_TOKEN);
		given(decoder.decodeAssociation(any())).willReturn(associateOp);
		final var builder = TokenAssociateTransactionBody.newBuilder();
		builder.setAccount(associateOp.accountId());
		builder.addAllTokens(associateOp.tokenIds());
		given(syntheticTxnFactory.createAssociate(any()))
				.willReturn(TransactionBody.newBuilder().setTokenAssociate(builder));
		given(feeCalculator.computeFee(any(), any(), any(), any())).willReturn(
				new FeeObject(TEST_NODE_FEE, TEST_NETWORK_FEE, TEST_SERVICE_FEE));
		given(feeCalculator.estimatedGasPriceInTinybars(any(), any())).willReturn(DEFAULT_GAS_PRICE);

		subject.prepareComputation(input);
		subject.computeGasRequirement(TEST_CONSENSUS_TIME);

		// then
		assertEquals(Gas.of(EXPECTED_GAS_PRICE), subject.gasRequirement(input));
	}

	@Test
	void gasRequirementReturnsCorrectValueForDissociateTokens() {
		// given
		given(input.getInt(0)).willReturn(ABI_ID_DISSOCIATE_TOKENS);
		given(decoder.decodeMultipleDissociations(any())).willReturn(multiDissociateOp);
		final var builder = TokenDissociateTransactionBody.newBuilder();
		builder.setAccount(multiDissociateOp.accountId());
		builder.addAllTokens(multiDissociateOp.tokenIds());
		given(syntheticTxnFactory.createDissociate(any()))
				.willReturn(TransactionBody.newBuilder().setTokenDissociate(builder));
		given(feeCalculator.computeFee(any(), any(), any(), any())).willReturn(
				new FeeObject(TEST_NODE_FEE, TEST_NETWORK_FEE, TEST_SERVICE_FEE));
		given(feeCalculator.estimatedGasPriceInTinybars(any(), any())).willReturn(DEFAULT_GAS_PRICE);

		subject.prepareComputation(input);
		subject.computeGasRequirement(TEST_CONSENSUS_TIME);

		// then
		assertEquals(Gas.of(EXPECTED_GAS_PRICE), subject.gasRequirement(input));
	}

	@Test
	void gasRequirementReturnsCorrectValueForDissociateToken() {
		// given
		given(input.getInt(0)).willReturn(ABI_ID_DISSOCIATE_TOKEN);
		given(decoder.decodeDissociate(any())).willReturn(dissociateToken);
		given(syntheticTxnFactory.createDissociate(any()))
				.willReturn(TransactionBody.newBuilder().setTokenDissociate(
						TokenDissociateTransactionBody.newBuilder()
								.build()));
		given(feeCalculator.computeFee(any(), any(), any(), any())).willReturn(
				new FeeObject(TEST_NODE_FEE, TEST_NETWORK_FEE, TEST_SERVICE_FEE));
		given(feeCalculator.estimatedGasPriceInTinybars(any(), any())).willReturn(DEFAULT_GAS_PRICE);

		subject.prepareComputation(input);
		subject.computeGasRequirement(TEST_CONSENSUS_TIME);

		// then
		assertEquals(Gas.of(EXPECTED_GAS_PRICE), subject.gasRequirement(input));
		Mockito.verifyNoMoreInteractions(syntheticTxnFactory);
	}

	@Test
	void computeRevertsTheFrameIfTheFrameIsStatic() {
		given(messageFrame.isStatic()).willReturn(true);

		var result = subject.compute(input, messageFrame);

		verify(messageFrame).setRevertReason(Bytes.of("HTS precompiles are not static".getBytes()));
		assertNull(result);
	}

	@Test
	void computeCallsCorrectImplementationForCryptoTransfer() {
		// given
		given(input.getInt(0)).willReturn(ABI_ID_CRYPTO_TRANSFER);
		given(syntheticTxnFactory.createCryptoTransfer(any()))
				.willReturn(TransactionBody.newBuilder().setCryptoTransfer(CryptoTransferTransactionBody.newBuilder()));

		// when
		subject.prepareComputation(input);

		// then
		assertTrue(subject.getPrecompile() instanceof HTSPrecompiledContract.TransferPrecompile);
	}

	@Test
	void computeCallsCorrectImplementationForTransferTokens() {
		// given
		given(input.getInt(0)).willReturn(ABI_ID_TRANSFER_TOKENS);
		given(syntheticTxnFactory.createCryptoTransfer(any()))
				.willReturn(TransactionBody.newBuilder().setCryptoTransfer(CryptoTransferTransactionBody.newBuilder()));

		// when
		subject.prepareComputation(input);

		// then
		assertTrue(subject.getPrecompile() instanceof HTSPrecompiledContract.TransferPrecompile);
	}

	@Test
	void computeCallsCorrectImplementationForTransferToken() {
		// given
		given(input.getInt(0)).willReturn(ABI_ID_TRANSFER_TOKEN);
		given(syntheticTxnFactory.createCryptoTransfer(any()))
				.willReturn(TransactionBody.newBuilder().setCryptoTransfer(CryptoTransferTransactionBody.newBuilder()));

		// when
		subject.prepareComputation(input);

		// then
		assertTrue(subject.getPrecompile() instanceof HTSPrecompiledContract.TransferPrecompile);
	}

	@Test
	void computeCallsCorrectImplementationForTransferNfts() {
		// given
		given(input.getInt(0)).willReturn(ABI_ID_TRANSFER_NFTS);
		given(syntheticTxnFactory.createCryptoTransfer(any()))
				.willReturn(TransactionBody.newBuilder().setCryptoTransfer(CryptoTransferTransactionBody.newBuilder()));

		// when
		subject.prepareComputation(input);

		// then
		assertTrue(subject.getPrecompile() instanceof HTSPrecompiledContract.TransferPrecompile);
	}

	@Test
	void computeCallsCorrectImplementationForTransferNft() {
		// given
		given(input.getInt(0)).willReturn(ABI_ID_TRANSFER_NFT);
		given(syntheticTxnFactory.createCryptoTransfer(any()))
				.willReturn(TransactionBody.newBuilder().setCryptoTransfer(CryptoTransferTransactionBody.newBuilder()));

		// when
		subject.prepareComputation(input);

		// then
		assertTrue(subject.getPrecompile() instanceof HTSPrecompiledContract.TransferPrecompile);
	}

	@Test
	void computeCallsCorrectImplementationForMintToken() {
		// given
		given(input.getInt(0)).willReturn(ABI_ID_MINT_TOKEN);
		given(decoder.decodeMint(any())).willReturn(fungibleMint);

		// when
		subject.prepareComputation(input);

		// then
		assertTrue(subject.getPrecompile() instanceof HTSPrecompiledContract.MintPrecompile);
	}

	@Test
	void computeCallsCorrectImplementationForBurnToken() {
		// given
		given(input.getInt(0)).willReturn(ABI_ID_BURN_TOKEN);
		given(decoder.decodeBurn(any())).willReturn(fungibleBurn);

		// when
		subject.prepareComputation(input);

		// then
		assertTrue(subject.getPrecompile() instanceof HTSPrecompiledContract.BurnPrecompile);
	}

	@Test
	void computeCallsCorrectImplementationForAssociateTokens() {
		// given
		given(input.getInt(0)).willReturn(ABI_ID_ASSOCIATE_TOKENS);
		final var builder = TokenAssociateTransactionBody.newBuilder();
		builder.setAccount(multiDissociateOp.accountId());
		builder.addAllTokens(multiDissociateOp.tokenIds());
		given(syntheticTxnFactory.createAssociate(any()))
				.willReturn(TransactionBody.newBuilder().setTokenAssociate(builder));

		// when
		subject.prepareComputation(input);

		// then
		assertTrue(subject.getPrecompile() instanceof HTSPrecompiledContract.MultiAssociatePrecompile);
	}

	@Test
	void computeCallsCorrectImplementationForAssociateToken() {
		// given
		given(input.getInt(0)).willReturn(ABI_ID_ASSOCIATE_TOKEN);
		given(decoder.decodeAssociation(any())).willReturn(associateOp);

		// when
		subject.prepareComputation(input);

		// then
		assertTrue(subject.getPrecompile() instanceof HTSPrecompiledContract.AssociatePrecompile);
	}

	@Test
	void computeCallsCorrectImplementationForDissociateTokens() {
		// given
		given(input.getInt(0)).willReturn(ABI_ID_DISSOCIATE_TOKENS);
		given(decoder.decodeMultipleDissociations(any())).willReturn(multiDissociateOp);
		final var builder = TokenDissociateTransactionBody.newBuilder();
		builder.setAccount(multiDissociateOp.accountId());
		builder.addAllTokens(multiDissociateOp.tokenIds());
		given(syntheticTxnFactory.createDissociate(any())).willReturn(
				TransactionBody.newBuilder().setTokenDissociate(builder));

		// when
		subject.prepareComputation(input);

		// then
		assertTrue(subject.getPrecompile() instanceof HTSPrecompiledContract.MultiDissociatePrecompile);
	}

	@Test
	void computeCallsCorrectImplementationForDissociateToken() {
		// given
		given(input.getInt(0)).willReturn(ABI_ID_DISSOCIATE_TOKEN);
		given(decoder.decodeDissociate(any())).willReturn(dissociateToken);

		// when
		subject.prepareComputation(input);

		// then
		assertTrue(subject.getPrecompile() instanceof HTSPrecompiledContract.DissociatePrecompile);
	}

	@Test
	void computeReturnsNullForWrongInput() {
		// given
		given(input.getInt(0)).willReturn(0x00000000);

		// when
		subject.prepareComputation(input);
		var result = subject.compute(input, messageFrame);

		// then
		assertNull(result);
	}
}
<|MERGE_RESOLUTION|>--- conflicted
+++ resolved
@@ -103,13 +103,11 @@
 	@Mock
 	private DissociationFactory dissociationFactory;
 	@Mock
-<<<<<<< HEAD
+	private FeeCalculator feeCalculator;
+	@Mock
+	private StateView stateView;
+	@Mock
 	private AliasManager aliasManager;
-=======
-	private FeeCalculator feeCalculator;
-	@Mock
-	private StateView stateView;
->>>>>>> b86a0076
 
 	private HTSPrecompiledContract subject;
 
@@ -124,12 +122,8 @@
 		subject = new HTSPrecompiledContract(
 				validator, dynamicProperties, gasCalculator,
 				recordsHistorian, sigsVerifier, decoder, encoder,
-<<<<<<< HEAD
-				syntheticTxnFactory, creator, dissociationFactory, impliedTransfers, aliasManager);
-=======
 				syntheticTxnFactory, creator, dissociationFactory, impliedTransfers,
-				() -> feeCalculator, stateView);
->>>>>>> b86a0076
+				() -> feeCalculator, stateView, aliasManager);
 	}
 
 	@Test
