package com.hedera.services.store.models;

/*-
 * ‌
 * Hedera Services Node
 * ​
 * Copyright (C) 2018 - 2021 Hedera Hashgraph, LLC
 * ​
 * Licensed under the Apache License, Version 2.0 (the "License");
 * you may not use this file except in compliance with the License.
 * You may obtain a copy of the License at
 *
 *      http://www.apache.org/licenses/LICENSE-2.0
 *
 * Unless required by applicable law or agreed to in writing, software
 * distributed under the License is distributed on an "AS IS" BASIS,
 * WITHOUT WARRANTIES OR CONDITIONS OF ANY KIND, either express or implied.
 * See the License for the specific language governing permissions and
 * limitations under the License.
 * ‍
 */

import com.hedera.services.exceptions.InvalidTransactionException;
import com.hedera.services.legacy.core.jproto.JKey;
import com.hedera.services.state.enums.TokenType;
import com.hedera.services.state.submerkle.FcTokenAssociation;
import com.hedera.test.factories.scenarios.TxnHandlingScenario;
import com.hederahashgraph.api.proto.java.ResponseCodeEnum;
import org.junit.jupiter.api.BeforeEach;
import org.junit.jupiter.api.Test;

import static com.hederahashgraph.api.proto.java.ResponseCodeEnum.ACCOUNT_FROZEN_FOR_TOKEN;
import static com.hederahashgraph.api.proto.java.ResponseCodeEnum.ACCOUNT_KYC_NOT_GRANTED_FOR_TOKEN;
import static com.hederahashgraph.api.proto.java.ResponseCodeEnum.TOKEN_HAS_NO_FREEZE_KEY;
import static com.hederahashgraph.api.proto.java.ResponseCodeEnum.TOKEN_HAS_NO_KYC_KEY;
import static org.junit.jupiter.api.Assertions.assertEquals;
import static org.junit.jupiter.api.Assertions.assertFalse;
import static org.junit.jupiter.api.Assertions.assertThrows;
import static org.junit.jupiter.api.Assertions.assertTrue;

class TokenRelationshipTest {
	private final Id tokenId = new Id(0, 0, 1234);
	private final Id accountId = new Id(1, 0, 4321);
	private final long balance = 1_234L;
	private final JKey kycKey = TxnHandlingScenario.TOKEN_KYC_KT.asJKeyUnchecked();
	private final JKey freezeKey = TxnHandlingScenario.TOKEN_FREEZE_KT.asJKeyUnchecked();

	private Token token;
	private Account account;

	private TokenRelationship subject;

	@BeforeEach
	void setUp() {
		token = new Token(tokenId);
		account = new Account(accountId);

		subject = new TokenRelationship(token, account);
		subject.initBalance(balance);
	}

	@Test
	void ofRecordInterestIfFungibleBalanceChanges() {
		token.setType(TokenType.FUNGIBLE_COMMON);
		
		subject.setBalance(balance - 1);

		assertTrue(subject.hasChangesForRecord());
	}

	@Test
	void notOrdinarilyOfRecordInterestIfNonFungibleBalanceChanges() {
		token.setType(TokenType.NON_FUNGIBLE_UNIQUE);

		subject.setBalance(balance - 1);

		assertFalse(subject.hasChangesForRecord());
	}

	@Test
	void ordinarilyOfRecordInterestIfNonFungibleBalanceChangesForDeletedToken() {
		token.setType(TokenType.NON_FUNGIBLE_UNIQUE);
		token.setIsDeleted(true);

		subject.setBalance(balance - 1);

		assertTrue(subject.hasChangesForRecord());
	}

	@Test
	void asAssociationWorks() {
		final var expected = new FcTokenAssociation(1234, 4321);

		assertEquals(expected, subject.asAutoAssociation());
	}

	@Test
	void toStringAsExpected() {
		// given:
		final var desired = "TokenRelationship{notYetPersisted=true, account=Account{id=Id{shard=1, realm=0, num=4321}," +
				" expiry=0, balance=0, deleted=false, tokens=<N/A>, ownedNfts=0, alreadyUsedAutoAssociations=0, " +
				"maxAutoAssociations=0}, token=Token{id=Id{shard=0, realm=0, num=1234}, " +
				"type=null, deleted=false, autoRemoved=false, treasury=null, autoRenewAccount=null, kycKey=<N/A>, " +
<<<<<<< HEAD
				"freezeKey=<N/A>, frozenByDefault=false, kycGrantedByDefault=false, supplyKey=<N/A>, currentSerialNumber=0}, balance=1234, " +
				"balanceChange=0, frozen=false, kycGranted=false, isAutomaticAssociation=false}";
=======
				"freezeKey=<N/A>, frozenByDefault=false, supplyKey=<N/A>, currentSerialNumber=0, pauseKey=<N/A>," +
				" paused=false}, balance=1234, balanceChange=0, frozen=false, kycGranted=false, " +
				"isAutomaticAssociation=false}";
>>>>>>> 3b86d83c

		// expect:
		assertEquals(desired, subject.toString());
	}

	@Test
	void automaticAssociationSetterWorks() {
		subject.setAutomaticAssociation(false);
		assertFalse(subject.isAutomaticAssociation());

		subject.setAutomaticAssociation(true);
		assertTrue(subject.isAutomaticAssociation());
	}

	@Test
	void cannotChangeBalanceIfFrozenForToken() {
		// given:
		token.setFreezeKey(freezeKey);
		subject.setFrozen(true);

		assertFailsWith(() -> subject.setBalance(balance + 1), ACCOUNT_FROZEN_FOR_TOKEN);
	}

	@Test
	void canChangeBalanceIfFrozenForDeletedToken() {
		token.setFreezeKey(freezeKey);
		token.setIsDeleted(true);

		subject.setFrozen(true);

		subject.setBalance(0);
		assertEquals(-balance, subject.getBalanceChange());
	}

	@Test
	void canChangeBalanceIfUnfrozenForToken() {
		// given:
		token.setFreezeKey(freezeKey);
		subject.setFrozen(false);

		// when:
		subject.setBalance(balance + 1);

		// then:
		assertEquals(1, subject.getBalanceChange());
	}

	@Test
	void canChangeBalanceIfNoFreezeKey() {
		// given:
		subject.setFrozen(true);

		// when:
		subject.setBalance(balance + 1);

		// then:
		assertEquals(1, subject.getBalanceChange());
	}

	@Test
	void cannotChangeBalanceIfKycNotGranted() {
		// given:
		token.setKycKey(kycKey);
		subject.setKycGranted(false);

		// verify
		assertFailsWith(() -> subject.setBalance(balance + 1), ACCOUNT_KYC_NOT_GRANTED_FOR_TOKEN);
	}

	@Test
	void canChangeBalanceIfKycGranted() {
		// given:
		token.setKycKey(kycKey);
		subject.setKycGranted(true);

		// when:
		subject.setBalance(balance + 1);

		// then:
		assertEquals(1, subject.getBalanceChange());
	}

	@Test
	void canChangeBalanceIfNoKycKey() {
		// given:
		subject.setKycGranted(false);

		// when:
		subject.setBalance(balance + 1);

		// then:
		assertEquals(1, subject.getBalanceChange());
	}

	@Test
	void updateFreezeWorksIfFeezeKeyIsPresent() {
		// given:
		subject.setFrozen(false);
		token.setFreezeKey(freezeKey);

		// when:
		subject.changeFrozenState(true);

		// then:
		assertTrue(subject.isFrozen());
	}

	@Test
	void updateFreezeFailsAsExpectedIfFreezeKeyIsNotPresent() {
		// given:
		subject.setFrozen(false);
		token.setFreezeKey(null);

		// verify
		assertFailsWith(() -> subject.changeFrozenState(true), TOKEN_HAS_NO_FREEZE_KEY);
	}

	@Test
	void givesCorrectRepresentation() {
		subject.getToken().setType(TokenType.NON_FUNGIBLE_UNIQUE);
		assertTrue(subject.hasUniqueRepresentation());


		subject.getToken().setType(TokenType.FUNGIBLE_COMMON);
		assertTrue(subject.hasCommonRepresentation());
	}

	@Test
	void testHashCode() {
		var rel = new TokenRelationship(token, account);
		rel.initBalance(balance);
		assertEquals(rel.hashCode(), subject.hashCode());
	}

	@Test
	void updateKycWorksIfKycKeyIsPresent() {
		// given:
		subject.setKycGranted(false);
		token.setKycKey(kycKey);

		// when:
		subject.changeKycState(true);

		// then:
		assertTrue(subject.isKycGranted());
	}

	@Test
	void updateKycFailsAsExpectedIfFreezeKeyIsNotPresent() {
		// given:
		subject.setKycGranted(false);
		token.setKycKey(null);

		// verify
		assertFailsWith(() -> subject.changeKycState(true), TOKEN_HAS_NO_KYC_KEY);
	}

	private void assertFailsWith(Runnable something, ResponseCodeEnum status) {
		var ex = assertThrows(InvalidTransactionException.class, something::run);
		assertEquals(status, ex.getResponseCode());
	}
}<|MERGE_RESOLUTION|>--- conflicted
+++ resolved
@@ -101,14 +101,9 @@
 				" expiry=0, balance=0, deleted=false, tokens=<N/A>, ownedNfts=0, alreadyUsedAutoAssociations=0, " +
 				"maxAutoAssociations=0}, token=Token{id=Id{shard=0, realm=0, num=1234}, " +
 				"type=null, deleted=false, autoRemoved=false, treasury=null, autoRenewAccount=null, kycKey=<N/A>, " +
-<<<<<<< HEAD
-				"freezeKey=<N/A>, frozenByDefault=false, kycGrantedByDefault=false, supplyKey=<N/A>, currentSerialNumber=0}, balance=1234, " +
-				"balanceChange=0, frozen=false, kycGranted=false, isAutomaticAssociation=false}";
-=======
-				"freezeKey=<N/A>, frozenByDefault=false, supplyKey=<N/A>, currentSerialNumber=0, pauseKey=<N/A>," +
+				"freezeKey=<N/A>, frozenByDefault=false, kycGrantedByDefault=false, supplyKey=<N/A>, currentSerialNumber=0, pauseKey=<N/A>," +
 				" paused=false}, balance=1234, balanceChange=0, frozen=false, kycGranted=false, " +
 				"isAutomaticAssociation=false}";
->>>>>>> 3b86d83c
 
 		// expect:
 		assertEquals(desired, subject.toString());
