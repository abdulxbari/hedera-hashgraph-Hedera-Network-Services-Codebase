--- conflicted
+++ resolved
@@ -196,12 +196,8 @@
 		subject = new HTSPrecompiledContract(
 				validator, dynamicProperties, gasCalculator,
 				recordsHistorian, sigsVerifier, decoder, encoder,
-<<<<<<< HEAD
-				syntheticTxnFactory, creator, dissociationFactory, impliedTransfersMarshal, aliasManager);
-=======
 				syntheticTxnFactory, creator, dissociationFactory, impliedTransfersMarshal,
-				() -> feeCalculator, stateView);
->>>>>>> b86a0076
+				() -> feeCalculator, stateView, aliasManager);
 		subject.setTransferLogicFactory(transferLogicFactory);
 		subject.setHederaTokenStoreFactory(hederaTokenStoreFactory);
 		subject.setAccountStoreFactory(accountStoreFactory);
