--- conflicted
+++ resolved
@@ -262,11 +262,8 @@
                     entry("tokens.maxAggregateRels", 10_000_000L),
                     entry("utilPrng.isEnabled", true),
                     entry("contracts.sidecars", EnumSet.noneOf(SidecarType.class)),
-<<<<<<< HEAD
+                    entry("hedera.recordStream.enableTraceabilityMigration", true),
                     entry("contracts.maxInternalContractCreations", 15));
-=======
-                    entry("hedera.recordStream.enableTraceabilityMigration", true));
->>>>>>> 5a35f407
 
     @Test
     void containsProperty() {
