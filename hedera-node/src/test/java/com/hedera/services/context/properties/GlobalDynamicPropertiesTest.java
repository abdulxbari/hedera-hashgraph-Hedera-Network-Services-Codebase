--- conflicted
+++ resolved
@@ -167,7 +167,7 @@
         assertEquals(63, subject.getMaxPurgedKvPairsPerTouch());
         assertEquals(64, subject.getMaxReturnedNftsPerTouch());
         assertEquals(86, subject.maxNumTokenRels());
-        assertEquals(82, subject.maxInternalContractCreations());
+        assertEquals(83, subject.maxInternalContractCreations());
     }
 
     @Test
@@ -291,7 +291,7 @@
         assertEquals(74, subject.getStakingRewardPercent());
         assertEquals(79, subject.recordFileVersion());
         assertEquals(80, subject.recordSignatureFileVersion());
-        assertEquals(83, subject.maxInternalContractCreations());
+        assertEquals(84, subject.maxInternalContractCreations());
     }
 
     @Test
@@ -484,13 +484,10 @@
                 .willReturn((i + 79) % 2 == 0);
         given(properties.getNodeStakeRatiosProperty("staking.nodeMaxToMinStakeRatios"))
                 .willReturn(Map.of(0L, 4L, 1L, 8L));
-<<<<<<< HEAD
-        given(properties.getIntProperty("contracts.maxInternalContractCreations"))
-                .willReturn(i + 81);
-=======
         given(properties.getBooleanProperty("hedera.recordStream.enableTraceabilityMigration"))
                 .willReturn((i + 81) % 2 == 0);
->>>>>>> 5a35f407
+        given(properties.getIntProperty("contracts.maxInternalContractCreations"))
+                .willReturn(i + 82);
     }
 
     private Set<EntityType> typesFor(final int i) {
