--- conflicted
+++ resolved
@@ -51,38 +51,6 @@
 
 @ExtendWith(MockitoExtension.class)
 class ImmutableStateChildrenTest {
-<<<<<<< HEAD
-	@Mock
-	private ServicesState state;
-	@Mock
-	private MerkleMap<EntityNum, MerkleAccount> accounts;
-	@Mock
-	private VirtualMap<VirtualBlobKey, VirtualBlobValue> storage;
-	@Mock
-	private VirtualMap<ContractKey, IterableContractValue> contractStorage;
-	@Mock
-	private MerkleMap<EntityNum, MerkleTopic> topics;
-	@Mock
-	private MerkleMap<EntityNum, MerkleToken> tokens;
-	@Mock
-	private MerkleMap<EntityNumPair, MerkleTokenRelStatus> tokenAssociations;
-	@Mock
-	private MerkleScheduledTransactions scheduleTxs;
-	@Mock
-	private MerkleNetworkContext networkCtx;
-	@Mock
-	private AddressBook addressBook;
-	@Mock
-	private MerkleSpecialFiles specialFiles;
-	@Mock
-	private VirtualMap<UniqueTokenKey, UniqueTokenValue> uniqueTokens;
-	@Mock
-	private RecordsRunningHashLeaf runningHashLeaf;
-	@Mock
-	private FCHashMap<ByteString, EntityNum> aliases;
-	@Mock
-	private MerkleMap<EntityNum, MerkleStakingInfo> stakingInfo;
-=======
     @Mock private ServicesState state;
     @Mock private MerkleMap<EntityNum, MerkleAccount> accounts;
     @Mock private VirtualMap<VirtualBlobKey, VirtualBlobValue> storage;
@@ -94,11 +62,10 @@
     @Mock private MerkleNetworkContext networkCtx;
     @Mock private AddressBook addressBook;
     @Mock private MerkleSpecialFiles specialFiles;
-    @Mock private MerkleMap<EntityNumPair, MerkleUniqueToken> uniqueTokens;
+    @Mock private VirtualMap<UniqueTokenKey, UniqueTokenValue> uniqueTokens;
     @Mock private RecordsRunningHashLeaf runningHashLeaf;
     @Mock private FCHashMap<ByteString, EntityNum> aliases;
     @Mock private MerkleMap<EntityNum, MerkleStakingInfo> stakingInfo;
->>>>>>> 3e79be41
 
     private ImmutableStateChildren subject;
 
