--- conflicted
+++ resolved
@@ -47,12 +47,8 @@
 	@Mock
 	private SpanMapManager handleSpanMap;
 	@Mock
-<<<<<<< HEAD
-	private AccessorFactory accessorFactory;
-=======
 	private AliasManager aliasManager;
 	private AccessorFactory accessorFactory = new AccessorFactory(aliasManager);
->>>>>>> 35245fb3
 
 	private final long duration = 20;
 	private final TimeUnit testUnit = TimeUnit.MILLISECONDS;
