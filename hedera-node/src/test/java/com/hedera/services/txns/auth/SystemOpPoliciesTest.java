/*
 * Copyright (C) 2020-2022 Hedera Hashgraph, LLC
 *
 * Licensed under the Apache License, Version 2.0 (the "License");
 * you may not use this file except in compliance with the License.
 * You may obtain a copy of the License at
 *
 *      http://www.apache.org/licenses/LICENSE-2.0
 *
 * Unless required by applicable law or agreed to in writing, software
 * distributed under the License is distributed on an "AS IS" BASIS,
 * WITHOUT WARRANTIES OR CONDITIONS OF ANY KIND, either express or implied.
 * See the License for the specific language governing permissions and
 * limitations under the License.
 */
package com.hedera.services.txns.auth;

import static com.hedera.services.txns.auth.SystemOpAuthorization.AUTHORIZED;
import static com.hedera.services.txns.auth.SystemOpAuthorization.IMPERMISSIBLE;
import static com.hedera.services.txns.auth.SystemOpAuthorization.UNAUTHORIZED;
import static com.hedera.services.txns.auth.SystemOpAuthorization.UNNECESSARY;
import static org.junit.jupiter.api.Assertions.assertEquals;
import static org.junit.jupiter.api.Assertions.assertFalse;
import static org.junit.jupiter.api.Assertions.assertTrue;

import com.google.protobuf.ByteString;
import com.google.protobuf.InvalidProtocolBufferException;
import com.hedera.services.config.MockEntityNumbers;
import com.hedera.services.utils.accessors.SignedTxnAccessor;
import com.hedera.test.utils.IdUtils;
import com.hederahashgraph.api.proto.java.AccountID;
import com.hederahashgraph.api.proto.java.ContractDeleteTransactionBody;
import com.hederahashgraph.api.proto.java.ContractID;
import com.hederahashgraph.api.proto.java.ContractUpdateTransactionBody;
import com.hederahashgraph.api.proto.java.CryptoCreateTransactionBody;
import com.hederahashgraph.api.proto.java.CryptoDeleteTransactionBody;
import com.hederahashgraph.api.proto.java.CryptoUpdateTransactionBody;
import com.hederahashgraph.api.proto.java.EthereumTransactionBody;
import com.hederahashgraph.api.proto.java.FileAppendTransactionBody;
import com.hederahashgraph.api.proto.java.FileDeleteTransactionBody;
import com.hederahashgraph.api.proto.java.FileID;
import com.hederahashgraph.api.proto.java.FileUpdateTransactionBody;
import com.hederahashgraph.api.proto.java.FreezeTransactionBody;
import com.hederahashgraph.api.proto.java.SystemDeleteTransactionBody;
import com.hederahashgraph.api.proto.java.SystemUndeleteTransactionBody;
import com.hederahashgraph.api.proto.java.Transaction;
import com.hederahashgraph.api.proto.java.TransactionBody;
import com.hederahashgraph.api.proto.java.TransactionID;
import com.hederahashgraph.api.proto.java.UncheckedSubmitBody;
import org.junit.jupiter.api.Test;

class SystemOpPoliciesTest {
    SystemOpPolicies subject = new SystemOpPolicies(new MockEntityNumbers());

    @Test
    void treasuryCanUpdateAllNonAccountEntities() {
        // expect:
        assertTrue(subject.canPerformNonCryptoUpdate(2, 101));
        assertTrue(subject.canPerformNonCryptoUpdate(2, 102));
        assertTrue(subject.canPerformNonCryptoUpdate(2, 111));
        assertTrue(subject.canPerformNonCryptoUpdate(2, 112));
        assertTrue(subject.canPerformNonCryptoUpdate(2, 121));
        assertTrue(subject.canPerformNonCryptoUpdate(2, 122));
        assertTrue(subject.canPerformNonCryptoUpdate(2, 123));
        for (var num = 150; num <= 159; num++) {
            assertTrue(subject.canPerformNonCryptoUpdate(2, num));
        }
    }

    @Test
    void sysAdminCanUpdateKnownSystemFiles() {
        // expect:
        assertTrue(subject.canPerformNonCryptoUpdate(50, 101));
        assertTrue(subject.canPerformNonCryptoUpdate(50, 102));
        assertTrue(subject.canPerformNonCryptoUpdate(50, 111));
        assertTrue(subject.canPerformNonCryptoUpdate(50, 112));
        assertTrue(subject.canPerformNonCryptoUpdate(50, 121));
        assertTrue(subject.canPerformNonCryptoUpdate(50, 122));
        assertTrue(subject.canPerformNonCryptoUpdate(50, 123));
        for (var num = 150; num <= 159; num++) {
            assertTrue(subject.canPerformNonCryptoUpdate(50, num));
        }
    }

    @Test
    void addressBookAdminCanUpdateExpected() {
        // expect:
        assertTrue(subject.canPerformNonCryptoUpdate(55, 101));
        assertTrue(subject.canPerformNonCryptoUpdate(55, 102));
        assertTrue(subject.canPerformNonCryptoUpdate(55, 121));
        assertTrue(subject.canPerformNonCryptoUpdate(55, 122));
        assertTrue(subject.canPerformNonCryptoUpdate(55, 123));
        assertFalse(subject.canPerformNonCryptoUpdate(55, 111));
        assertFalse(subject.canPerformNonCryptoUpdate(55, 112));
        for (var num = 150; num <= 159; num++) {
            assertFalse(subject.canPerformNonCryptoUpdate(55, num));
        }
    }

    @Test
    void feeSchedulesAdminCanUpdateExpected() {
        // expect:
        assertTrue(subject.canPerformNonCryptoUpdate(56, 111));
        assertFalse(subject.canPerformNonCryptoUpdate(56, 101));
        assertFalse(subject.canPerformNonCryptoUpdate(56, 102));
        assertFalse(subject.canPerformNonCryptoUpdate(56, 121));
        assertFalse(subject.canPerformNonCryptoUpdate(56, 122));
        assertFalse(subject.canPerformNonCryptoUpdate(56, 123));
        assertFalse(subject.canPerformNonCryptoUpdate(56, 112));
        for (var num = 150; num <= 159; num++) {
            assertFalse(subject.canPerformNonCryptoUpdate(56, num));
        }
    }

    @Test
    void exchangeRatesAdminCanUpdateExpected() {
        // expect:
        assertTrue(subject.canPerformNonCryptoUpdate(57, 121));
        assertTrue(subject.canPerformNonCryptoUpdate(57, 122));
        assertTrue(subject.canPerformNonCryptoUpdate(57, 123));
        assertTrue(subject.canPerformNonCryptoUpdate(57, 112));
        assertFalse(subject.canPerformNonCryptoUpdate(57, 111));
        assertFalse(subject.canPerformNonCryptoUpdate(57, 101));
        assertFalse(subject.canPerformNonCryptoUpdate(57, 102));
        assertFalse(subject.canPerformNonCryptoUpdate(57, 150));
        for (var num = 150; num <= 159; num++) {
            assertFalse(subject.canPerformNonCryptoUpdate(57, num));
        }
    }

    @Test
    void freezeAdminCanUpdateExpected() {
        // expect:
        assertFalse(subject.canPerformNonCryptoUpdate(58, 121));
        assertFalse(subject.canPerformNonCryptoUpdate(58, 122));
        assertFalse(subject.canPerformNonCryptoUpdate(58, 123));
        assertFalse(subject.canPerformNonCryptoUpdate(58, 112));
        assertFalse(subject.canPerformNonCryptoUpdate(58, 111));
        assertFalse(subject.canPerformNonCryptoUpdate(58, 101));
        assertFalse(subject.canPerformNonCryptoUpdate(58, 102));
        for (var num = 150; num <= 159; num++) {
            assertTrue(subject.canPerformNonCryptoUpdate(58, num));
        }
    }

    @Test
    void uncheckedSubmitRejectsUnauthorized() throws InvalidProtocolBufferException {
        // given:
        var txn =
                civilianTxn()
                        .setUncheckedSubmit(
                                UncheckedSubmitBody.newBuilder()
                                        .setTransactionBytes(
                                                ByteString.copyFrom("DOESN'T MATTER".getBytes())));
        // expect:
        assertEquals(UNAUTHORIZED, subject.checkAccessor(accessor(txn)));
    }

    @Test
    void sysAdminCanSubmitUnchecked() throws InvalidProtocolBufferException {
        // given:
        var txn =
                sysAdminTxn()
                        .setUncheckedSubmit(
                                UncheckedSubmitBody.newBuilder()
                                        .setTransactionBytes(
                                                ByteString.copyFrom("DOESN'T MATTER".getBytes())));
        // expect:
        assertEquals(AUTHORIZED, subject.checkAccessor(accessor(txn)));
    }

    @Test
    void treasuryCanSubmitUnchecked() throws InvalidProtocolBufferException {
        // given:
        var txn =
                treasuryTxn()
                        .setUncheckedSubmit(
                                UncheckedSubmitBody.newBuilder()
                                        .setTransactionBytes(
                                                ByteString.copyFrom("DOESN'T MATTER".getBytes())));
        // expect:
        assertEquals(AUTHORIZED, subject.checkAccessor(accessor(txn)));
    }

    @Test
    void cryptoUpdateRecognizesAuthorized() throws InvalidProtocolBufferException {
        // given:
        var txn =
                treasuryTxn()
                        .setCryptoUpdateAccount(
                                CryptoUpdateTransactionBody.newBuilder()
                                        .setAccountIDToUpdate(account(75)));
        // expect:
        assertEquals(AUTHORIZED, subject.checkAccessor(accessor(txn)));
    }

    @Test
    void cryptoUpdateRecognizesUnnecessaryForSystem() throws InvalidProtocolBufferException {
        // given:
        var txn =
                civilianTxn()
                        .setCryptoUpdateAccount(
                                CryptoUpdateTransactionBody.newBuilder()
                                        .setAccountIDToUpdate(account(75)));
        // expect:
        assertEquals(UNNECESSARY, subject.checkAccessor(accessor(txn)));
    }

    @Test
    void cryptoUpdateRecognizesUnnecessaryForNonSystem() throws InvalidProtocolBufferException {
        // given:
        var txn =
                civilianTxn()
                        .setCryptoUpdateAccount(
                                CryptoUpdateTransactionBody.newBuilder()
                                        .setAccountIDToUpdate(account(1001)));
        // expect:
        assertEquals(UNNECESSARY, subject.checkAccessor(accessor(txn)));
    }

    @Test
    void cryptoUpdateRecognizesAuthorizedForTreasury() throws InvalidProtocolBufferException {
        // given:
        var selfUpdateTxn =
                treasuryTxn()
                        .setCryptoUpdateAccount(
                                CryptoUpdateTransactionBody.newBuilder()
                                        .setAccountIDToUpdate(account(2)));
        var otherUpdateTxn =
                treasuryTxn()
                        .setCryptoUpdateAccount(
                                CryptoUpdateTransactionBody.newBuilder()
                                        .setAccountIDToUpdate(account(50)));
        // expect:
        assertEquals(AUTHORIZED, subject.checkAccessor(accessor(selfUpdateTxn)));
        assertEquals(AUTHORIZED, subject.checkAccessor(accessor(otherUpdateTxn)));
    }

    @Test
    void cryptoUpdateRecognizesUnauthorized() throws InvalidProtocolBufferException {
        // given:
        var civilianTxn =
                civilianTxn()
                        .setCryptoUpdateAccount(
                                CryptoUpdateTransactionBody.newBuilder()
                                        .setAccountIDToUpdate(account(2)));
        var sysAdminTxn =
                sysAdminTxn()
                        .setCryptoUpdateAccount(
                                CryptoUpdateTransactionBody.newBuilder()
                                        .setAccountIDToUpdate(account(2)));
        // expect:
        assertEquals(UNAUTHORIZED, subject.checkAccessor(accessor(civilianTxn)));
        assertEquals(UNAUTHORIZED, subject.checkAccessor(accessor(sysAdminTxn)));
    }

    @Test
    void fileUpdateRecognizesUnauthorized() throws InvalidProtocolBufferException {
        // given:
        var txn =
                exchangeRatesAdminTxn()
                        .setFileUpdate(FileUpdateTransactionBody.newBuilder().setFileID(file(111)));
        // expect:
        assertEquals(UNAUTHORIZED, subject.checkAccessor(accessor(txn)));
    }

    @Test
    void fileAppendRecognizesUnauthorized() throws InvalidProtocolBufferException {
        // given:
        var txn =
                exchangeRatesAdminTxn()
                        .setFileAppend(FileAppendTransactionBody.newBuilder().setFileID(file(111)));
        // expect:
        assertEquals(UNAUTHORIZED, subject.checkAccessor(accessor(txn)));
    }

    @Test
    void fileAppendRecognizesAuthorized() throws InvalidProtocolBufferException {
        // given:
        var txn =
                exchangeRatesAdminTxn()
                        .setFileAppend(FileAppendTransactionBody.newBuilder().setFileID(file(112)));
        // expect:
        assertEquals(AUTHORIZED, subject.checkAccessor(accessor(txn)));
    }

    @Test
    void treasuryCanFreeze() throws InvalidProtocolBufferException {
        // given:
        var txn = treasuryTxn().setFreeze(FreezeTransactionBody.getDefaultInstance());
        // expect:
        assertEquals(AUTHORIZED, subject.checkAccessor(accessor(txn)));
    }

    @Test
    void sysAdminCanFreeze() throws InvalidProtocolBufferException {
        // given:
        var txn = sysAdminTxn().setFreeze(FreezeTransactionBody.getDefaultInstance());
        // expect:
        assertEquals(AUTHORIZED, subject.checkAccessor(accessor(txn)));
    }

    @Test
    void freezeAdminCanFreeze() throws InvalidProtocolBufferException {
        // given:
        var txn = freezeAdminTxn().setFreeze(FreezeTransactionBody.getDefaultInstance());
        // expect:
        assertEquals(AUTHORIZED, subject.checkAccessor(accessor(txn)));
    }

    @Test
    void randomAdminCannotFreeze() throws InvalidProtocolBufferException {
        // given:
        var txn = exchangeRatesAdminTxn().setFreeze(FreezeTransactionBody.getDefaultInstance());
        // expect:
        assertEquals(UNAUTHORIZED, subject.checkAccessor(accessor(txn)));
    }

    @Test
    void systemDeleteRecognizesImpermissibleContractDel() throws InvalidProtocolBufferException {
        // given:
        var txn =
                treasuryTxn()
                        .setSystemDelete(
                                SystemDeleteTransactionBody.newBuilder()
                                        .setContractID(contract(123)));
        // expect:
        assertEquals(IMPERMISSIBLE, subject.checkAccessor(accessor(txn)));
    }

    @Test
    void systemUndeleteRecognizesImpermissibleContractUndel()
            throws InvalidProtocolBufferException {
        // given:
        var txn =
                treasuryTxn()
                        .setSystemUndelete(
                                SystemUndeleteTransactionBody.newBuilder()
                                        .setContractID(contract(123)));
        // expect:
        assertEquals(IMPERMISSIBLE, subject.checkAccessor(accessor(txn)));
    }

    @Test
    void systemUndeleteRecognizesUnauthorizedContractUndel() throws InvalidProtocolBufferException {
        // given:
        var txn =
                exchangeRatesAdminTxn()
                        .setSystemUndelete(
                                SystemUndeleteTransactionBody.newBuilder()
                                        .setContractID(contract(1234)));
        // expect:
        assertEquals(UNAUTHORIZED, subject.checkAccessor(accessor(txn)));
    }

    @Test
    void systemUndeleteRecognizesAuthorizedContractUndel() throws InvalidProtocolBufferException {
        // given:
        var txn =
                sysUndeleteTxn()
                        .setSystemUndelete(
                                SystemUndeleteTransactionBody.newBuilder()
                                        .setContractID(contract(1234)));
        // expect:
        assertEquals(AUTHORIZED, subject.checkAccessor(accessor(txn)));
    }

    @Test
    void systemUndeleteRecognizesAuthorizedFileUndel() throws InvalidProtocolBufferException {
        // given:
        var txn =
                sysUndeleteTxn()
                        .setSystemUndelete(
                                SystemUndeleteTransactionBody.newBuilder().setFileID(file(1234)));
        // expect:
        assertEquals(AUTHORIZED, subject.checkAccessor(accessor(txn)));
    }

    @Test
    void systemUndeleteRecognizesUnauthorizedFileUndel() throws InvalidProtocolBufferException {
        // given:
        var txn =
                exchangeRatesAdminTxn()
                        .setSystemUndelete(
                                SystemUndeleteTransactionBody.newBuilder().setFileID(file(1234)));
        // expect:
        assertEquals(UNAUTHORIZED, subject.checkAccessor(accessor(txn)));
    }

    @Test
    void systemUndeleteRecognizesImpermissibleFileUndel() throws InvalidProtocolBufferException {
        // given:
        var txn =
                exchangeRatesAdminTxn()
                        .setSystemUndelete(
                                SystemUndeleteTransactionBody.newBuilder().setFileID(file(123)));
        // expect:
        assertEquals(IMPERMISSIBLE, subject.checkAccessor(accessor(txn)));
    }

    @Test
    void systemDeleteRecognizesImpermissibleFileDel() throws InvalidProtocolBufferException {
        // given:
        var txn =
                treasuryTxn()
                        .setSystemDelete(
                                SystemDeleteTransactionBody.newBuilder().setFileID(file(123)));
        // expect:
        assertEquals(IMPERMISSIBLE, subject.checkAccessor(accessor(txn)));
    }

    @Test
    void systemDeleteRecognizesUnauthorizedFileDel() throws InvalidProtocolBufferException {
        // given:
        var txn =
                exchangeRatesAdminTxn()
                        .setSystemDelete(
                                SystemDeleteTransactionBody.newBuilder().setFileID(file(1234)));
        // expect:
        assertEquals(UNAUTHORIZED, subject.checkAccessor(accessor(txn)));
    }

    @Test
    void systemDeleteRecognizesAuthorizedFileDel() throws InvalidProtocolBufferException {
        // given:
        var txn =
                sysDeleteTxn()
                        .setSystemDelete(
                                SystemDeleteTransactionBody.newBuilder().setFileID(file(1234)));
        // expect:
        assertEquals(AUTHORIZED, subject.checkAccessor(accessor(txn)));
    }

    @Test
    void systemDeleteRecognizesUnauthorizedContractDel() throws InvalidProtocolBufferException {
        // given:
        var txn =
                civilianTxn()
                        .setSystemDelete(
                                SystemDeleteTransactionBody.newBuilder()
                                        .setContractID(contract(1234)));
        // expect:
        assertEquals(UNAUTHORIZED, subject.checkAccessor(accessor(txn)));
    }

    @Test
    void systemDeleteRecognizesAuthorizedContractDel() throws InvalidProtocolBufferException {
        // given:
        var txn =
                sysDeleteTxn()
                        .setSystemDelete(
                                SystemDeleteTransactionBody.newBuilder()
                                        .setContractID(contract(1234)));
        // expect:
        assertEquals(AUTHORIZED, subject.checkAccessor(accessor(txn)));
    }

    @Test
    void fileAppendRecognizesUnnecessary() throws InvalidProtocolBufferException {
        // given:
        var txn =
                exchangeRatesAdminTxn()
                        .setFileAppend(
                                FileAppendTransactionBody.newBuilder().setFileID(file(1122)));
        // expect:
        assertEquals(UNNECESSARY, subject.checkAccessor(accessor(txn)));
    }

    @Test
    void contractUpdateRecognizesAuthorized() throws InvalidProtocolBufferException {
        // given:
        var txn =
                treasuryTxn()
                        .setContractUpdateInstance(
                                ContractUpdateTransactionBody.newBuilder()
                                        .setContractID(contract(123)));
        // expect:
        assertEquals(AUTHORIZED, subject.checkAccessor(accessor(txn)));
    }

    @Test
    void contractUpdateRecognizesUnnecessary() throws InvalidProtocolBufferException {
        // given:
        var txn =
                treasuryTxn()
                        .setContractUpdateInstance(
                                ContractUpdateTransactionBody.newBuilder()
                                        .setContractID(contract(1233)));
        // expect:
        assertEquals(UNNECESSARY, subject.checkAccessor(accessor(txn)));
    }

    @Test
    void fileUpdateRecognizesAuthorized() throws InvalidProtocolBufferException {
        // given:
        var txn =
                exchangeRatesAdminTxn()
                        .setFileUpdate(FileUpdateTransactionBody.newBuilder().setFileID(file(112)));
        // expect:
        assertEquals(AUTHORIZED, subject.checkAccessor(accessor(txn)));
    }

    @Test
    void freezeAdminCanUpdateZipFile() throws InvalidProtocolBufferException {
        // given:
        var txn =
                freezeAdminTxn()
                        .setFileUpdate(FileUpdateTransactionBody.newBuilder().setFileID(file(150)));
        // expect:
        assertEquals(AUTHORIZED, subject.checkAccessor(accessor(txn)));
    }

    @Test
    void fileUpdateRecognizesUnnecessary() throws InvalidProtocolBufferException {
        // given:
        var txn =
                exchangeRatesAdminTxn()
                        .setFileUpdate(
                                FileUpdateTransactionBody.newBuilder().setFileID(file(1122)));
        // expect:
        assertEquals(UNNECESSARY, subject.checkAccessor(accessor(txn)));
    }

    @Test
    void systemFilesCannotBeDeleted() throws InvalidProtocolBufferException {
        // given:
        var txn =
                treasuryTxn()
                        .setFileDelete(FileDeleteTransactionBody.newBuilder().setFileID(file(100)));

        // expect:
        assertEquals(IMPERMISSIBLE, subject.checkAccessor(accessor(txn)));
    }

    @Test
    void civilianFilesAreDeletable() throws InvalidProtocolBufferException {
        // given:
        var txn =
                treasuryTxn()
                        .setFileDelete(
                                FileDeleteTransactionBody.newBuilder().setFileID(file(1001)));

        // expect:
        assertEquals(UNNECESSARY, subject.checkAccessor(accessor(txn)));
    }

    @Test
    void systemContractsCannotBeDeleted() throws InvalidProtocolBufferException {
        // given:
        var txn =
                treasuryTxn()
                        .setContractDeleteInstance(
                                ContractDeleteTransactionBody.newBuilder()
                                        .setContractID(contract(100)));

        // expect:
        assertEquals(IMPERMISSIBLE, subject.checkAccessor(accessor(txn)));
    }

    @Test
    void civilianContractsAreDeletable() throws InvalidProtocolBufferException {
        // given:
        var txn =
                treasuryTxn()
                        .setContractDeleteInstance(
                                ContractDeleteTransactionBody.newBuilder()
                                        .setContractID(contract(1001)));

        // expect:
        assertEquals(UNNECESSARY, subject.checkAccessor(accessor(txn)));
    }

    @Test
    void systemAccountsCannotBeDeleted() throws InvalidProtocolBufferException {
        // given:
        var txn =
                treasuryTxn()
                        .setCryptoDelete(
                                CryptoDeleteTransactionBody.newBuilder()
                                        .setDeleteAccountID(account(100)));

        // expect:
        assertEquals(IMPERMISSIBLE, subject.checkAccessor(accessor(txn)));
    }

    @Test
    void civilianAccountsAreDeletable() throws InvalidProtocolBufferException {
        // given:
        var txn =
                civilianTxn()
                        .setCryptoDelete(
                                CryptoDeleteTransactionBody.newBuilder()
                                        .setDeleteAccountID(account(1001)));

        // expect:
        assertEquals(UNNECESSARY, subject.checkAccessor(accessor(txn)));
    }

    @Test
    void createAccountAlwaysOk() throws InvalidProtocolBufferException {
        // given:
        var txn =
                civilianTxn()
                        .setCryptoCreateAccount(CryptoCreateTransactionBody.getDefaultInstance());

        // expect:
        assertEquals(UNNECESSARY, subject.checkAccessor(accessor(txn)));
    }

    @Test
    void ethereumTxnAlwaysOk() throws InvalidProtocolBufferException {
        // given:
        var txn =
                ethereumTxn().setEthereumTransaction(EthereumTransactionBody.getDefaultInstance());

        // expect:
        assertEquals(UNNECESSARY, subject.checkAccessor(accessor(txn)));
    }

    @Test
    void handlesNullPayerFallback() throws InvalidProtocolBufferException {
        // given:
        var selfUpdateTxn =
                treasuryTxn()
                        .setCryptoUpdateAccount(
                                CryptoUpdateTransactionBody.newBuilder()
                                        .setAccountIDToUpdate(account(2)));
        var otherUpdateTxn =
                treasuryTxn()
                        .setCryptoUpdateAccount(
                                CryptoUpdateTransactionBody.newBuilder()
                                        .setAccountIDToUpdate(account(50)));
        // expect:
        assertEquals(AUTHORIZED, subject.checkAccessor(accessorWithPayer(selfUpdateTxn, null)));
        assertEquals(AUTHORIZED, subject.checkAccessor(accessorWithPayer(otherUpdateTxn, null)));
    }

    @Test
    void handlesNullPayerFallbackWithUnauthorized() throws InvalidProtocolBufferException {
        // given:
        var selfUpdateTxn =
                civilianTxn()
                        .setCryptoUpdateAccount(
                                CryptoUpdateTransactionBody.newBuilder()
                                        .setAccountIDToUpdate(account(2)));
        var otherUpdateTxn =
                civilianTxn()
                        .setCryptoUpdateAccount(
                                CryptoUpdateTransactionBody.newBuilder()
                                        .setAccountIDToUpdate(account(50)));
        // expect:
        assertEquals(UNAUTHORIZED, subject.checkAccessor(accessorWithPayer(selfUpdateTxn, null)));
        assertEquals(UNNECESSARY, subject.checkAccessor(accessorWithPayer(otherUpdateTxn, null)));
    }

    @Test
    void handlesDifferentPayer() throws InvalidProtocolBufferException {
        // given:
        var selfUpdateTxn =
                civilianTxn()
                        .setCryptoUpdateAccount(
                                CryptoUpdateTransactionBody.newBuilder()
                                        .setAccountIDToUpdate(account(2)));
        var otherUpdateTxn =
                civilianTxn()
                        .setCryptoUpdateAccount(
                                CryptoUpdateTransactionBody.newBuilder()
                                        .setAccountIDToUpdate(account(50)));
        // expect:
        assertEquals(
                AUTHORIZED, subject.checkAccessor(accessorWithPayer(selfUpdateTxn, account(2))));
        assertEquals(
                AUTHORIZED, subject.checkAccessor(accessorWithPayer(otherUpdateTxn, account(2))));
    }

    private SignedTxnAccessor accessor(TransactionBody.Builder transaction)
            throws InvalidProtocolBufferException {
        var txn =
                TransactionBody.newBuilder()
                        .mergeFrom(transaction.build())
                        .clearTransactionID()
                        .build();
        var accessor =
<<<<<<< HEAD
                new SignedTxnAccessor(
                        Transaction.newBuilder().setBodyBytes(txn.toByteString()).build());
=======
                SignedTxnAccessor.from(
                        Transaction.newBuilder()
                                .setBodyBytes(txn.toByteString())
                                .build()
                                .toByteArray());
>>>>>>> 6f806782
        accessor.setPayer(transaction.getTransactionID().getAccountID());
        return accessor;
    }

    private SignedTxnAccessor accessorWithPayer(TransactionBody.Builder txn, AccountID payer)
            throws InvalidProtocolBufferException {
        var accessor =
<<<<<<< HEAD
                new SignedTxnAccessor(
                        Transaction.newBuilder().setBodyBytes(txn.build().toByteString()).build());
=======
                SignedTxnAccessor.from(
                        Transaction.newBuilder()
                                .setBodyBytes(txn.build().toByteString())
                                .build()
                                .toByteArray());
>>>>>>> 6f806782
        accessor.setPayer(payer);
        return accessor;
    }

    private TransactionBody.Builder ethereumTxn() {
        return txnWithPayer(123);
    }

    private TransactionBody.Builder civilianTxn() {
        return txnWithPayer(75231);
    }

    private TransactionBody.Builder treasuryTxn() {
        return txnWithPayer(2);
    }

    private TransactionBody.Builder freezeAdminTxn() {
        return txnWithPayer(58);
    }

    private TransactionBody.Builder sysAdminTxn() {
        return txnWithPayer(50);
    }

    private TransactionBody.Builder sysDeleteTxn() {
        return txnWithPayer(59);
    }

    private TransactionBody.Builder sysUndeleteTxn() {
        return txnWithPayer(60);
    }

    private TransactionBody.Builder exchangeRatesAdminTxn() {
        return txnWithPayer(57);
    }

    private TransactionBody.Builder txnWithPayer(long num) {
        return TransactionBody.newBuilder()
                .setTransactionID(TransactionID.newBuilder().setAccountID(account(num)));
    }

    private ContractID contract(long num) {
        return IdUtils.asContract(String.format("0.0.%d", num));
    }

    private FileID file(long num) {
        return IdUtils.asFile(String.format("0.0.%d", num));
    }

    private AccountID account(long num) {
        return IdUtils.asAccount(String.format("0.0.%d", num));
    }
}<|MERGE_RESOLUTION|>--- conflicted
+++ resolved
@@ -681,16 +681,11 @@
                         .clearTransactionID()
                         .build();
         var accessor =
-<<<<<<< HEAD
-                new SignedTxnAccessor(
-                        Transaction.newBuilder().setBodyBytes(txn.toByteString()).build());
-=======
                 SignedTxnAccessor.from(
                         Transaction.newBuilder()
                                 .setBodyBytes(txn.toByteString())
                                 .build()
                                 .toByteArray());
->>>>>>> 6f806782
         accessor.setPayer(transaction.getTransactionID().getAccountID());
         return accessor;
     }
@@ -698,16 +693,11 @@
     private SignedTxnAccessor accessorWithPayer(TransactionBody.Builder txn, AccountID payer)
             throws InvalidProtocolBufferException {
         var accessor =
-<<<<<<< HEAD
-                new SignedTxnAccessor(
-                        Transaction.newBuilder().setBodyBytes(txn.build().toByteString()).build());
-=======
                 SignedTxnAccessor.from(
                         Transaction.newBuilder()
                                 .setBodyBytes(txn.build().toByteString())
                                 .build()
                                 .toByteArray());
->>>>>>> 6f806782
         accessor.setPayer(payer);
         return accessor;
     }
