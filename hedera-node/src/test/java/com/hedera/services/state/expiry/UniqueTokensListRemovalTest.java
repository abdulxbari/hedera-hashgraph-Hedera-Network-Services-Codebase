--- conflicted
+++ resolved
@@ -26,102 +26,19 @@
 import com.hedera.services.state.virtual.UniqueTokenKey;
 import com.hedera.services.state.virtual.UniqueTokenValue;
 import com.hedera.services.utils.NftNumPair;
-<<<<<<< HEAD
 import com.swirlds.virtualmap.VirtualMap;
-=======
-import com.swirlds.merkle.map.MerkleMap;
-import java.nio.charset.StandardCharsets;
->>>>>>> 3e79be41
 import org.junit.jupiter.api.BeforeEach;
 import org.junit.jupiter.api.Test;
 import org.junit.jupiter.api.extension.ExtendWith;
 import org.mockito.Mock;
 import org.mockito.junit.jupiter.MockitoExtension;
 
+import java.nio.charset.StandardCharsets;
+
 @ExtendWith(MockitoExtension.class)
 class UniqueTokensListRemovalTest {
-<<<<<<< HEAD
 	@Mock
 	private VirtualMap<UniqueTokenKey, UniqueTokenValue> uniqueTokens;
-
-	private UniqueTokensListRemoval subject;
-
-	@BeforeEach
-	void setUp() {
-		subject = new UniqueTokensListRemoval(uniqueTokens);
-	}
-
-	@Test
-	void delegatesGet() {
-		given(uniqueTokens.get(rootNftKey)).willReturn(rootNft);
-
-		assertSame(rootNft, subject.get(rootNftKey));
-	}
-
-	@Test
-	void delegatesGet4M() {
-		given(uniqueTokens.get(rootNftKey)).willReturn(rootNft);
-
-		assertEquals(rootNft, subject.getForModify(rootNftKey));
-	}
-
-	@Test
-	void delegatesRemove() {
-		subject.remove(rootNftKey);
-
-		verify(uniqueTokens).remove(rootNftKey);
-	}
-
-	@Test
-	void marksHeadAsExpected() {
-		nextNft.setPrev(rootPair);
-
-		subject.markAsHead(nextNft);
-
-		assertEquals(MISSING_NFT_NUM_PAIR, nextNft.getPrev());
-	}
-
-	@Test
-	void marksTailAsExpected() {
-		targetNft.setNext(nextPair);
-
-		subject.markAsTail(targetNft);
-
-		assertEquals(MISSING_NFT_NUM_PAIR, targetNft.getNext());
-	}
-
-	@Test
-	void setsPrevAsExpected() {
-		subject.updatePrev(targetNft, rootNftKey);
-
-		assertEquals(rootPair, targetNft.getPrev());
-	}
-
-	@Test
-	void setsNextAsExpected() {
-		subject.updateNext(targetNft, nextNftKey);
-
-		assertEquals(nextPair, targetNft.getNext());
-	}
-
-	@Test
-	void getsExpectedPrev() {
-		targetNft.setPrev(rootPair);
-
-		final var ans = subject.prev(targetNft);
-
-		assertEquals(rootNftKey, ans);
-	}
-
-	@Test
-	void getsNullPrevIfNoneSet() {
-		final var ans = subject.prev(targetNft);
-
-		assertNull(ans);
-	}
-=======
-    @Mock private MerkleMap<EntityNumPair, MerkleUniqueToken> uniqueTokens;
->>>>>>> 3e79be41
 
     private UniqueTokensListRemoval subject;
 
@@ -137,32 +54,13 @@
         assertSame(rootNft, subject.get(rootNftKey));
     }
 
-    @Test
-    void delegatesGet4M() {
-        given(uniqueTokens.getForModify(rootNftKey)).willReturn(rootNft);
+	@Test
+	void delegatesGet4M() {
+		given(uniqueTokens.getForModify(rootNftKey)).willReturn(rootNft);
 
-        assertSame(rootNft, subject.getForModify(rootNftKey));
-    }
+		assertSame(rootNft, subject.getForModify(rootNftKey));
+	}
 
-<<<<<<< HEAD
-	private final long tokenNum = 1_234L;
-	private final int ownerNum = 1_235;
-	private final long rootNum = 2L;
-	private final long nextNum = 8L;
-	private final long seconds = 1_234_567L;
-	private final int nanos = 890;
-	private final NftNumPair rootPair = NftNumPair.fromLongs(tokenNum, rootNum);
-	private final NftNumPair nextPair = NftNumPair.fromLongs(tokenNum, nextNum);
-	private final RichInstant creationTime = new RichInstant(seconds, nanos);
-	private final UniqueTokenKey rootNftKey = new UniqueTokenKey(tokenNum, rootNum);
-	private final UniqueTokenKey nextNftKey = new UniqueTokenKey(tokenNum, nextNum);
-	private final UniqueTokenValue rootNft = new UniqueTokenValue(
-			ownerNum, 0, "aa".getBytes(StandardCharsets.UTF_8), creationTime);
-	private final UniqueTokenValue nextNft = new UniqueTokenValue(
-			ownerNum, 0, "bb".getBytes(StandardCharsets.UTF_8), creationTime);
-	private final UniqueTokenValue targetNft = new UniqueTokenValue(
-			ownerNum, 0, "cc".getBytes(StandardCharsets.UTF_8), creationTime);
-=======
     @Test
     void delegatesRemove() {
         subject.remove(rootNftKey);
@@ -242,28 +140,21 @@
         assertNull(subject.prev(targetNft));
     }
 
-    private final long tokenNum = 1_234L;
-    private final int ownerNum = 1_235;
-    private final long rootNum = 2L;
-    private final long nextNum = 8L;
-    private final long targetNum = 4L;
-    private final long seconds = 1_234_567L;
-    private final int nanos = 890;
-    private final NftNumPair rootPair = NftNumPair.fromLongs(tokenNum, rootNum);
-    private final NftNumPair nextPair = NftNumPair.fromLongs(tokenNum, nextNum);
-    private final NftNumPair targetPair = NftNumPair.fromLongs(tokenNum, targetNum);
-    private final long packedTime = BitPackUtils.packedTime(seconds, nanos);
-    private final EntityNumPair rootNftKey = EntityNumPair.fromLongs(tokenNum, rootNum);
-    private final EntityNumPair nextNftKey = EntityNumPair.fromLongs(tokenNum, nextNum);
-    private final EntityNumPair targetNftKey = EntityNumPair.fromLongs(tokenNum, targetNum);
-    private final MerkleUniqueToken rootNft =
-            new MerkleUniqueToken(
-                    ownerNum, "aa".getBytes(StandardCharsets.UTF_8), packedTime, rootNum);
-    private final MerkleUniqueToken nextNft =
-            new MerkleUniqueToken(
-                    ownerNum, "bb".getBytes(StandardCharsets.UTF_8), packedTime, nextNum);
-    private final MerkleUniqueToken targetNft =
-            new MerkleUniqueToken(
-                    ownerNum, "cc".getBytes(StandardCharsets.UTF_8), packedTime, targetNum);
->>>>>>> 3e79be41
+	private final long tokenNum = 1_234L;
+	private final int ownerNum = 1_235;
+	private final long rootNum = 2L;
+	private final long nextNum = 8L;
+	private final long seconds = 1_234_567L;
+	private final int nanos = 890;
+	private final NftNumPair rootPair = NftNumPair.fromLongs(tokenNum, rootNum);
+	private final NftNumPair nextPair = NftNumPair.fromLongs(tokenNum, nextNum);
+	private final RichInstant creationTime = new RichInstant(seconds, nanos);
+	private final UniqueTokenKey rootNftKey = new UniqueTokenKey(tokenNum, rootNum);
+	private final UniqueTokenKey nextNftKey = new UniqueTokenKey(tokenNum, nextNum);
+	private final UniqueTokenValue rootNft = new UniqueTokenValue(
+			ownerNum, 0, "aa".getBytes(StandardCharsets.UTF_8), creationTime);
+	private final UniqueTokenValue nextNft = new UniqueTokenValue(
+			ownerNum, 0, "bb".getBytes(StandardCharsets.UTF_8), creationTime);
+	private final UniqueTokenValue targetNft = new UniqueTokenValue(
+			ownerNum, 0, "cc".getBytes(StandardCharsets.UTF_8), creationTime);
 }