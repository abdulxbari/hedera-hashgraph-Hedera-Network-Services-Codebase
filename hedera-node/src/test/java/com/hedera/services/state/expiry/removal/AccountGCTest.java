/*
 * Copyright (C) 2022 Hedera Hashgraph, LLC
 *
 * Licensed under the Apache License, Version 2.0 (the "License");
 * you may not use this file except in compliance with the License.
 * You may obtain a copy of the License at
 *
 *      http://www.apache.org/licenses/LICENSE-2.0
 *
 * Unless required by applicable law or agreed to in writing, software
 * distributed under the License is distributed on an "AS IS" BASIS,
 * WITHOUT WARRANTIES OR CONDITIONS OF ANY KIND, either express or implied.
 * See the License for the specific language governing permissions and
 * limitations under the License.
 */
package com.hedera.services.state.expiry.removal;

import static org.junit.jupiter.api.Assertions.assertEquals;
import static org.mockito.ArgumentMatchers.any;
import static org.mockito.ArgumentMatchers.eq;
import static org.mockito.BDDMockito.given;
import static org.mockito.Mockito.never;
import static org.mockito.Mockito.verify;

import com.google.protobuf.ByteString;
import com.hedera.services.context.properties.GlobalDynamicProperties;
import com.hedera.services.ledger.SigImpactHistorian;
import com.hedera.services.ledger.accounts.AliasManager;
import com.hedera.services.ledger.backing.BackingStore;
import com.hedera.services.state.expiry.TokenRelsListMutation;
import com.hedera.services.state.merkle.MerkleAccount;
import com.hedera.services.state.merkle.MerkleTokenRelStatus;
import com.hedera.services.state.virtual.UniqueTokenKey;
import com.hedera.services.state.virtual.UniqueTokenValue;
import com.hedera.services.utils.EntityNum;
import com.hedera.services.utils.EntityNumPair;
import com.hedera.test.factories.accounts.MerkleAccountFactory;
import com.hederahashgraph.api.proto.java.AccountID;
import com.swirlds.merkle.map.MerkleMap;
<<<<<<< HEAD
import com.swirlds.virtualmap.VirtualMap;
=======
import java.util.Collections;
import java.util.List;
>>>>>>> 3e79be41
import org.junit.jupiter.api.BeforeEach;
import org.junit.jupiter.api.Test;
import org.junit.jupiter.api.extension.ExtendWith;
import org.mockito.Mock;
import org.mockito.junit.jupiter.MockitoExtension;

@ExtendWith(MockitoExtension.class)
class AccountGCTest {
<<<<<<< HEAD
	@Mock
	private AliasManager aliasManager;
	@Mock
	private SigImpactHistorian sigImpactHistorian;
	@Mock
	private TreasuryReturnHelper treasuryReturnHelper;
	@Mock
	private BackingStore<AccountID, MerkleAccount> backingAccounts;
	@Mock
	private MerkleMap<EntityNumPair, MerkleTokenRelStatus> tokenRels;
	@Mock
	private VirtualMap<UniqueTokenKey, UniqueTokenValue> uniqueTokens;
	@Mock
	private GlobalDynamicProperties dynamicProperties;
	@Mock
	private AccountGC.RemovalFacilitation removalFacilitation;
	@Mock
	private TokenRelsListMutation listRemoval;

	private AccountGC subject;

	@BeforeEach
	void setUp() {
		subject = new AccountGC(
				aliasManager,
				sigImpactHistorian,
				treasuryReturnHelper,
				backingAccounts,
				() -> tokenRels,
				() -> uniqueTokens,
				dynamicProperties);
		subject.setRemovalFacilitation(removalFacilitation);
	}

	@Test
	void removalWithNoTokensWorks() {
		given(aliasManager.forgetAlias(accountNoTokens.getAlias())).willReturn(true);
		final var expectedReturns = new TreasuryReturns(Collections.emptyList(), Collections.emptyList(), true);

		final var actualReturns = subject.expireBestEffort(num, accountNoTokens);

		assertEquals(expectedReturns, actualReturns);
		assertRemovalStepsTaken(num, accountNoTokens);
	}

	@Test
	void removalWithNftsWorks() {
		final var expectedReturns = new TreasuryReturns(
				List.of(aToken.toEntityId()), Collections.emptyList(), true);
		accountWithTokens.setNumAssociations(1);
		accountWithTokens.setNftsOwned(3);
		accountWithTokens.setHeadNftId(aNum);
		accountWithTokens.setHeadNftSerialNum(1L);
		final var rootKey = accountWithTokens.getLatestAssociation();
		given(removalFacilitation.removeNext(
				eq(rootKey),
				eq(rootKey),
				any(TokenRelsListMutation.class))).willReturn(null);
		given(tokenRels.get(rootKey)).willReturn(new MerkleTokenRelStatus(1, false, false, false));
		given(dynamicProperties.getMaxReturnedNftsPerTouch()).willReturn(10);

		final var actualReturns = subject.expireBestEffort(num, accountWithTokens);

		assertEquals(expectedReturns, actualReturns);
		verify(treasuryReturnHelper).updateReturns(any(), eq(aToken), eq(1L), any());
		assertEquals(0, accountWithTokens.getNumAssociations());
		assertEquals(0, accountWithTokens.getNftsOwned());
		assertRemovalStepsTaken(num, accountWithTokens);
	}

	@Test
	void removalWithNftsWorksWithMoreNftsOwnedThanMaxTouched() {
		final var expectedReturns = new TreasuryReturns(
				List.of(aToken.toEntityId()), Collections.emptyList(), false);
		accountWithTokens.setNumAssociations(1);
		accountWithTokens.setNftsOwned(3);
		accountWithTokens.setHeadNftId(aNum);
		accountWithTokens.setHeadNftSerialNum(1L);
		final var rootKey = accountWithTokens.getLatestAssociation();
		given(removalFacilitation.removeNext(
				eq(rootKey),
				eq(rootKey),
				any(TokenRelsListMutation.class))).willReturn(null);
		given(tokenRels.get(rootKey)).willReturn(new MerkleTokenRelStatus(1, false, false, false));
		given(dynamicProperties.getMaxReturnedNftsPerTouch()).willReturn(1);

		final var actualReturns = subject.expireBestEffort(num, accountWithTokens);

		assertEquals(expectedReturns, actualReturns);
		verify(treasuryReturnHelper).updateReturns(any(), eq(aToken), eq(1L), any());
		assertEquals(0, accountWithTokens.getNumAssociations());
		assertEquals(2, accountWithTokens.getNftsOwned());
		verify(aliasManager, never()).forgetAlias(accountWithTokens.getAlias());
		verify(backingAccounts, never()).remove(num.toGrpcAccountId());
		verify(sigImpactHistorian, never()).markEntityChanged(num.longValue());
	}

	@Test
	void removalWithTokensAndNoNftsWorks() {
		final var expectedReturns = new TreasuryReturns(
				List.of(aToken.toEntityId(), bToken.toEntityId()),
				Collections.emptyList(), true);
		final var rootKey = accountWithTokens.getLatestAssociation();
		final var nextKey = EntityNumPair.fromLongs(num.longValue(), bNum);
		final var unusedKey = EntityNumPair.fromLongs(num.longValue(), 888L);

		given(removalFacilitation.removeNext(
				eq(rootKey),
				eq(rootKey),
				any(TokenRelsListMutation.class))).willReturn(nextKey);
		given(removalFacilitation.removeNext(
				eq(nextKey),
				eq(nextKey),
				any(TokenRelsListMutation.class))).willReturn(unusedKey);
		given(tokenRels.get(rootKey)).willReturn(new MerkleTokenRelStatus(1, false, false, false));
		given(tokenRels.get(nextKey)).willReturn(new MerkleTokenRelStatus(0, true, true, true));

		final var actualReturns = subject.expireBestEffort(num, accountWithTokens);

		assertEquals(expectedReturns, actualReturns);
		verify(treasuryReturnHelper).updateReturns(any(), eq(aToken), eq(1L), any());
		verify(treasuryReturnHelper, never()).updateReturns(any(), eq(bToken), eq(0L), any());
		assertEquals(0, accountWithTokens.getNumAssociations());
		assertRemovalStepsTaken(num, accountWithTokens);
	}

	private void assertRemovalStepsTaken(final EntityNum num, final MerkleAccount account) {
		verify(aliasManager).forgetAlias(account.getAlias());
		verify(backingAccounts).remove(num.toGrpcAccountId());
		verify(sigImpactHistorian).markEntityChanged(num.longValue());
	}

	private final long expiredNum = 2L;
	private final long aNum = 666L;
	private final long bNum = 777L;
	private final EntityNum num = EntityNum.fromLong(expiredNum);
	private final EntityNum aToken = EntityNum.fromLong(aNum);
	private final EntityNum bToken = EntityNum.fromLong(bNum);
	private final ByteString anAlias = ByteString.copyFromUtf8("bbbb");
	private final MerkleAccount accountNoTokens = MerkleAccountFactory.newAccount()
			.balance(0)
			.lastAssociatedToken(0)
			.associatedTokensCount(0)
			.alias(anAlias)
			.get();
	private final MerkleAccount accountWithTokens = MerkleAccountFactory.newAccount()
			.balance(0)
			.lastAssociatedToken(aNum)
			.associatedTokensCount(2)
			.alias(anAlias)
			.get();
=======
    @Mock private AliasManager aliasManager;
    @Mock private SigImpactHistorian sigImpactHistorian;
    @Mock private TreasuryReturnHelper treasuryReturnHelper;
    @Mock private BackingStore<AccountID, MerkleAccount> backingAccounts;
    @Mock private MerkleMap<EntityNumPair, MerkleTokenRelStatus> tokenRels;
    @Mock private MerkleMap<EntityNumPair, MerkleUniqueToken> uniqueTokens;
    @Mock private GlobalDynamicProperties dynamicProperties;
    @Mock private AccountGC.RemovalFacilitation removalFacilitation;
    @Mock private TokenRelsListMutation listRemoval;

    private AccountGC subject;

    @BeforeEach
    void setUp() {
        subject =
                new AccountGC(
                        aliasManager,
                        sigImpactHistorian,
                        treasuryReturnHelper,
                        backingAccounts,
                        () -> tokenRels,
                        () -> uniqueTokens,
                        dynamicProperties);
        subject.setRemovalFacilitation(removalFacilitation);
    }

    @Test
    void removalWithNoTokensWorks() {
        given(aliasManager.forgetAlias(accountNoTokens.getAlias())).willReturn(true);
        final var expectedReturns =
                new TreasuryReturns(Collections.emptyList(), Collections.emptyList(), true);

        final var actualReturns = subject.expireBestEffort(num, accountNoTokens);

        assertEquals(expectedReturns, actualReturns);
        assertRemovalStepsTaken(num, accountNoTokens);
    }

    @Test
    void removalWithNftsWorks() {
        final var expectedReturns =
                new TreasuryReturns(List.of(aToken.toEntityId()), Collections.emptyList(), true);
        accountWithTokens.setNumAssociations(1);
        accountWithTokens.setNftsOwned(3);
        accountWithTokens.setHeadNftId(aNum);
        accountWithTokens.setHeadNftSerialNum(1L);
        final var rootKey = accountWithTokens.getLatestAssociation();
        given(
                        removalFacilitation.removeNext(
                                eq(rootKey), eq(rootKey), any(TokenRelsListMutation.class)))
                .willReturn(null);
        given(tokenRels.get(rootKey)).willReturn(new MerkleTokenRelStatus(1, false, false, false));
        given(dynamicProperties.getMaxReturnedNftsPerTouch()).willReturn(10);

        final var actualReturns = subject.expireBestEffort(num, accountWithTokens);

        assertEquals(expectedReturns, actualReturns);
        verify(treasuryReturnHelper).updateReturns(any(), eq(aToken), eq(1L), any());
        assertEquals(0, accountWithTokens.getNumAssociations());
        assertEquals(0, accountWithTokens.getNftsOwned());
        assertRemovalStepsTaken(num, accountWithTokens);
    }

    @Test
    void removalWithNftsWorksWithMoreNftsOwnedThanMaxTouched() {
        final var expectedReturns =
                new TreasuryReturns(List.of(aToken.toEntityId()), Collections.emptyList(), false);
        accountWithTokens.setNumAssociations(1);
        accountWithTokens.setNftsOwned(3);
        accountWithTokens.setHeadNftId(aNum);
        accountWithTokens.setHeadNftSerialNum(1L);
        final var rootKey = accountWithTokens.getLatestAssociation();
        given(
                        removalFacilitation.removeNext(
                                eq(rootKey), eq(rootKey), any(TokenRelsListMutation.class)))
                .willReturn(null);
        given(tokenRels.get(rootKey)).willReturn(new MerkleTokenRelStatus(1, false, false, false));
        given(dynamicProperties.getMaxReturnedNftsPerTouch()).willReturn(1);

        final var actualReturns = subject.expireBestEffort(num, accountWithTokens);

        assertEquals(expectedReturns, actualReturns);
        verify(treasuryReturnHelper).updateReturns(any(), eq(aToken), eq(1L), any());
        assertEquals(0, accountWithTokens.getNumAssociations());
        assertEquals(2, accountWithTokens.getNftsOwned());
        verify(aliasManager, never()).forgetAlias(accountWithTokens.getAlias());
        verify(backingAccounts, never()).remove(num.toGrpcAccountId());
        verify(sigImpactHistorian, never()).markEntityChanged(num.longValue());
    }

    @Test
    void removalWithTokensAndNoNftsWorks() {
        final var expectedReturns =
                new TreasuryReturns(
                        List.of(aToken.toEntityId(), bToken.toEntityId()),
                        Collections.emptyList(),
                        true);
        final var rootKey = accountWithTokens.getLatestAssociation();
        final var nextKey = EntityNumPair.fromLongs(num.longValue(), bNum);
        final var unusedKey = EntityNumPair.fromLongs(num.longValue(), 888L);

        given(
                        removalFacilitation.removeNext(
                                eq(rootKey), eq(rootKey), any(TokenRelsListMutation.class)))
                .willReturn(nextKey);
        given(
                        removalFacilitation.removeNext(
                                eq(nextKey), eq(nextKey), any(TokenRelsListMutation.class)))
                .willReturn(unusedKey);
        given(tokenRels.get(rootKey)).willReturn(new MerkleTokenRelStatus(1, false, false, false));
        given(tokenRels.get(nextKey)).willReturn(new MerkleTokenRelStatus(0, true, true, true));

        final var actualReturns = subject.expireBestEffort(num, accountWithTokens);

        assertEquals(expectedReturns, actualReturns);
        verify(treasuryReturnHelper).updateReturns(any(), eq(aToken), eq(1L), any());
        verify(treasuryReturnHelper, never()).updateReturns(any(), eq(bToken), eq(0L), any());
        assertEquals(0, accountWithTokens.getNumAssociations());
        assertRemovalStepsTaken(num, accountWithTokens);
    }

    private void assertRemovalStepsTaken(final EntityNum num, final MerkleAccount account) {
        verify(aliasManager).forgetAlias(account.getAlias());
        verify(backingAccounts).remove(num.toGrpcAccountId());
        verify(sigImpactHistorian).markEntityChanged(num.longValue());
    }

    private final long expiredNum = 2L;
    private final long aNum = 666L;
    private final long bNum = 777L;
    private final EntityNum num = EntityNum.fromLong(expiredNum);
    private final EntityNum aToken = EntityNum.fromLong(aNum);
    private final EntityNum bToken = EntityNum.fromLong(bNum);
    private final ByteString anAlias = ByteString.copyFromUtf8("bbbb");
    private final MerkleAccount accountNoTokens =
            MerkleAccountFactory.newAccount()
                    .balance(0)
                    .lastAssociatedToken(0)
                    .associatedTokensCount(0)
                    .alias(anAlias)
                    .get();
    private final MerkleAccount accountWithTokens =
            MerkleAccountFactory.newAccount()
                    .balance(0)
                    .lastAssociatedToken(aNum)
                    .associatedTokensCount(2)
                    .alias(anAlias)
                    .get();
>>>>>>> 3e79be41
}<|MERGE_RESOLUTION|>--- conflicted
+++ resolved
@@ -15,13 +15,6 @@
  */
 package com.hedera.services.state.expiry.removal;
 
-import static org.junit.jupiter.api.Assertions.assertEquals;
-import static org.mockito.ArgumentMatchers.any;
-import static org.mockito.ArgumentMatchers.eq;
-import static org.mockito.BDDMockito.given;
-import static org.mockito.Mockito.never;
-import static org.mockito.Mockito.verify;
-
 import com.google.protobuf.ByteString;
 import com.hedera.services.context.properties.GlobalDynamicProperties;
 import com.hedera.services.ledger.SigImpactHistorian;
@@ -37,179 +30,31 @@
 import com.hedera.test.factories.accounts.MerkleAccountFactory;
 import com.hederahashgraph.api.proto.java.AccountID;
 import com.swirlds.merkle.map.MerkleMap;
-<<<<<<< HEAD
 import com.swirlds.virtualmap.VirtualMap;
-=======
-import java.util.Collections;
-import java.util.List;
->>>>>>> 3e79be41
 import org.junit.jupiter.api.BeforeEach;
 import org.junit.jupiter.api.Test;
 import org.junit.jupiter.api.extension.ExtendWith;
 import org.mockito.Mock;
 import org.mockito.junit.jupiter.MockitoExtension;
 
+import java.util.Collections;
+import java.util.List;
+
+import static org.junit.jupiter.api.Assertions.assertEquals;
+import static org.mockito.ArgumentMatchers.any;
+import static org.mockito.ArgumentMatchers.eq;
+import static org.mockito.BDDMockito.given;
+import static org.mockito.Mockito.never;
+import static org.mockito.Mockito.verify;
+
 @ExtendWith(MockitoExtension.class)
 class AccountGCTest {
-<<<<<<< HEAD
-	@Mock
-	private AliasManager aliasManager;
-	@Mock
-	private SigImpactHistorian sigImpactHistorian;
-	@Mock
-	private TreasuryReturnHelper treasuryReturnHelper;
-	@Mock
-	private BackingStore<AccountID, MerkleAccount> backingAccounts;
-	@Mock
-	private MerkleMap<EntityNumPair, MerkleTokenRelStatus> tokenRels;
-	@Mock
-	private VirtualMap<UniqueTokenKey, UniqueTokenValue> uniqueTokens;
-	@Mock
-	private GlobalDynamicProperties dynamicProperties;
-	@Mock
-	private AccountGC.RemovalFacilitation removalFacilitation;
-	@Mock
-	private TokenRelsListMutation listRemoval;
-
-	private AccountGC subject;
-
-	@BeforeEach
-	void setUp() {
-		subject = new AccountGC(
-				aliasManager,
-				sigImpactHistorian,
-				treasuryReturnHelper,
-				backingAccounts,
-				() -> tokenRels,
-				() -> uniqueTokens,
-				dynamicProperties);
-		subject.setRemovalFacilitation(removalFacilitation);
-	}
-
-	@Test
-	void removalWithNoTokensWorks() {
-		given(aliasManager.forgetAlias(accountNoTokens.getAlias())).willReturn(true);
-		final var expectedReturns = new TreasuryReturns(Collections.emptyList(), Collections.emptyList(), true);
-
-		final var actualReturns = subject.expireBestEffort(num, accountNoTokens);
-
-		assertEquals(expectedReturns, actualReturns);
-		assertRemovalStepsTaken(num, accountNoTokens);
-	}
-
-	@Test
-	void removalWithNftsWorks() {
-		final var expectedReturns = new TreasuryReturns(
-				List.of(aToken.toEntityId()), Collections.emptyList(), true);
-		accountWithTokens.setNumAssociations(1);
-		accountWithTokens.setNftsOwned(3);
-		accountWithTokens.setHeadNftId(aNum);
-		accountWithTokens.setHeadNftSerialNum(1L);
-		final var rootKey = accountWithTokens.getLatestAssociation();
-		given(removalFacilitation.removeNext(
-				eq(rootKey),
-				eq(rootKey),
-				any(TokenRelsListMutation.class))).willReturn(null);
-		given(tokenRels.get(rootKey)).willReturn(new MerkleTokenRelStatus(1, false, false, false));
-		given(dynamicProperties.getMaxReturnedNftsPerTouch()).willReturn(10);
-
-		final var actualReturns = subject.expireBestEffort(num, accountWithTokens);
-
-		assertEquals(expectedReturns, actualReturns);
-		verify(treasuryReturnHelper).updateReturns(any(), eq(aToken), eq(1L), any());
-		assertEquals(0, accountWithTokens.getNumAssociations());
-		assertEquals(0, accountWithTokens.getNftsOwned());
-		assertRemovalStepsTaken(num, accountWithTokens);
-	}
-
-	@Test
-	void removalWithNftsWorksWithMoreNftsOwnedThanMaxTouched() {
-		final var expectedReturns = new TreasuryReturns(
-				List.of(aToken.toEntityId()), Collections.emptyList(), false);
-		accountWithTokens.setNumAssociations(1);
-		accountWithTokens.setNftsOwned(3);
-		accountWithTokens.setHeadNftId(aNum);
-		accountWithTokens.setHeadNftSerialNum(1L);
-		final var rootKey = accountWithTokens.getLatestAssociation();
-		given(removalFacilitation.removeNext(
-				eq(rootKey),
-				eq(rootKey),
-				any(TokenRelsListMutation.class))).willReturn(null);
-		given(tokenRels.get(rootKey)).willReturn(new MerkleTokenRelStatus(1, false, false, false));
-		given(dynamicProperties.getMaxReturnedNftsPerTouch()).willReturn(1);
-
-		final var actualReturns = subject.expireBestEffort(num, accountWithTokens);
-
-		assertEquals(expectedReturns, actualReturns);
-		verify(treasuryReturnHelper).updateReturns(any(), eq(aToken), eq(1L), any());
-		assertEquals(0, accountWithTokens.getNumAssociations());
-		assertEquals(2, accountWithTokens.getNftsOwned());
-		verify(aliasManager, never()).forgetAlias(accountWithTokens.getAlias());
-		verify(backingAccounts, never()).remove(num.toGrpcAccountId());
-		verify(sigImpactHistorian, never()).markEntityChanged(num.longValue());
-	}
-
-	@Test
-	void removalWithTokensAndNoNftsWorks() {
-		final var expectedReturns = new TreasuryReturns(
-				List.of(aToken.toEntityId(), bToken.toEntityId()),
-				Collections.emptyList(), true);
-		final var rootKey = accountWithTokens.getLatestAssociation();
-		final var nextKey = EntityNumPair.fromLongs(num.longValue(), bNum);
-		final var unusedKey = EntityNumPair.fromLongs(num.longValue(), 888L);
-
-		given(removalFacilitation.removeNext(
-				eq(rootKey),
-				eq(rootKey),
-				any(TokenRelsListMutation.class))).willReturn(nextKey);
-		given(removalFacilitation.removeNext(
-				eq(nextKey),
-				eq(nextKey),
-				any(TokenRelsListMutation.class))).willReturn(unusedKey);
-		given(tokenRels.get(rootKey)).willReturn(new MerkleTokenRelStatus(1, false, false, false));
-		given(tokenRels.get(nextKey)).willReturn(new MerkleTokenRelStatus(0, true, true, true));
-
-		final var actualReturns = subject.expireBestEffort(num, accountWithTokens);
-
-		assertEquals(expectedReturns, actualReturns);
-		verify(treasuryReturnHelper).updateReturns(any(), eq(aToken), eq(1L), any());
-		verify(treasuryReturnHelper, never()).updateReturns(any(), eq(bToken), eq(0L), any());
-		assertEquals(0, accountWithTokens.getNumAssociations());
-		assertRemovalStepsTaken(num, accountWithTokens);
-	}
-
-	private void assertRemovalStepsTaken(final EntityNum num, final MerkleAccount account) {
-		verify(aliasManager).forgetAlias(account.getAlias());
-		verify(backingAccounts).remove(num.toGrpcAccountId());
-		verify(sigImpactHistorian).markEntityChanged(num.longValue());
-	}
-
-	private final long expiredNum = 2L;
-	private final long aNum = 666L;
-	private final long bNum = 777L;
-	private final EntityNum num = EntityNum.fromLong(expiredNum);
-	private final EntityNum aToken = EntityNum.fromLong(aNum);
-	private final EntityNum bToken = EntityNum.fromLong(bNum);
-	private final ByteString anAlias = ByteString.copyFromUtf8("bbbb");
-	private final MerkleAccount accountNoTokens = MerkleAccountFactory.newAccount()
-			.balance(0)
-			.lastAssociatedToken(0)
-			.associatedTokensCount(0)
-			.alias(anAlias)
-			.get();
-	private final MerkleAccount accountWithTokens = MerkleAccountFactory.newAccount()
-			.balance(0)
-			.lastAssociatedToken(aNum)
-			.associatedTokensCount(2)
-			.alias(anAlias)
-			.get();
-=======
     @Mock private AliasManager aliasManager;
     @Mock private SigImpactHistorian sigImpactHistorian;
     @Mock private TreasuryReturnHelper treasuryReturnHelper;
     @Mock private BackingStore<AccountID, MerkleAccount> backingAccounts;
     @Mock private MerkleMap<EntityNumPair, MerkleTokenRelStatus> tokenRels;
-    @Mock private MerkleMap<EntityNumPair, MerkleUniqueToken> uniqueTokens;
+    @Mock private VirtualMap<UniqueTokenKey, UniqueTokenValue> uniqueTokens;
     @Mock private GlobalDynamicProperties dynamicProperties;
     @Mock private AccountGC.RemovalFacilitation removalFacilitation;
     @Mock private TokenRelsListMutation listRemoval;
@@ -352,5 +197,4 @@
                     .associatedTokensCount(2)
                     .alias(anAlias)
                     .get();
->>>>>>> 3e79be41
 }