package com.hedera.services.state.merkle;

/*-
 * ‌
 * Hedera Services Node
 * ​
 * Copyright (C) 2018 - 2021 Hedera Hashgraph, LLC
 * ​
 * Licensed under the Apache License, Version 2.0 (the "License");
 * you may not use this file except in compliance with the License.
 * You may obtain a copy of the License at
 *
 *      http://www.apache.org/licenses/LICENSE-2.0
 *
 * Unless required by applicable law or agreed to in writing, software
 * distributed under the License is distributed on an "AS IS" BASIS,
 * WITHOUT WARRANTIES OR CONDITIONS OF ANY KIND, either express or implied.
 * See the License for the specific language governing permissions and
 * limitations under the License.
 * ‍
 */

import com.google.protobuf.ByteString;
import com.hedera.services.legacy.core.jproto.JEd25519Key;
import com.hedera.services.legacy.core.jproto.JKey;
import com.hedera.services.legacy.core.jproto.JKeyList;
import com.hedera.services.state.submerkle.EntityId;
import com.hedera.services.state.submerkle.FcTokenAllowanceId;
import com.hedera.services.state.virtual.ContractKey;
import com.hedera.services.utils.EntityNum;
import com.hederahashgraph.api.proto.java.Key;
import com.swirlds.common.exceptions.MutabilityException;
import org.apache.tuweni.units.bigints.UInt256;
import org.junit.jupiter.api.BeforeEach;
import org.junit.jupiter.api.Test;

import java.util.Collections;
import java.util.TreeMap;
import java.util.TreeSet;

<<<<<<< HEAD
import static com.hedera.services.state.virtual.KeyPackingUtils.readableContractStorageKey;
=======
import static com.hedera.services.state.merkle.internals.BitPackUtils.numFromCode;
>>>>>>> 21a3ad2a
import static org.junit.jupiter.api.Assertions.assertEquals;
import static org.junit.jupiter.api.Assertions.assertFalse;
import static org.junit.jupiter.api.Assertions.assertNotEquals;
import static org.junit.jupiter.api.Assertions.assertNotSame;
import static org.junit.jupiter.api.Assertions.assertNull;
import static org.junit.jupiter.api.Assertions.assertThrows;
import static org.junit.jupiter.api.Assertions.assertTrue;

class MerkleAccountStateTest {
	private static final JKey key = new JEd25519Key("abcdefghijklmnopqrstuvwxyz012345".getBytes());
	private static final long expiry = 1_234_567L;
	private static final long balance = 555_555L;
	private static final long ethereumNonce = 0L;
	private static final long autoRenewSecs = 234_567L;
	private static final long nftsOwned = 150L;
	private static final long otherNftsOwned = 151L;
	private static final String memo = "A memo";
	private static final boolean deleted = true;
	private static final boolean smartContract = true;
	private static final boolean receiverSigRequired = true;
	private static final EntityId proxy = new EntityId(1L, 2L, 3L);
	private static final int number = 123;
	private static final int maxAutoAssociations = 1234;
	private static final int usedAutoAssociations = 1233;
	private static final Key aliasKey = Key.newBuilder()
			.setECDSASecp256K1(ByteString.copyFromUtf8("bbbbbbbbbbbbbbbbbbbbb")).build();
	private static final ByteString alias = aliasKey.getECDSASecp256K1();
	private static final ByteString otherAlias = ByteString.copyFrom("012345789".getBytes());
	private static final UInt256 firstKey =
			UInt256.fromHexString("0x0000fe0432ce31138ecf09aa3e8a410004a1e204ef84efe01ee160fea1e22060");
	private static final int[] explicitFirstKey = ContractKey.asPackedInts(firstKey);
	private static final byte numNonZeroBytesInFirst = 30;

	private static final JKey otherKey = new JEd25519Key("aBcDeFgHiJkLmNoPqRsTuVwXyZ012345".getBytes());
	private static final long otherExpiry = 7_234_567L;
	private static final long otherBalance = 666_666L;
	private static final long otherAutoRenewSecs = 432_765L;
	private static final String otherMemo = "Another memo";
	private static final boolean otherDeleted = false;
	private static final boolean otherSmartContract = false;
	private static final boolean otherReceiverSigRequired = false;
	private static final EntityId otherProxy = new EntityId(3L, 2L, 1L);
	private static final int otherNumber = 456;
	private static final int kvPairs = 123;
	private static final int otherKvPairs = 456;
	private static final UInt256 otherFirstKey =
			UInt256.fromHexString("0x0011fe0432ce31138ecf09aa3e8a410004bbe204ef84efe01ee160febbe22060");
	private static final int[] otherExplicitFirstKey = ContractKey.asPackedInts(otherFirstKey);
	private static final byte otherNumNonZeroBytesInFirst = 31;
	private static final int associatedTokensCount = 3;
	private static final int numPositiveBalances = 2;
	private static final int otherNumPositiveBalances = 3;
	private static final int numTreasuryTitles = 23;
	private static final int otherNumTreasuryTitles = 32;

	private static final EntityNum spenderNum1 = EntityNum.fromLong(1000L);
	private static final EntityNum spenderNum2 = EntityNum.fromLong(3000L);
	private static final EntityNum tokenForAllowance = EntityNum.fromLong(2000L);
	private static final long headTokenNum = tokenForAllowance.longValue();
	private static final long headNftId = 4000L;
	private static final long headNftSerialNum = 1L;
	private static final Long cryptoAllowance = 10L;
	private static final Long tokenAllowanceVal = 1L;

	private static final FcTokenAllowanceId tokenAllowanceKey1 = FcTokenAllowanceId.from(tokenForAllowance,
			spenderNum1);
	private static final FcTokenAllowanceId tokenAllowanceKey2 = FcTokenAllowanceId.from(tokenForAllowance,
			spenderNum2);

	private TreeMap<EntityNum, Long> cryptoAllowances = new TreeMap<>();
	private TreeMap<FcTokenAllowanceId, Long> fungibleTokenAllowances = new TreeMap<>();
	private TreeSet<FcTokenAllowanceId> approveForAllNfts = new TreeSet<>();

	TreeMap<EntityNum, Long> otherCryptoAllowances = new TreeMap<>();
	TreeMap<FcTokenAllowanceId, Long> otherFungibleTokenAllowances = new TreeMap<>();
	TreeSet<FcTokenAllowanceId> otherApproveForAllNfts = new TreeSet<>();

	private MerkleAccountState subject;

	@BeforeEach
	void setup() {
		cryptoAllowances.put(spenderNum1, cryptoAllowance);
		approveForAllNfts.add(tokenAllowanceKey2);
		fungibleTokenAllowances.put(tokenAllowanceKey1, tokenAllowanceVal);

		subject = new MerkleAccountState(
				key,
				expiry, balance, autoRenewSecs,
				memo,
				deleted, smartContract, receiverSigRequired,
				proxy,
				number,
				maxAutoAssociations,
				usedAutoAssociations,
				alias,
				kvPairs,
				cryptoAllowances,
				fungibleTokenAllowances,
				approveForAllNfts,
				explicitFirstKey,
				numNonZeroBytesInFirst,
<<<<<<< HEAD
				associatedTokensCount,
				numPositiveBalances,
				headTokenNum,
				nftsOwned,
				numTreasuryTitles,
				headNftId,
				headNftSerialNum);
=======
				nftsOwned,
				associatedTokensCount,
				numPositiveBalances,
				headTokenNum,
				numTreasuryTitles,
				ethereumNonce);
>>>>>>> 21a3ad2a
	}

	@Test
	void toStringWorks() {
<<<<<<< HEAD
		assertEquals("MerkleAccountState{number=123 <-> 0.0.123, " +
						"key=" + MiscUtils.describe(key) + ", " +
						"expiry=" + expiry + ", " +
						"balance=" + balance + ", " +
						"autoRenewSecs=" + autoRenewSecs + ", " +
						"memo=" + memo + ", " +
						"deleted=" + deleted + ", " +
						"smartContract=" + smartContract + ", " +
						"numContractKvPairs=" + kvPairs + ", " +
						"receiverSigRequired=" + receiverSigRequired + ", " +
						"proxy=" + proxy + ", nftsOwned=" + nftsOwned + ", " +
						"alreadyUsedAutoAssociations=" + usedAutoAssociations + ", " +
						"maxAutoAssociations=" + maxAutoAssociations + ", " +
						"alias=" + alias.toStringUtf8() + ", " +
						"cryptoAllowances=" + cryptoAllowances + ", " +
						"fungibleTokenAllowances=" + fungibleTokenAllowances + ", " +
						"approveForAllNfts=" + approveForAllNfts + ", " +
						"firstContractStorageKey=" + readableContractStorageKey(explicitFirstKey) + ", " +
						"numAssociations=" + associatedTokensCount + ", " +
						"numPositiveBalances=" + numPositiveBalances + ", " +
						"headTokenId=" + headTokenNum + ", " +
						"numTreasuryTitles=" + numTreasuryTitles + ", " +
						"headNftId=" + headNftId + ", " +
						"headNftSerialNum=" + headNftSerialNum + "}",
				subject.toString());
=======
		final var desired = "MerkleAccountState{number=123 <-> 0.0.123, key=ed25519: " +
				"\"abcdefghijklmnopqrstuvwxyz012345\"\n" +
				", expiry=1234567, balance=555555, autoRenewSecs=234567, memo=A memo, deleted=true, smartContract=true," +
				" numContractKvPairs=123, receiverSigRequired=true, proxy=EntityId{shard=1, realm=2, num=3}, " +
				"nftsOwned=150, alreadyUsedAutoAssociations=1233, maxAutoAssociations=1234, " +
				"alias=bbbbbbbbbbbbbbbbbbbbb, cryptoAllowances={EntityNum{value=1000}=10}, " +
				"fungibleTokenAllowances={FcTokenAllowanceId{tokenNum=2000, spenderNum=1000}=1}, " +
				"approveForAllNfts=[FcTokenAllowanceId{tokenNum=2000, spenderNum=3000}], " +
				"firstContractStorageKey=fe0432ce31138ecf09aa3e8a41004a1e204ef84efe01ee160fea1e22060, " +
				"numAssociations=3, numPositiveBalances=2, headTokenId=2000, numTreasuryTitles=23, ethereumNonce=0}";
		assertEquals(desired, subject.toString());
	}

	@Test
	void getterWorksForNullStorageKey() {
		subject.setFirstUint256Key(null);
		assertNull(subject.getFirstContractStorageKey());
		assertEquals(0, subject.getFirstUint256KeyNonZeroBytes());
	}

	@Test
	void getterWorksForTypedStorageKey() {
		final var expected = new ContractKey(numFromCode(number), explicitFirstKey);
		final var actual = subject.getFirstContractStorageKey();
		assertEquals(expected, actual);
	}

	@Test
	void settingFirstKeyUpdatesNonZeroBytes() {
		subject.setFirstUint256Key(otherExplicitFirstKey);
		assertEquals(otherNumNonZeroBytesInFirst, subject.getFirstUint256KeyNonZeroBytes());
>>>>>>> 21a3ad2a
	}

	@Test
	void copyIsImmutable() {
		final var key = new JKeyList();
		final var proxy = new EntityId(0, 0, 2);

		subject.copy();

		assertThrows(MutabilityException.class, () -> subject.setHbarBalance(1L));
		assertThrows(MutabilityException.class, () -> subject.setAutoRenewSecs(1_234_567L));
		assertThrows(MutabilityException.class, () -> subject.setDeleted(true));
		assertThrows(MutabilityException.class, () -> subject.setAccountKey(key));
		assertThrows(MutabilityException.class, () -> subject.setMemo("NOPE"));
		assertThrows(MutabilityException.class, () -> subject.setSmartContract(false));
		assertThrows(MutabilityException.class, () -> subject.setReceiverSigRequired(true));
		assertThrows(MutabilityException.class, () -> subject.setExpiry(1_234_567L));
		assertThrows(MutabilityException.class, () -> subject.setNumContractKvPairs(otherKvPairs));
		assertThrows(MutabilityException.class, () -> subject.setProxy(proxy));
		assertThrows(MutabilityException.class, () -> subject.setMaxAutomaticAssociations(maxAutoAssociations));
		assertThrows(MutabilityException.class, () -> subject.setUsedAutomaticAssociations(usedAutoAssociations));
		assertThrows(MutabilityException.class, () -> subject.setCryptoAllowances(cryptoAllowances));
		assertThrows(MutabilityException.class, () -> subject.setApproveForAllNfts(approveForAllNfts));
		assertThrows(MutabilityException.class, () -> subject.setNumAssociations(5));
		assertThrows(MutabilityException.class, () -> subject.setNumPositiveBalances(5));
		assertThrows(MutabilityException.class, () -> subject.setHeadTokenId(5L));
		assertThrows(MutabilityException.class, () -> subject.setNftsOwned(nftsOwned));
		assertThrows(MutabilityException.class, () -> subject.setFirstUint256Key(explicitFirstKey));
		assertThrows(MutabilityException.class, () -> subject.setNumTreasuryTitles(1));
<<<<<<< HEAD
		assertThrows(MutabilityException.class, () -> subject.setUsedAutomaticAssociations(usedAutoAssociations));
		assertThrows(MutabilityException.class, () -> subject.setNumAssociations(5));
		assertThrows(MutabilityException.class, () -> subject.setNumPositiveBalances(5));
		assertThrows(MutabilityException.class, () -> subject.setHeadTokenId(5L));
		assertThrows(MutabilityException.class, () -> subject.setNftsOwned(nftsOwned));
		assertThrows(MutabilityException.class, () -> subject.setFirstUint256Key(explicitFirstKey));
=======
>>>>>>> 21a3ad2a
	}

	@Test
	void reportsTreasuryStatus() {
		assertTrue(subject.isTokenTreasury());
		subject.setNumTreasuryTitles(0);
		assertFalse(subject.isTokenTreasury());
	}


	@Test
	void copyWorks() {
		final var copySubject = subject.copy();
		assertNotSame(copySubject, subject);
		assertEquals(subject, copySubject);
	}

	@Test
	void equalsWorksWithRadicalDifferences() {
		final var identical = subject;
		assertEquals(subject, identical);
		assertNotEquals(subject, null);
		assertNotEquals(subject, new Object());
	}

	@Test
	void equalsWorksForFirstKeyBytes() {
		final var otherSubject = subject.copy();
		otherSubject.setFirstUint256Key(otherExplicitFirstKey);

		assertNotEquals(subject, otherSubject);
	}

	@Test
	void equalsWorksForNftsOwned() {
		final var otherSubject = subject.copy();
		otherSubject.setNftsOwned(otherNftsOwned);
		assertNotEquals(subject, otherSubject);
	}

	@Test
	void equalsWorksForNumTreasuryTitles() {
		final var otherSubject = subject.copy();
		otherSubject.setNumTreasuryTitles(otherNumTreasuryTitles);
		assertNotEquals(subject, otherSubject);
	}

	@Test
	void equalsWorksForKey() {
		final var otherSubject = subject.copy();
		otherSubject.setAccountKey(otherKey);
		assertNotEquals(subject, otherSubject);
	}

	@Test
	void equalsWorksForExpiry() {
		final var otherSubject = subject.copy();
		otherSubject.setExpiry(otherExpiry);
		assertNotEquals(subject, otherSubject);
	}

	@Test
	void equalsWorksForBalance() {
		final var otherSubject = subject.copy();
		otherSubject.setHbarBalance(otherBalance);
		assertNotEquals(subject, otherSubject);
	}

	@Test
	void equalsWorksForAutoRenewSecs() {
		final var otherSubject = subject.copy();
		otherSubject.setAutoRenewSecs(otherAutoRenewSecs);
		assertNotEquals(subject, otherSubject);
	}

	@Test
	void equalsWorksForMemo() {
		final var otherSubject = subject.copy();
		otherSubject.setMemo(otherMemo);
		assertNotEquals(subject, otherSubject);
	}

	@Test
	void equalsWorksForDeleted() {
		final var otherSubject = subject.copy();
		otherSubject.setDeleted(otherDeleted);
		assertNotEquals(subject, otherSubject);
	}

	@Test
	void equalsWorksForSmartContract() {
		final var otherSubject = subject.copy();
		otherSubject.setSmartContract(otherSmartContract);
		assertNotEquals(subject, otherSubject);
	}

	@Test
	void equalsWorksForReceiverSigRequired() {
		final var otherSubject = subject.copy();
		otherSubject.setReceiverSigRequired(otherReceiverSigRequired);
		assertNotEquals(subject, otherSubject);
	}

	@Test
	void equalsWorksForNumber() {
		final var otherSubject = subject.copy();
		otherSubject.setNumber(otherNumber);
		assertNotEquals(subject, otherSubject);
	}

	@Test
	void equalsWorksForProxy() {
		final var otherSubject = subject.copy();
		otherSubject.setProxy(otherProxy);
		assertNotEquals(subject, otherSubject);
	}

	@Test
	void equalsWorksForAlias() {
		final var otherSubject = subject.copy();
		otherSubject.setAlias(otherAlias);
		assertNotEquals(subject, otherSubject);
	}

	@Test
	void equalsWorksForKvPairs() {
		final var otherSubject = subject.copy();
		otherSubject.setNumContractKvPairs(otherKvPairs);
		assertNotEquals(subject, otherSubject);
	}

	@Test
	void equalsWorksForAllowances1() {
		final EntityNum spenderNum1 = EntityNum.fromLong(100L);
		final Long cryptoAllowance = 100L;
		otherCryptoAllowances.put(spenderNum1, cryptoAllowance);
		final var otherSubject = subject.copy();
		otherSubject.setCryptoAllowances(otherCryptoAllowances);
		assertNotEquals(subject, otherSubject);
	}

	@Test
	void equalsWorksForAllowances2() {
		final EntityNum spenderNum1 = EntityNum.fromLong(100L);
		final EntityNum tokenForAllowance = EntityNum.fromLong(200L);
		final Long tokenAllowanceVal = 1L;
		final FcTokenAllowanceId tokenAllowanceKey = FcTokenAllowanceId.from(tokenForAllowance, spenderNum1);
		otherFungibleTokenAllowances.put(tokenAllowanceKey, tokenAllowanceVal);
		final var otherSubject = subject.copy();
		otherSubject.setFungibleTokenAllowances(otherFungibleTokenAllowances);
		assertNotEquals(subject, otherSubject);
	}

	@Test
	void equalsWorksForAllowances3() {
		final EntityNum spenderNum1 = EntityNum.fromLong(100L);
		final EntityNum tokenForAllowance = EntityNum.fromLong(200L);
		final FcTokenAllowanceId tokenAllowanceKey = FcTokenAllowanceId.from(tokenForAllowance, spenderNum1);
		otherApproveForAllNfts.add(tokenAllowanceKey);
		final var otherSubject = subject.copy();
		otherSubject.setApproveForAllNfts(otherApproveForAllNfts);
		assertNotEquals(subject, otherSubject);
	}

	@Test
	void equalsWorksForNumPositiveBalances() {
		final var otherSubject = subject.copy();
		otherSubject.setNumPositiveBalances(otherNumPositiveBalances);
		assertNotEquals(subject, otherSubject);
	}

	@Test
	void merkleMethodsWork() {
		assertEquals(MerkleAccountState.RELEASE_0260_VERSION, subject.getVersion());
		assertEquals(MerkleAccountState.RUNTIME_CONSTRUCTABLE_ID, subject.getClassId());
		assertTrue(subject.isLeaf());
	}

	@Test
	void objectContractMet() {
		final var defaultSubject = new MerkleAccountState();
		final var identicalSubject = subject.copy();
		assertNotEquals(subject.hashCode(), defaultSubject.hashCode());
		assertEquals(subject.hashCode(), identicalSubject.hashCode());
	}

	@Test
	void autoAssociationMetadataWorks() {
		final int max = 12;
		final int used = 5;
		final var defaultSubject = new MerkleAccountState();
		defaultSubject.setMaxAutomaticAssociations(max);
		defaultSubject.setUsedAutomaticAssociations(used);

		assertEquals(used, defaultSubject.getUsedAutomaticAssociations());
		assertEquals(max, defaultSubject.getMaxAutomaticAssociations());

		var toIncrement = defaultSubject.getUsedAutomaticAssociations();
		toIncrement++;

		defaultSubject.setUsedAutomaticAssociations(toIncrement);
		assertEquals(toIncrement, defaultSubject.getUsedAutomaticAssociations());

		var changeMax = max + 10;
		defaultSubject.setMaxAutomaticAssociations(changeMax);

		assertEquals(changeMax, defaultSubject.getMaxAutomaticAssociations());
	}

	@Test
	void gettersForAllowancesWork() {
		var subject = new MerkleAccountState();
		assertEquals(Collections.emptyMap(), subject.getCryptoAllowances());
		assertEquals(Collections.emptyMap(), subject.getFungibleTokenAllowances());
		assertEquals(Collections.emptySet(), subject.getApproveForAllNfts());
	}

	@Test
	void settersForAllowancesWork() {
		var subject = new MerkleAccountState();
		subject.setCryptoAllowances(cryptoAllowances);
		subject.setFungibleTokenAllowances(fungibleTokenAllowances);
		subject.setApproveForAllNfts(approveForAllNfts);
		assertEquals(cryptoAllowances, subject.getCryptoAllowances());
		assertEquals(fungibleTokenAllowances, subject.getFungibleTokenAllowances());
		assertEquals(approveForAllNfts, subject.getApproveForAllNfts());
	}

}<|MERGE_RESOLUTION|>--- conflicted
+++ resolved
@@ -28,6 +28,7 @@
 import com.hedera.services.state.submerkle.FcTokenAllowanceId;
 import com.hedera.services.state.virtual.ContractKey;
 import com.hedera.services.utils.EntityNum;
+import com.hedera.services.utils.MiscUtils;
 import com.hederahashgraph.api.proto.java.Key;
 import com.swirlds.common.exceptions.MutabilityException;
 import org.apache.tuweni.units.bigints.UInt256;
@@ -38,16 +39,11 @@
 import java.util.TreeMap;
 import java.util.TreeSet;
 
-<<<<<<< HEAD
 import static com.hedera.services.state.virtual.KeyPackingUtils.readableContractStorageKey;
-=======
-import static com.hedera.services.state.merkle.internals.BitPackUtils.numFromCode;
->>>>>>> 21a3ad2a
 import static org.junit.jupiter.api.Assertions.assertEquals;
 import static org.junit.jupiter.api.Assertions.assertFalse;
 import static org.junit.jupiter.api.Assertions.assertNotEquals;
 import static org.junit.jupiter.api.Assertions.assertNotSame;
-import static org.junit.jupiter.api.Assertions.assertNull;
 import static org.junit.jupiter.api.Assertions.assertThrows;
 import static org.junit.jupiter.api.Assertions.assertTrue;
 
@@ -144,27 +140,18 @@
 				approveForAllNfts,
 				explicitFirstKey,
 				numNonZeroBytesInFirst,
-<<<<<<< HEAD
-				associatedTokensCount,
-				numPositiveBalances,
-				headTokenNum,
-				nftsOwned,
-				numTreasuryTitles,
-				headNftId,
-				headNftSerialNum);
-=======
 				nftsOwned,
 				associatedTokensCount,
 				numPositiveBalances,
 				headTokenNum,
 				numTreasuryTitles,
-				ethereumNonce);
->>>>>>> 21a3ad2a
+				ethereumNonce,
+				headNftId,
+				headNftSerialNum);
 	}
 
 	@Test
 	void toStringWorks() {
-<<<<<<< HEAD
 		assertEquals("MerkleAccountState{number=123 <-> 0.0.123, " +
 						"key=" + MiscUtils.describe(key) + ", " +
 						"expiry=" + expiry + ", " +
@@ -190,39 +177,6 @@
 						"headNftId=" + headNftId + ", " +
 						"headNftSerialNum=" + headNftSerialNum + "}",
 				subject.toString());
-=======
-		final var desired = "MerkleAccountState{number=123 <-> 0.0.123, key=ed25519: " +
-				"\"abcdefghijklmnopqrstuvwxyz012345\"\n" +
-				", expiry=1234567, balance=555555, autoRenewSecs=234567, memo=A memo, deleted=true, smartContract=true," +
-				" numContractKvPairs=123, receiverSigRequired=true, proxy=EntityId{shard=1, realm=2, num=3}, " +
-				"nftsOwned=150, alreadyUsedAutoAssociations=1233, maxAutoAssociations=1234, " +
-				"alias=bbbbbbbbbbbbbbbbbbbbb, cryptoAllowances={EntityNum{value=1000}=10}, " +
-				"fungibleTokenAllowances={FcTokenAllowanceId{tokenNum=2000, spenderNum=1000}=1}, " +
-				"approveForAllNfts=[FcTokenAllowanceId{tokenNum=2000, spenderNum=3000}], " +
-				"firstContractStorageKey=fe0432ce31138ecf09aa3e8a41004a1e204ef84efe01ee160fea1e22060, " +
-				"numAssociations=3, numPositiveBalances=2, headTokenId=2000, numTreasuryTitles=23, ethereumNonce=0}";
-		assertEquals(desired, subject.toString());
-	}
-
-	@Test
-	void getterWorksForNullStorageKey() {
-		subject.setFirstUint256Key(null);
-		assertNull(subject.getFirstContractStorageKey());
-		assertEquals(0, subject.getFirstUint256KeyNonZeroBytes());
-	}
-
-	@Test
-	void getterWorksForTypedStorageKey() {
-		final var expected = new ContractKey(numFromCode(number), explicitFirstKey);
-		final var actual = subject.getFirstContractStorageKey();
-		assertEquals(expected, actual);
-	}
-
-	@Test
-	void settingFirstKeyUpdatesNonZeroBytes() {
-		subject.setFirstUint256Key(otherExplicitFirstKey);
-		assertEquals(otherNumNonZeroBytesInFirst, subject.getFirstUint256KeyNonZeroBytes());
->>>>>>> 21a3ad2a
 	}
 
 	@Test
@@ -252,15 +206,12 @@
 		assertThrows(MutabilityException.class, () -> subject.setNftsOwned(nftsOwned));
 		assertThrows(MutabilityException.class, () -> subject.setFirstUint256Key(explicitFirstKey));
 		assertThrows(MutabilityException.class, () -> subject.setNumTreasuryTitles(1));
-<<<<<<< HEAD
 		assertThrows(MutabilityException.class, () -> subject.setUsedAutomaticAssociations(usedAutoAssociations));
 		assertThrows(MutabilityException.class, () -> subject.setNumAssociations(5));
 		assertThrows(MutabilityException.class, () -> subject.setNumPositiveBalances(5));
 		assertThrows(MutabilityException.class, () -> subject.setHeadTokenId(5L));
 		assertThrows(MutabilityException.class, () -> subject.setNftsOwned(nftsOwned));
 		assertThrows(MutabilityException.class, () -> subject.setFirstUint256Key(explicitFirstKey));
-=======
->>>>>>> 21a3ad2a
 	}
 
 	@Test
