/*
 * Copyright (C) 2022 Hedera Hashgraph, LLC
 *
 * Licensed under the Apache License, Version 2.0 (the "License");
 * you may not use this file except in compliance with the License.
 * You may obtain a copy of the License at
 *
 *      http://www.apache.org/licenses/LICENSE-2.0
 *
 * Unless required by applicable law or agreed to in writing, software
 * distributed under the License is distributed on an "AS IS" BASIS,
 * WITHOUT WARRANTIES OR CONDITIONS OF ANY KIND, either express or implied.
 * See the License for the specific language governing permissions and
 * limitations under the License.
 */
package com.hedera.services.state.expiry.removal;

import static com.hedera.test.utils.TxnUtils.*;
import static org.junit.jupiter.api.Assertions.*;
import static org.mockito.BDDMockito.given;
import static org.mockito.Mockito.never;
import static org.mockito.Mockito.verify;

import com.hedera.services.state.enums.TokenType;
import com.hedera.services.state.merkle.MerkleToken;
import com.hedera.services.state.merkle.MerkleTokenRelStatus;
import com.hedera.services.state.merkle.MerkleUniqueToken;
import com.hedera.services.state.migration.UniqueTokenAdapter;
import com.hedera.services.state.migration.UniqueTokenMapAdapter;
import com.hedera.services.state.submerkle.CurrencyAdjustments;
import com.hedera.services.state.submerkle.EntityId;
import com.hedera.services.state.submerkle.NftAdjustments;
import com.hedera.services.state.submerkle.RichInstant;
import com.hedera.services.utils.EntityNum;
import com.hedera.services.utils.EntityNumPair;
import com.hedera.services.utils.NftNumPair;
import com.hederahashgraph.api.proto.java.TokenID;
import com.swirlds.merkle.map.MerkleMap;
import java.util.ArrayList;
import java.util.List;
import org.junit.jupiter.api.BeforeEach;
import org.junit.jupiter.api.Test;
import org.junit.jupiter.api.extension.ExtendWith;
import org.mockito.Mock;
import org.mockito.junit.jupiter.MockitoExtension;

@ExtendWith(MockitoExtension.class)
class TreasuryReturnHelperTest {
<<<<<<< HEAD
    @Mock private MerkleMap<EntityNum, MerkleToken> tokens;
    @Mock private UniqueTokenMapAdapter uniqueTokens;
=======
>>>>>>> 13699eed
    @Mock private MerkleMap<EntityNumPair, MerkleTokenRelStatus> tokenRels;
    @Mock private MerkleMap<EntityNumPair, MerkleUniqueToken> nfts;

    private final List<CurrencyAdjustments> returnTransfers = new ArrayList<>();
    private final List<EntityId> tokenTypes = new ArrayList<>();
    private final List<NftAdjustments> returnExchanges = new ArrayList<>();

    private TreasuryReturnHelper subject;

    @BeforeEach
    void setUp() {
        subject = new TreasuryReturnHelper();
    }

    @Test
    void justInsertsBurnIfTokenIsDeleted() {
        final var didReturn =
                subject.updateNftReturns(
                        expiredAccountNum,
                        deletedTokenNum,
                        deletedToken,
                        serialNo,
                        tokenTypes,
                        returnExchanges);

        final var ttls =
                List.of(
                        burnExchangeOf(
                                deletedTokenNum.toGrpcTokenId(),
                                expiredAccountNum.toGrpcAccountId(),
                                serialNo));
        assertFalse(didReturn);
        assertEquals(exchangesFrom(ttls), returnExchanges);
        assertEquals(1, tokenTypes.size());
    }

    @Test
    void namejustRemovesIfWasBurn() {
        given(nfts.get(aNftKey)).willReturn(someNft);
        someNft.setNext(bNftKey.asNftNumPair());

<<<<<<< HEAD
        given(tokens.get(missingTokenNum)).willReturn(token);
        given(token.tokenType()).willReturn(TokenType.NON_FUNGIBLE_UNIQUE);
        given(uniqueTokens.getForModify(key.asNftNumPair().nftId())).willReturn(null);
=======
        final var newRoot = subject.finishNft(true, aNftKey, nfts);
>>>>>>> 13699eed

        verify(nfts).remove(aNftKey);
        assertEquals(bNftKey, newRoot);
    }

    @Test
<<<<<<< HEAD
    void removesNftIfTokenIsDeleted() {
        final var key = EntityNumPair.fromLongs(missingTokenNum.longValue(), 1L);
        final var nextKey = EntityNumPair.fromLongs(nonFungibleTokenNum.longValue(), 2L);
        final var nft = mock(MerkleUniqueToken.class);
        final var token = mock(MerkleToken.class);

        given(tokens.get(missingTokenNum)).willReturn(token);
        given(token.tokenType()).willReturn(TokenType.NON_FUNGIBLE_UNIQUE);
        given(token.isDeleted()).willReturn(true);
        given(uniqueTokens.getForModify(key.asNftNumPair().nftId()))
                .willReturn(UniqueTokenAdapter.wrap(nft));
        given(nft.getNext()).willReturn(nextKey.asNftNumPair());

        assertEquals(nextKey, subject.updateNftReturns(key, uniqueTokens));
        verify(uniqueTokens).remove(key.asNftNumPair().nftId());
    }

    @Test
    void changesNftOwnerToTreasuryIfTokenIsNotDeleted() {
        final var key = EntityNumPair.fromLongs(missingTokenNum.longValue(), 1L);
        final var nextKey = EntityNumPair.fromLongs(nonFungibleTokenNum.longValue(), 2L);
        final var nft = mock(MerkleUniqueToken.class);
        final var token = mock(MerkleToken.class);

        given(tokens.get(missingTokenNum)).willReturn(token);
        given(token.tokenType()).willReturn(TokenType.NON_FUNGIBLE_UNIQUE);
        given(token.isDeleted()).willReturn(false);
        given(uniqueTokens.getForModify(key.asNftNumPair().nftId()))
                .willReturn(UniqueTokenAdapter.wrap(nft));
        given(nft.getNext()).willReturn(nextKey.asNftNumPair());

        assertEquals(nextKey, subject.updateNftReturns(key, uniqueTokens));
        verify(nft).setOwner(EntityId.MISSING_ENTITY_ID);
=======
    void clearsOwnerIfNotBurn() {
        given(nfts.getForModify(aNftKey)).willReturn(someNft);
        someNft.setNext(NftNumPair.MISSING_NFT_NUM_PAIR);

        final var newRoot = subject.finishNft(false, aNftKey, nfts);

        verify(nfts, never()).remove(aNftKey);
        assertEquals(EntityId.MISSING_ENTITY_ID, someNft.getOwner());
        assertNull(newRoot);
    }

    @Test
    void worksAroundNullNext() {
        given(nfts.getForModify(aNftKey)).willReturn(someNft);
        someNft.setNext(null);

        final var newRoot = subject.finishNft(false, aNftKey, nfts);

        verify(nfts, never()).remove(aNftKey);
        assertEquals(EntityId.MISSING_ENTITY_ID, someNft.getOwner());
        assertNull(newRoot);
>>>>>>> 13699eed
    }

    @Test
    void justAppendsBurnIfTokenIsDeleted() {
        final List<EntityId> tokenTypes = new ArrayList<>();
        tokenTypes.add(deletedTokenNum.toEntityId());
        returnExchanges.add(new NftAdjustments());

        final var didReturn =
                subject.updateNftReturns(
                        expiredAccountNum,
                        deletedTokenNum,
                        deletedToken,
                        serialNo,
                        tokenTypes,
                        returnExchanges);

        final var ttls =
                List.of(
                        burnExchangeOf(
                                deletedTokenNum.toGrpcTokenId(),
                                expiredAccountNum.toGrpcAccountId(),
                                serialNo));
        assertFalse(didReturn);
        assertEquals(exchangesFrom(ttls), returnExchanges);
        assertEquals(1, tokenTypes.size());
    }

    @Test
    void justAppendsReturnIfTokenNotDeleted() {
        final List<EntityId> tokenTypes = new ArrayList<>();
        tokenTypes.add(nonFungibleTokenNum.toEntityId());
        returnExchanges.add(new NftAdjustments());

        final var didReturn =
                subject.updateNftReturns(
                        expiredAccountNum,
                        nonFungibleTokenNum,
                        nonFungibleToken,
                        serialNo,
                        tokenTypes,
                        returnExchanges);

        final var ttls =
                List.of(
                        returnExchangeOf(
                                nonFungibleTokenNum.toGrpcTokenId(),
                                expiredAccountNum.toGrpcAccountId(),
                                treasuryNum.toGrpcAccountId(),
                                serialNo));
        assertTrue(didReturn);
        assertEquals(exchangesFrom(ttls), returnExchanges);
        assertEquals(1, tokenTypes.size());
    }

    @Test
    void justReportsDebitIfTokenIsDeleted() {
        subject.updateFungibleReturns(
                expiredAccountNum,
                deletedTokenNum,
                deletedToken,
                tokenBalance,
                returnTransfers,
                tokenRels);

        final var ttls =
                List.of(
                        asymmetricTtlOf(
                                deletedTokenNum.toGrpcTokenId(),
                                expiredAccountNum.toGrpcAccountId(),
                                tokenBalance));
        assertEquals(adjustmentsFrom(ttls), returnTransfers);
    }

    @Test
    void doesBurnForNonzeroFungibleBalanceButWithBadTreasuryRel() {
        subject.updateFungibleReturns(
                expiredAccountNum,
                fungibleTokenNum,
                fungibleToken,
                tokenBalance,
                returnTransfers,
                tokenRels);

        final var ttls =
                List.of(
                        asymmetricTtlOf(
                                deletedTokenNum.toGrpcTokenId(),
                                expiredAccountNum.toGrpcAccountId(),
                                tokenBalance));
        assertEquals(adjustmentsFrom(ttls), returnTransfers);
    }

    @Test
    void doesTreasuryReturnForNonzeroFungibleBalance() {
        final var treasuryRel = mutableRel(tokenBalance);
        givenModifiableRelPresent(treasuryNum, fungibleTokenNum, treasuryRel);

        subject.updateFungibleReturns(
                expiredAccountNum,
                fungibleTokenNum,
                fungibleToken,
                tokenBalance,
                returnTransfers,
                tokenRels);

        final var ttls =
                List.of(
                        ttlOf(
                                survivedTokenGrpcId,
                                expiredAccountNum.toGrpcAccountId(),
                                treasuryId.toGrpcAccountId(),
                                tokenBalance));
        assertEquals(adjustmentsFrom(ttls), returnTransfers);
        assertEquals(2 * tokenBalance, treasuryRel.getBalance());
    }

    @Test
    void ordersTreasuryReturnsByAccountNumber() {
        final var treasuryRel = mutableRel(tokenBalance);
        givenModifiableRelPresent(treasuryNum, fungibleTokenNum, treasuryRel);

        subject.updateFungibleReturns(
                olderExpiredAccountNum,
                fungibleTokenNum,
                fungibleToken,
                tokenBalance,
                returnTransfers,
                tokenRels);

        final var ttls =
                List.of(
                        ttlOf(
                                survivedTokenGrpcId,
                                treasuryId.toGrpcAccountId(),
                                olderExpiredAccountNum.toGrpcAccountId(),
                                -tokenBalance));
        assertEquals(adjustmentsFrom(ttls), returnTransfers);
        assertEquals(2 * tokenBalance, treasuryRel.getBalance());
    }

    private void givenModifiableRelPresent(
            EntityNum account, EntityNum token, MerkleTokenRelStatus mutableRel) {
        var rel = EntityNumPair.fromLongs(account.longValue(), token.longValue());
        given(tokenRels.getForModify(rel)).willReturn(mutableRel);
    }

    private MerkleTokenRelStatus mutableRel(long balance) {
        return new MerkleTokenRelStatus(balance, false, false, true);
    }

    private final long serialNo = 666L;
    private final long tokenBalance = 1_234L;
    private final EntityId expiredTreasuryId = new EntityId(0, 0, 2L);
    private final EntityNum treasuryNum = EntityNum.fromLong(666L);
    private final EntityNum expiredAccountNum = expiredTreasuryId.asNum();
    private final EntityNum olderExpiredAccountNum = EntityNum.fromLong(1_000_000L);
    private final EntityNum deletedTokenNum = EntityNum.fromLong(1234L);
    private final EntityNum fungibleTokenNum = EntityNum.fromLong(4321L);
    private final EntityNum nonFungibleTokenNum = EntityNum.fromLong(5678L);
    private final EntityId treasuryId = treasuryNum.toEntityId();
    private final TokenID survivedTokenGrpcId = fungibleTokenNum.toGrpcTokenId();
    private final MerkleToken deletedToken =
            new MerkleToken(
                    Long.MAX_VALUE,
                    1L,
                    0,
                    "GONE",
                    "Long lost dream",
                    true,
                    true,
                    expiredTreasuryId);
    private final MerkleToken fungibleToken =
            new MerkleToken(
                    Long.MAX_VALUE, 1L, 0, "HERE", "Dreams never die", true, true, treasuryId);
    private final MerkleToken nonFungibleToken =
            new MerkleToken(
                    Long.MAX_VALUE, 1L, 0, "HERE", "Dreams never die", true, true, treasuryId);

    {
        deletedToken.setDeleted(true);
        fungibleToken.setTokenType(TokenType.FUNGIBLE_COMMON);
        nonFungibleToken.setTokenType(TokenType.NON_FUNGIBLE_UNIQUE);
        nonFungibleToken.setTreasury(treasuryNum.toEntityId());
    }

    private final EntityNumPair aNftKey =
            EntityNumPair.fromLongs(nonFungibleTokenNum.longValue(), 666L);
    private final EntityNumPair bNftKey =
            EntityNumPair.fromLongs(deletedTokenNum.longValue(), 777L);
    private final MerkleUniqueToken someNft =
            new MerkleUniqueToken(
                    expiredAccountNum.toEntityId(), "A".getBytes(), RichInstant.MISSING_INSTANT);
}<|MERGE_RESOLUTION|>--- conflicted
+++ resolved
@@ -25,7 +25,6 @@
 import com.hedera.services.state.merkle.MerkleToken;
 import com.hedera.services.state.merkle.MerkleTokenRelStatus;
 import com.hedera.services.state.merkle.MerkleUniqueToken;
-import com.hedera.services.state.migration.UniqueTokenAdapter;
 import com.hedera.services.state.migration.UniqueTokenMapAdapter;
 import com.hedera.services.state.submerkle.CurrencyAdjustments;
 import com.hedera.services.state.submerkle.EntityId;
@@ -46,11 +45,6 @@
 
 @ExtendWith(MockitoExtension.class)
 class TreasuryReturnHelperTest {
-<<<<<<< HEAD
-    @Mock private MerkleMap<EntityNum, MerkleToken> tokens;
-    @Mock private UniqueTokenMapAdapter uniqueTokens;
-=======
->>>>>>> 13699eed
     @Mock private MerkleMap<EntityNumPair, MerkleTokenRelStatus> tokenRels;
     @Mock private MerkleMap<EntityNumPair, MerkleUniqueToken> nfts;
 
@@ -92,59 +86,19 @@
         given(nfts.get(aNftKey)).willReturn(someNft);
         someNft.setNext(bNftKey.asNftNumPair());
 
-<<<<<<< HEAD
-        given(tokens.get(missingTokenNum)).willReturn(token);
-        given(token.tokenType()).willReturn(TokenType.NON_FUNGIBLE_UNIQUE);
-        given(uniqueTokens.getForModify(key.asNftNumPair().nftId())).willReturn(null);
-=======
-        final var newRoot = subject.finishNft(true, aNftKey, nfts);
->>>>>>> 13699eed
+        final var newRoot = subject.finishNft(true, aNftKey,
+                UniqueTokenMapAdapter.wrap(nfts));
 
         verify(nfts).remove(aNftKey);
         assertEquals(bNftKey, newRoot);
     }
 
     @Test
-<<<<<<< HEAD
-    void removesNftIfTokenIsDeleted() {
-        final var key = EntityNumPair.fromLongs(missingTokenNum.longValue(), 1L);
-        final var nextKey = EntityNumPair.fromLongs(nonFungibleTokenNum.longValue(), 2L);
-        final var nft = mock(MerkleUniqueToken.class);
-        final var token = mock(MerkleToken.class);
-
-        given(tokens.get(missingTokenNum)).willReturn(token);
-        given(token.tokenType()).willReturn(TokenType.NON_FUNGIBLE_UNIQUE);
-        given(token.isDeleted()).willReturn(true);
-        given(uniqueTokens.getForModify(key.asNftNumPair().nftId()))
-                .willReturn(UniqueTokenAdapter.wrap(nft));
-        given(nft.getNext()).willReturn(nextKey.asNftNumPair());
-
-        assertEquals(nextKey, subject.updateNftReturns(key, uniqueTokens));
-        verify(uniqueTokens).remove(key.asNftNumPair().nftId());
-    }
-
-    @Test
-    void changesNftOwnerToTreasuryIfTokenIsNotDeleted() {
-        final var key = EntityNumPair.fromLongs(missingTokenNum.longValue(), 1L);
-        final var nextKey = EntityNumPair.fromLongs(nonFungibleTokenNum.longValue(), 2L);
-        final var nft = mock(MerkleUniqueToken.class);
-        final var token = mock(MerkleToken.class);
-
-        given(tokens.get(missingTokenNum)).willReturn(token);
-        given(token.tokenType()).willReturn(TokenType.NON_FUNGIBLE_UNIQUE);
-        given(token.isDeleted()).willReturn(false);
-        given(uniqueTokens.getForModify(key.asNftNumPair().nftId()))
-                .willReturn(UniqueTokenAdapter.wrap(nft));
-        given(nft.getNext()).willReturn(nextKey.asNftNumPair());
-
-        assertEquals(nextKey, subject.updateNftReturns(key, uniqueTokens));
-        verify(nft).setOwner(EntityId.MISSING_ENTITY_ID);
-=======
     void clearsOwnerIfNotBurn() {
         given(nfts.getForModify(aNftKey)).willReturn(someNft);
         someNft.setNext(NftNumPair.MISSING_NFT_NUM_PAIR);
 
-        final var newRoot = subject.finishNft(false, aNftKey, nfts);
+        final var newRoot = subject.finishNft(false, aNftKey, UniqueTokenMapAdapter.wrap(nfts);
 
         verify(nfts, never()).remove(aNftKey);
         assertEquals(EntityId.MISSING_ENTITY_ID, someNft.getOwner());
@@ -156,12 +110,11 @@
         given(nfts.getForModify(aNftKey)).willReturn(someNft);
         someNft.setNext(null);
 
-        final var newRoot = subject.finishNft(false, aNftKey, nfts);
+        final var newRoot = subject.finishNft(false, aNftKey, UniqueTokenMapAdapter.wrap(nfts));
 
         verify(nfts, never()).remove(aNftKey);
         assertEquals(EntityId.MISSING_ENTITY_ID, someNft.getOwner());
         assertNull(newRoot);
->>>>>>> 13699eed
     }
 
     @Test
