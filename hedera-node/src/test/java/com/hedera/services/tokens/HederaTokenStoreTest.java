package com.hedera.services.tokens;

/*-
 * ‌
 * Hedera Services Node
 * ​
 * Copyright (C) 2018 - 2020 Hedera Hashgraph, LLC
 * ​
 * Licensed under the Apache License, Version 2.0 (the "License");
 * you may not use this file except in compliance with the License.
 * You may obtain a copy of the License at
 *
 *      http://www.apache.org/licenses/LICENSE-2.0
 *
 * Unless required by applicable law or agreed to in writing, software
 * distributed under the License is distributed on an "AS IS" BASIS,
 * WITHOUT WARRANTIES OR CONDITIONS OF ANY KIND, either express or implied.
 * See the License for the specific language governing permissions and
 * limitations under the License.
 * ‍
 */

import com.hedera.services.context.properties.GlobalDynamicProperties;
import com.hedera.services.ledger.HederaLedger;
import com.hedera.services.ledger.TransactionalLedger;
import com.hedera.services.ledger.ids.EntityIdSource;
import com.hedera.services.ledger.properties.AccountProperty;
import com.hedera.services.ledger.properties.TokenRelProperty;
import com.hedera.services.legacy.core.jproto.JKey;
import com.hedera.services.state.merkle.MerkleAccount;
import com.hedera.services.state.merkle.MerkleAccountTokens;
import com.hedera.services.state.merkle.MerkleEntityId;
import com.hedera.services.state.merkle.MerkleToken;
import com.hedera.services.state.merkle.MerkleTokenRelStatus;
import com.hedera.services.state.submerkle.EntityId;
import com.hedera.test.factories.scenarios.TxnHandlingScenario;
import com.hedera.test.utils.IdUtils;
import com.hederahashgraph.api.proto.java.AccountID;
import com.hederahashgraph.api.proto.java.Key;
import com.hederahashgraph.api.proto.java.ResponseCodeEnum;
import com.hederahashgraph.api.proto.java.TokenCreateTransactionBody;
import com.hederahashgraph.api.proto.java.TokenID;
import com.hederahashgraph.api.proto.java.TokenUpdateTransactionBody;
import com.swirlds.fcmap.FCMap;
import org.junit.jupiter.api.BeforeEach;
import org.junit.jupiter.api.Test;
import org.junit.platform.runner.JUnitPlatform;
import org.junit.runner.RunWith;
import org.mockito.InOrder;
import org.mockito.Mockito;

import java.util.EnumSet;
import java.util.List;
import java.util.Map;
import java.util.Optional;
import java.util.Set;
import java.util.function.Consumer;
import java.util.stream.Collectors;
import java.util.stream.IntStream;

import static com.hedera.services.ledger.accounts.BackingTokenRels.asTokenRel;
import static com.hedera.services.ledger.properties.AccountProperty.IS_DELETED;
import static com.hedera.services.ledger.properties.TokenRelProperty.IS_FROZEN;
import static com.hedera.services.ledger.properties.TokenRelProperty.IS_KYC_GRANTED;
import static com.hedera.services.ledger.properties.TokenRelProperty.TOKEN_BALANCE;
import static com.hedera.services.state.merkle.MerkleEntityId.fromTokenId;
import static com.hedera.test.factories.scenarios.TxnHandlingScenario.COMPLEX_KEY_ACCOUNT_KT;
import static com.hedera.test.factories.scenarios.TxnHandlingScenario.MISC_ACCOUNT_KT;
import static com.hedera.test.factories.scenarios.TxnHandlingScenario.TOKEN_ADMIN_KT;
import static com.hedera.test.factories.scenarios.TxnHandlingScenario.TOKEN_FREEZE_KT;
import static com.hedera.test.factories.scenarios.TxnHandlingScenario.TOKEN_KYC_KT;
import static com.hedera.test.factories.scenarios.TxnHandlingScenario.TOKEN_TREASURY_KT;
import static com.hedera.test.mocks.TestContextValidator.TEST_VALIDATOR;
import static com.hederahashgraph.api.proto.java.ResponseCodeEnum.ACCOUNT_DELETED;
import static com.hederahashgraph.api.proto.java.ResponseCodeEnum.ACCOUNT_FROZEN_FOR_TOKEN;
import static com.hederahashgraph.api.proto.java.ResponseCodeEnum.ACCOUNT_KYC_NOT_GRANTED_FOR_TOKEN;
import static com.hederahashgraph.api.proto.java.ResponseCodeEnum.CANNOT_WIPE_TOKEN_TREASURY_ACCOUNT;
import static com.hederahashgraph.api.proto.java.ResponseCodeEnum.INSUFFICIENT_TOKEN_BALANCE;
import static com.hederahashgraph.api.proto.java.ResponseCodeEnum.INVALID_ADMIN_KEY;
import static com.hederahashgraph.api.proto.java.ResponseCodeEnum.INVALID_AUTORENEW_ACCOUNT;
import static com.hederahashgraph.api.proto.java.ResponseCodeEnum.INVALID_EXPIRATION_TIME;
import static com.hederahashgraph.api.proto.java.ResponseCodeEnum.INVALID_FREEZE_KEY;
import static com.hederahashgraph.api.proto.java.ResponseCodeEnum.INVALID_TOKEN_INITIAL_SUPPLY;
import static com.hederahashgraph.api.proto.java.ResponseCodeEnum.INVALID_KYC_KEY;
import static com.hederahashgraph.api.proto.java.ResponseCodeEnum.INVALID_RENEWAL_PERIOD;
import static com.hederahashgraph.api.proto.java.ResponseCodeEnum.INVALID_SUPPLY_KEY;
import static com.hederahashgraph.api.proto.java.ResponseCodeEnum.INVALID_TOKEN_ID;
import static com.hederahashgraph.api.proto.java.ResponseCodeEnum.INVALID_TOKEN_SYMBOL;
import static com.hederahashgraph.api.proto.java.ResponseCodeEnum.INVALID_WIPE_KEY;
import static com.hederahashgraph.api.proto.java.ResponseCodeEnum.INVALID_WIPING_AMOUNT;
import static com.hederahashgraph.api.proto.java.ResponseCodeEnum.OK;
import static com.hederahashgraph.api.proto.java.ResponseCodeEnum.TOKENS_PER_ACCOUNT_LIMIT_EXCEEDED;
import static com.hederahashgraph.api.proto.java.ResponseCodeEnum.TOKEN_ALREADY_ASSOCIATED_TO_ACCOUNT;
import static com.hederahashgraph.api.proto.java.ResponseCodeEnum.TOKEN_HAS_NO_FREEZE_KEY;
import static com.hederahashgraph.api.proto.java.ResponseCodeEnum.TOKEN_HAS_NO_KYC_KEY;
import static com.hederahashgraph.api.proto.java.ResponseCodeEnum.TOKEN_HAS_NO_SUPPLY_KEY;
import static com.hederahashgraph.api.proto.java.ResponseCodeEnum.TOKEN_HAS_NO_WIPE_KEY;
import static com.hederahashgraph.api.proto.java.ResponseCodeEnum.TOKEN_IS_IMMUTABlE;
import static com.hederahashgraph.api.proto.java.ResponseCodeEnum.TOKEN_NAME_TOO_LONG;
import static com.hederahashgraph.api.proto.java.ResponseCodeEnum.TOKEN_NOT_ASSOCIATED_TO_ACCOUNT;
import static com.hederahashgraph.api.proto.java.ResponseCodeEnum.TOKEN_WAS_DELETED;
import static com.hederahashgraph.api.proto.java.ResponseCodeEnum.TRANSACTION_REQUIRES_ZERO_TOKEN_BALANCES;
import static org.junit.jupiter.api.Assertions.assertEquals;
import static org.junit.jupiter.api.Assertions.assertFalse;
import static org.junit.jupiter.api.Assertions.assertNull;
import static org.junit.jupiter.api.Assertions.assertSame;
import static org.junit.jupiter.api.Assertions.assertThrows;
import static org.junit.jupiter.api.Assertions.assertTrue;
import static org.mockito.ArgumentMatchers.any;
import static org.mockito.ArgumentMatchers.anyLong;
import static org.mockito.ArgumentMatchers.argThat;
import static org.mockito.ArgumentMatchers.longThat;
import static org.mockito.BDDMockito.given;
import static org.mockito.BDDMockito.mock;
import static org.mockito.BDDMockito.never;
import static org.mockito.BDDMockito.verify;
import static org.mockito.BDDMockito.willCallRealMethod;
import static org.mockito.BDDMockito.willThrow;

@RunWith(JUnitPlatform.class)
class HederaTokenStoreTest {
	long thisSecond = 1_234_567L;

	EntityIdSource ids;
	GlobalDynamicProperties properties;
	FCMap<MerkleEntityId, MerkleToken> tokens;
	TransactionalLedger<AccountID, AccountProperty, MerkleAccount> accountsLedger;
	TransactionalLedger<Map.Entry<AccountID, TokenID>, TokenRelProperty, MerkleTokenRelStatus> tokenRelsLedger;
	HederaLedger hederaLedger;

	MerkleToken token;
	MerkleToken modifiableToken;
	MerkleAccount account;

	Key newKey = TxnHandlingScenario.TOKEN_REPLACE_KT.asKey();
	JKey newFcKey = TxnHandlingScenario.TOKEN_REPLACE_KT.asJKeyUnchecked();
	Key adminKey, kycKey, freezeKey, supplyKey, wipeKey;
	String symbol = "NOTHBAR";
	String newSymbol = "REALLYSOM";
	String name = "TOKENNAME";
	String newName = "NEWNAME";
	long expiry = thisSecond + 1_234_567;
	long newExpiry = thisSecond + 1_432_765;
	long totalSupply = 1_000_000;
	long adjustment = 1;
	int decimals = 10;
<<<<<<< HEAD
=======
	long treasuryBalance = 50_000, sponsorBalance = 1_000;
>>>>>>> e53af22a
	TokenID misc = IdUtils.asToken("3.2.1");
	boolean freezeDefault = true;
	boolean accountsKycGrantedByDefault = false;
	long autoRenewPeriod = 500_000;
	long newAutoRenewPeriod = 2_000_000;
	AccountID autoRenewAccount = IdUtils.asAccount("1.2.5");
	AccountID newAutoRenewAccount = IdUtils.asAccount("1.2.6");
	AccountID treasury = IdUtils.asAccount("1.2.3");
	AccountID newTreasury = IdUtils.asAccount("3.2.1");
	AccountID sponsor = IdUtils.asAccount("1.2.666");
	TokenID created = IdUtils.asToken("1.2.666666");
	TokenID pending = IdUtils.asToken("1.2.555555");
	int MAX_TOKENS_PER_ACCOUNT = 100;
	int MAX_TOKEN_SYMBOL_LENGTH = 10;
	int MAX_TOKEN_NAME_LENGTH = 100;
	Map.Entry<AccountID, TokenID> sponsorMisc = asTokenRel(sponsor, misc);
	Map.Entry<AccountID, TokenID> treasuryMisc = asTokenRel(treasury, misc);

	HederaTokenStore subject;

	@BeforeEach
	public void setup() {
		adminKey = TOKEN_ADMIN_KT.asKey();
		kycKey = TOKEN_KYC_KT.asKey();
		freezeKey = TOKEN_FREEZE_KT.asKey();
		wipeKey = MISC_ACCOUNT_KT.asKey();
		supplyKey = COMPLEX_KEY_ACCOUNT_KT.asKey();

		token = mock(MerkleToken.class);
		modifiableToken = mock(MerkleToken.class);
		given(token.expiry()).willReturn(expiry);
		given(token.symbol()).willReturn(symbol);
		given(token.hasAutoRenewAccount()).willReturn(true);
		given(token.adminKey()).willReturn(Optional.of(TOKEN_ADMIN_KT.asJKeyUnchecked()));
		given(token.name()).willReturn(name);
		given(token.hasAdminKey()).willReturn(true);

		ids = mock(EntityIdSource.class);
		given(ids.newTokenId(sponsor)).willReturn(created);

		account = mock(MerkleAccount.class);

		hederaLedger = mock(HederaLedger.class);

		accountsLedger = (TransactionalLedger<AccountID, AccountProperty, MerkleAccount>) mock(TransactionalLedger.class);
		given(accountsLedger.exists(treasury)).willReturn(true);
		given(accountsLedger.exists(autoRenewAccount)).willReturn(true);
		given(accountsLedger.exists(newAutoRenewAccount)).willReturn(true);
		given(accountsLedger.exists(sponsor)).willReturn(true);
		given(accountsLedger.get(treasury, IS_DELETED)).willReturn(false);
		given(accountsLedger.get(autoRenewAccount, IS_DELETED)).willReturn(false);
		given(accountsLedger.get(newAutoRenewAccount, IS_DELETED)).willReturn(false);

		tokenRelsLedger = mock(TransactionalLedger.class);
		given(tokenRelsLedger.exists(sponsorMisc)).willReturn(true);
		given(tokenRelsLedger.get(sponsorMisc, TOKEN_BALANCE)).willReturn(sponsorBalance);
		given(tokenRelsLedger.get(sponsorMisc, IS_FROZEN)).willReturn(false);
		given(tokenRelsLedger.get(sponsorMisc, IS_KYC_GRANTED)).willReturn(true);
		given(tokenRelsLedger.exists(treasuryMisc)).willReturn(true);
		given(tokenRelsLedger.get(treasuryMisc, TOKEN_BALANCE)).willReturn(treasuryBalance);
		given(tokenRelsLedger.get(treasuryMisc, IS_FROZEN)).willReturn(false);
		given(tokenRelsLedger.get(treasuryMisc, IS_KYC_GRANTED)).willReturn(true);

		tokens = (FCMap<MerkleEntityId, MerkleToken>) mock(FCMap.class);
		given(tokens.get(fromTokenId(created))).willReturn(token);
		given(tokens.containsKey(fromTokenId(misc))).willReturn(true);
		given(tokens.get(fromTokenId(misc))).willReturn(token);
		given(tokens.getForModify(fromTokenId(misc))).willReturn(modifiableToken);

		properties = mock(GlobalDynamicProperties.class);
		given(properties.maxTokensPerAccount()).willReturn(MAX_TOKENS_PER_ACCOUNT);
		given(properties.maxTokenSymbolLength()).willReturn(MAX_TOKEN_SYMBOL_LENGTH);
		given(properties.maxTokensNameLength()).willReturn(MAX_TOKEN_NAME_LENGTH);

		subject = new HederaTokenStore(ids, TEST_VALIDATOR, properties, () -> tokens, tokenRelsLedger);
		subject.setAccountsLedger(accountsLedger);
		subject.setHederaLedger(hederaLedger);
	}

	@Test
	public void injectsTokenRelsLedger() {
		// expect:
		verify(hederaLedger).setTokenRelsLedger(tokenRelsLedger);
	}

	@Test
	public void applicationRejectsMissing() {
		// setup:
		var change = mock(Consumer.class);

		given(tokens.containsKey(fromTokenId(misc))).willReturn(false);

		// expect:
		assertThrows(IllegalArgumentException.class, () -> subject.apply(misc, change));
	}

	@Test
	public void applicationAlwaysReplacesModifiableToken() {
		// setup:
		var change = mock(Consumer.class);
		var key = fromTokenId(misc);

		given(tokens.getForModify(key)).willReturn(token);

		willThrow(IllegalStateException.class).given(change).accept(any());

		// when:
		assertThrows(IllegalArgumentException.class, () -> subject.apply(misc, change));

		// then:
		verify(tokens).replace(key, token);
	}

	@Test
	public void applicationWorks() {
		// setup:
		var change = mock(Consumer.class);
		// and:
		InOrder inOrder = Mockito.inOrder(change, tokens);

		// when:
		subject.apply(misc, change);

		// then:
		inOrder.verify(tokens).getForModify(fromTokenId(misc));
		inOrder.verify(change).accept(modifiableToken);
		inOrder.verify(tokens).replace(fromTokenId(misc), modifiableToken);
	}

	@Test
	public void deletionWorksAsExpected() {
		// when:
		TokenStore.DELETION.accept(token);

		// then:
		verify(token).setDeleted(true);
	}

	@Test
	public void deletesAsExpected() {
		// given:
		given(tokens.getForModify(fromTokenId(misc))).willReturn(token);

		// when:
		var outcome = subject.delete(misc);

		// then:
		assertEquals(OK, outcome);
	}

	@Test
	public void rejectsDeletionMissingAdminKey() {
		// given:
		given(token.adminKey()).willReturn(Optional.empty());

		// when:
		var outcome = subject.delete(misc);

		// then:
		assertEquals(TOKEN_IS_IMMUTABlE, outcome);
	}

	@Test
	public void rejectsDeletionTokenAlreadyDeleted() {
		// given:
		given(token.isDeleted()).willReturn(true);

		// when:
<<<<<<< HEAD
		var outcome = subject.delete(miscRef);
=======
		var outcome = subject.delete(misc);
>>>>>>> e53af22a

		// then:
		assertEquals(TOKEN_WAS_DELETED, outcome);
	}

	@Test
	public void rejectsMissingDeletion() {
		// given:
		var mockSubject = mock(TokenStore.class);

		given(mockSubject.resolve(misc)).willReturn(TokenStore.MISSING_TOKEN);
		willCallRealMethod().given(mockSubject).delete(misc);

		// when:
		var outcome = mockSubject.delete(misc);

		// then:
		assertEquals(INVALID_TOKEN_ID, outcome);
		verify(mockSubject, never()).apply(any(), any());
	}

	@Test
	public void getDelegates() {
		// expect:
		assertSame(token, subject.get(misc));
	}

	@Test
	public void getThrowsIseOnMissing() {
		given(tokens.containsKey(fromTokenId(misc))).willReturn(false);

		// expect:
		assertThrows(IllegalArgumentException.class, () -> subject.get(misc));
	}

	@Test
	public void getCanReturnPending() {
		// setup:
		subject.pendingId = pending;
		subject.pendingCreation = token;

		// expect:
		assertSame(token, subject.get(pending));
	}

	@Test
	public void existenceCheckIncludesPending() {
		// setup:
		subject.pendingId = pending;

		// expect:
		assertTrue(subject.exists(pending));
	}

	@Test
	public void freezingRejectsMissingAccount() {
		given(accountsLedger.exists(sponsor)).willReturn(false);

		// when:
		var status = subject.freeze(sponsor, misc);

		// expect:
		assertEquals(ResponseCodeEnum.INVALID_ACCOUNT_ID, status);
	}

	@Test
	public void associatingRejectsDeletedTokens() {
		given(token.isDeleted()).willReturn(true);

		// when:
		var status = subject.associate(sponsor, List.of(misc));

		// expect:
		assertEquals(TOKEN_WAS_DELETED, status);
	}

	@Test
	public void associatingRejectsMissingToken() {
		given(tokens.containsKey(fromTokenId(misc))).willReturn(false);

		// when:
		var status = subject.associate(sponsor, List.of(misc));

		// expect:
		assertEquals(INVALID_TOKEN_ID, status);
	}

	@Test
	public void associatingRejectsMissingAccounts() {
		given(accountsLedger.exists(sponsor)).willReturn(false);

		// when:
		var status = subject.associate(sponsor, List.of(misc));

		// expect:
		assertEquals(ResponseCodeEnum.INVALID_ACCOUNT_ID, status);
	}

	@Test
	public void dissociatingRejectsUnassociatedTokens() {
		// setup:
		var tokens = mock(MerkleAccountTokens.class);
		given(tokens.includes(misc)).willReturn(false);
		given(hederaLedger.getAssociatedTokens(sponsor)).willReturn(tokens);

		// when:
		var status = subject.dissociate(sponsor, List.of(misc));

		// expect:
		assertEquals(TOKEN_NOT_ASSOCIATED_TO_ACCOUNT, status);
	}

	@Test
	public void associatingRejectsAlreadyAssociatedTokens() {
		// setup:
		var tokens = mock(MerkleAccountTokens.class);
		given(tokens.includes(misc)).willReturn(true);
		given(hederaLedger.getAssociatedTokens(sponsor)).willReturn(tokens);

		// when:
		var status = subject.associate(sponsor, List.of(misc));

		// expect:
		assertEquals(TOKEN_ALREADY_ASSOCIATED_TO_ACCOUNT, status);
	}

	@Test
	public void associatingRejectsIfCappedAssociationsEvenAfterPurging() {
		// setup:
		var tokens = mock(MerkleAccountTokens.class);
		given(tokens.includes(misc)).willReturn(false);
		given(tokens.purge(any(), any())).willReturn(MAX_TOKENS_PER_ACCOUNT);
		given(hederaLedger.getAssociatedTokens(sponsor)).willReturn(tokens);

		// when:
		var status = subject.associate(sponsor, List.of(misc));

		// expect:
		assertEquals(TOKENS_PER_ACCOUNT_LIMIT_EXCEEDED, status);
		// and:
		verify(tokens, never()).associateAll(any());
		verify(hederaLedger).setAssociatedTokens(sponsor, tokens);
	}

	@Test
	public void associatingHappyPathWorks() {
		// setup:
		var tokens = mock(MerkleAccountTokens.class);
		var key = asTokenRel(sponsor, misc);

		given(tokens.includes(misc)).willReturn(false);
		given(tokens.purge(any(), any())).willReturn(MAX_TOKENS_PER_ACCOUNT - 1);
		given(hederaLedger.getAssociatedTokens(sponsor)).willReturn(tokens);
		// and:
		given(token.hasKycKey()).willReturn(true);
		given(token.hasFreezeKey()).willReturn(true);
		given(token.accountsAreFrozenByDefault()).willReturn(true);

		// when:
		var status = subject.associate(sponsor, List.of(misc));

		// expect:
		assertEquals(OK, status);
		// and:
		verify(tokens).associateAll(Set.of(misc));
		verify(hederaLedger).setAssociatedTokens(sponsor, tokens);
		verify(tokenRelsLedger).create(key);
		verify(tokenRelsLedger).set(key, TokenRelProperty.IS_FROZEN, true);
		verify(tokenRelsLedger).set(key, TokenRelProperty.IS_KYC_GRANTED, false);
	}

	@Test
	public void dissociatingHappyPathWorks() {
		// setup:
		var tokens = mock(MerkleAccountTokens.class);
		var key = asTokenRel(sponsor, misc);

		given(tokens.includes(misc)).willReturn(true);
		given(hederaLedger.getAssociatedTokens(sponsor)).willReturn(tokens);
		given(tokenRelsLedger.get(key, TOKEN_BALANCE)).willReturn(0L);

		// when:
		var status = subject.dissociate(sponsor, List.of(misc));

		// expect:
		assertEquals(OK, status);
		// and:
		verify(tokens).dissociateAll(Set.of(misc));
		verify(hederaLedger).setAssociatedTokens(sponsor, tokens);
		verify(tokenRelsLedger).destroy(key);
	}

	@Test
	public void dissociatingFailsIfTokenBalanceIsNonzero() {
		// setup:
		var tokens = mock(MerkleAccountTokens.class);
		var key = asTokenRel(sponsor, misc);

		given(tokens.includes(misc)).willReturn(true);
		given(hederaLedger.getAssociatedTokens(sponsor)).willReturn(tokens);
		// and:
		given(tokenRelsLedger.get(key, TOKEN_BALANCE)).willReturn(1L);

		// when:
		var status = subject.dissociate(sponsor, List.of(misc));

		// expect:
		assertEquals(TRANSACTION_REQUIRES_ZERO_TOKEN_BALANCES, status);
		// and:
		verify(tokens, never()).dissociateAll(Set.of(misc));
		verify(hederaLedger, never()).setAssociatedTokens(sponsor, tokens);
		verify(tokenRelsLedger, never()).destroy(key);
	}

	@Test
	public void grantingKycRejectsMissingAccount() {
		given(accountsLedger.exists(sponsor)).willReturn(false);

		// when:
		var status = subject.grantKyc(sponsor, misc);

		// expect:
		assertEquals(ResponseCodeEnum.INVALID_ACCOUNT_ID, status);
	}

	@Test
	public void grantingKycRejectsDeletedAccount() {
		given(accountsLedger.exists(sponsor)).willReturn(true);
		given(hederaLedger.isDeleted(sponsor)).willReturn(true);

		// when:
		var status = subject.grantKyc(sponsor, misc);

		// expect:
		assertEquals(ACCOUNT_DELETED, status);
	}

	@Test
	public void revokingKycRejectsMissingAccount() {
		given(accountsLedger.exists(sponsor)).willReturn(false);

		// when:
		var status = subject.revokeKyc(sponsor, misc);

		// expect:
		assertEquals(ResponseCodeEnum.INVALID_ACCOUNT_ID, status);
	}

	@Test
	public void wipingRejectsMissingAccount() {
		given(accountsLedger.exists(sponsor)).willReturn(false);

		// when:
		var status = subject.wipe(sponsor, misc, adjustment, false);

		// expect:
		assertEquals(ResponseCodeEnum.INVALID_ACCOUNT_ID, status);
	}

	@Test
	public void wipingRejectsTokenWithNoWipeKey() {
		// when:
		given(token.treasury()).willReturn(EntityId.ofNullableAccountId(treasury));

		var status = subject.wipe(sponsor, misc, adjustment, false);

		// expect:
		assertEquals(TOKEN_HAS_NO_WIPE_KEY, status);
		verify(hederaLedger, never()).updateTokenXfers(misc, sponsor, -adjustment);
	}

	@Test
	public void wipingRejectsTokenTreasury() {
		long wiping = 3L;

		given(token.hasWipeKey()).willReturn(true);
		given(token.treasury()).willReturn(EntityId.ofNullableAccountId(sponsor));

		// when:
		var status = subject.wipe(sponsor, misc, wiping, false);

		// expect:
		assertEquals(CANNOT_WIPE_TOKEN_TREASURY_ACCOUNT, status);
		verify(hederaLedger, never()).updateTokenXfers(misc, sponsor, -wiping);
	}

	@Test
	public void wipingWithoutTokenRelationshipFails() {
		// setup:
		long balance = 1_234L;
		given(token.hasWipeKey()).willReturn(false);
		given(token.treasury()).willReturn(EntityId.ofNullableAccountId(treasury));
		// and:
		given(tokenRelsLedger.exists(sponsorMisc)).willReturn(false);

		// when:
		var status = subject.wipe(sponsor, misc, adjustment, true);

		// expect:
		assertEquals(TOKEN_NOT_ASSOCIATED_TO_ACCOUNT, status);
		verify(hederaLedger, never()).updateTokenXfers(misc, sponsor, -adjustment);
	}

	@Test
	public void wipingWorksWithoutWipeKeyIfCheckSkipped() {
		// setup:
		given(token.hasWipeKey()).willReturn(false);
		given(token.treasury()).willReturn(EntityId.ofNullableAccountId(treasury));
		// and:
		given(tokens.getForModify(fromTokenId(misc))).willReturn(token);

		// when:
		var status = subject.wipe(sponsor, misc, adjustment, true);

		// expect:
		assertEquals(OK, status);
		verify(hederaLedger).updateTokenXfers(misc, sponsor, -adjustment);
		verify(token).adjustTotalSupplyBy(-adjustment);
<<<<<<< HEAD
		verify(ledger).set(argThat(sponsor::equals), argThat(BALANCE::equals), captor.capture());
		// and:
		assertEquals(misc, captor.getValue().id());
		assertSame(token, captor.getValue().token());
		assertEquals(-adjustment, (long) captor.getValue().value());
=======
		verify(tokenRelsLedger).set(
				argThat(sponsorMisc::equals),
				argThat(TOKEN_BALANCE::equals),
				longThat(l -> l == (sponsorBalance - adjustment)));
>>>>>>> e53af22a
	}

	@Test
	public void wipingUpdatesTokenXfersAsExpected() {
		// setup:
		given(token.hasWipeKey()).willReturn(true);
		given(token.treasury()).willReturn(EntityId.ofNullableAccountId(treasury));
		// and:
		given(tokens.getForModify(fromTokenId(misc))).willReturn(token);

		// when:
		var status = subject.wipe(sponsor, misc, adjustment, false);

		// expect:
		assertEquals(OK, status);
		// and:
		verify(hederaLedger).updateTokenXfers(misc, sponsor, -adjustment);
		verify(token).adjustTotalSupplyBy(-adjustment);
<<<<<<< HEAD
		verify(ledger).set(argThat(sponsor::equals), argThat(BALANCE::equals), captor.capture());
		// and:
		assertEquals(misc, captor.getValue().id());
		assertSame(token, captor.getValue().token());
		assertEquals(-adjustment, (long) captor.getValue().value());
=======
		verify(tokenRelsLedger).set(
				argThat(sponsorMisc::equals),
				argThat(TOKEN_BALANCE::equals),
				longThat(l -> l == (sponsorBalance - adjustment)));
>>>>>>> e53af22a
	}

	@Test
	public void wipingFailsWithInvalidWipingAmount() {
		// setup:
		long wipe = 1_235L;

		given(token.hasWipeKey()).willReturn(true);
		given(token.treasury()).willReturn(EntityId.ofNullableAccountId(treasury));

		// when:
		var status = subject.wipe(sponsor, misc, wipe, false);

		// expect:
		assertEquals(INVALID_WIPING_AMOUNT, status);
		verify(hederaLedger, never()).updateTokenXfers(misc, sponsor, -wipe);
	}

	@Test
	public void wipingFailsWithNegativeWipingAmount() {
		// setup:
		long wipe = -1_111L;

		given(token.hasWipeKey()).willReturn(true);
		given(token.treasury()).willReturn(EntityId.ofNullableAccountId(treasury));

		// when:
		var status = subject.wipe(sponsor, misc, wipe, false);

		// expect:
		assertEquals(INVALID_WIPING_AMOUNT, status);
		verify(hederaLedger, never()).updateTokenXfers(misc, sponsor, -wipe);
	}

	@Test
	public void wipingFailsWithZeroWipingAmount() {
		// setup:
		long wipe = 0;

		given(token.hasWipeKey()).willReturn(true);
		given(token.treasury()).willReturn(EntityId.ofNullableAccountId(treasury));

		// when:
		var status = subject.wipe(sponsor, misc, wipe, false);

		// expect:
		assertEquals(INVALID_WIPING_AMOUNT, status);
		verify(hederaLedger, never()).updateTokenXfers(misc, sponsor, -wipe);
	}

	@Test
	public void adjustingRejectsMissingAccount() {
		given(accountsLedger.exists(sponsor)).willReturn(false);

		// when:
		var status = subject.adjustBalance(sponsor, misc, 1);

		// expect:
		assertEquals(ResponseCodeEnum.INVALID_ACCOUNT_ID, status);
	}

	@Test
	public void updateRejectsInvalidExpiry() {
		given(tokens.getForModify(fromTokenId(misc))).willReturn(token);
		// given:
		var op = updateWith(NO_KEYS, true, true, false);
		op = op.toBuilder().setExpiry(expiry - 1).build();

		// when:
		var outcome = subject.update(op, thisSecond);

		// then:
		assertEquals(INVALID_EXPIRATION_TIME, outcome);
	}

	@Test
	public void updateRejectsImmutableToken() {
		given(token.hasAdminKey()).willReturn(false);
		given(tokens.getForModify(fromTokenId(misc))).willReturn(token);
		// given:
		var op = updateWith(NO_KEYS, true, true, false);

		// when:
		var outcome = subject.update(op, thisSecond);

		// then:
		assertEquals(TOKEN_IS_IMMUTABlE, outcome);
	}

	@Test
	public void canExtendImmutableExpiry() {
		given(token.hasAdminKey()).willReturn(false);
		given(tokens.getForModify(fromTokenId(misc))).willReturn(token);
		// given:
		var op = updateWith(NO_KEYS, false, false, false);
		op = op.toBuilder().setExpiry(expiry + 1_234).build();

		// when:
		var outcome = subject.update(op, thisSecond);

		// then:
		assertEquals(OK, outcome);
	}

	@Test
	public void updateRejectsInvalidSymbol() {
		// given:
		var op = updateWith(NO_KEYS, true, false, false);
		op = op.toBuilder().setSymbol("notok").build();

		// when:
		var outcome = subject.update(op, thisSecond);

		// then:
		assertEquals(INVALID_TOKEN_SYMBOL, outcome);
	}

	@Test
	public void updateRejectsTokenNameTooLong() {
		// setup:
		String tooLongName = IntStream.range(0, MAX_TOKEN_NAME_LENGTH + 1)
				.mapToObj(ignore -> "A")
				.collect(Collectors.joining(""));
		// given:
		var op = updateWith(NO_KEYS, true, false, false);
		op = op.toBuilder().setName(tooLongName).build();

		// when:
		var outcome = subject.update(op, thisSecond);

		// then:
		assertEquals(TOKEN_NAME_TOO_LONG, outcome);
	}

	@Test
	public void updateRejectsInvalidNewAutoRenew() {
		given(accountsLedger.exists(newAutoRenewAccount)).willReturn(false);
		// and:
		var op = updateWith(NO_KEYS, true, true, false, true, false);

		// when:
		var outcome = subject.update(op, thisSecond);

		// then:
		assertEquals(INVALID_AUTORENEW_ACCOUNT, outcome);
	}

	@Test
	public void updateRejectsInvalidNewAutoRenewPeriod() {
		given(tokens.getForModify(fromTokenId(misc))).willReturn(token);
		// and:
		var op = updateWith(NO_KEYS, true, true, false, false, false);
		op = op.toBuilder().setAutoRenewPeriod(-1L).build();

		// when:
		var outcome = subject.update(op, thisSecond);

		// then:
		assertEquals(INVALID_RENEWAL_PERIOD, outcome);
	}

	@Test
	public void updateRejectsMissingToken() {
		given(tokens.containsKey(fromTokenId(misc))).willReturn(false);
		// and:
		givenUpdateTarget(ALL_KEYS);
		// and:
		var op = updateWith(ALL_KEYS, true, true, true);

		// when:
		var outcome = subject.update(op, thisSecond);

		// then:
		assertEquals(INVALID_TOKEN_ID, outcome);
	}

	@Test
	public void updateRejectsBadAdminKey() {
		givenUpdateTarget(NO_KEYS);
		// and:
		var op = updateWith(EnumSet.of(KeyType.ADMIN), false, false, false, true);

		// when:
		var outcome = subject.update(op, thisSecond);

		// then:
		assertEquals(INVALID_ADMIN_KEY, outcome);
	}

	@Test
	public void updateRejectsBadKycKey() {
		givenUpdateTarget(EnumSet.of(KeyType.KYC));
		// and:
		var op = updateWith(EnumSet.of(KeyType.KYC), false, false, false, true);

		// when:
		var outcome = subject.update(op, thisSecond);

		// then:
		assertEquals(INVALID_KYC_KEY, outcome);
	}

	@Test
	public void updateRejectsInappropriateKycKey() {
		given(tokens.getForModify(fromTokenId(misc))).willReturn(token);
		// and:
		givenUpdateTarget(NO_KEYS);
		// and:
		var op = updateWith(EnumSet.of(KeyType.KYC), false, false, false);

		// when:
		var outcome = subject.update(op, thisSecond);

		// then:
		assertEquals(TOKEN_HAS_NO_KYC_KEY, outcome);
	}

	@Test
	public void updateRejectsInappropriateFreezeKey() {
		given(tokens.getForModify(fromTokenId(misc))).willReturn(token);
		// and:
		givenUpdateTarget(NO_KEYS);
		// and:
		var op = updateWith(EnumSet.of(KeyType.FREEZE), false, false, false);

		// when:
		var outcome = subject.update(op, thisSecond);

		// then:
		assertEquals(TOKEN_HAS_NO_FREEZE_KEY, outcome);
	}

	@Test
	public void updateRejectsInappropriateWipeKey() {
		given(tokens.getForModify(fromTokenId(misc))).willReturn(token);
		// and:
		givenUpdateTarget(NO_KEYS);
		// and:
		var op = updateWith(EnumSet.of(KeyType.WIPE), false, false, false);

		// when:
		var outcome = subject.update(op, thisSecond);

		// then:
		assertEquals(TOKEN_HAS_NO_WIPE_KEY, outcome);
	}

	@Test
	public void updateRejectsInappropriateSupplyKey() {
		given(tokens.getForModify(fromTokenId(misc))).willReturn(token);
		// and:
		givenUpdateTarget(NO_KEYS);
		// and:
		var op = updateWith(EnumSet.of(KeyType.SUPPLY), false, false, false);

		// when:
		var outcome = subject.update(op, thisSecond);

		// then:
		assertEquals(TOKEN_HAS_NO_SUPPLY_KEY, outcome);
	}

	@Test
	public void updateRejectsBadWipeKey() {
		givenUpdateTarget(EnumSet.of(KeyType.WIPE));
		// and:
		var op = updateWith(EnumSet.of(KeyType.WIPE), false, false, false, true);

		// when:
		var outcome = subject.update(op, thisSecond);

		// then:
		assertEquals(INVALID_WIPE_KEY, outcome);
	}

	@Test
	public void updateRejectsBadSupplyKey() {
		givenUpdateTarget(EnumSet.of(KeyType.SUPPLY));
		// and:
		var op = updateWith(EnumSet.of(KeyType.SUPPLY), false, false, false, true);

		// when:
		var outcome = subject.update(op, thisSecond);

		// then:
		assertEquals(INVALID_SUPPLY_KEY, outcome);
	}

	@Test
	public void updateRejectsBadFreezeKey() {
		givenUpdateTarget(EnumSet.of(KeyType.FREEZE));
		// and:
		var op = updateWith(EnumSet.of(KeyType.FREEZE), false, false, false, true);

		// when:
		var outcome = subject.update(op, thisSecond);

		// then:
		assertEquals(INVALID_FREEZE_KEY, outcome);
	}

	@Test
	public void updateHappyPathIgnoresZeroExpiry() {
		given(tokens.getForModify(fromTokenId(misc))).willReturn(token);
		// and:
		givenUpdateTarget(ALL_KEYS);
		// and:
		var op = updateWith(ALL_KEYS, true, true, true);
		op = op.toBuilder().setExpiry(0).build();

		// when:
		var outcome = subject.update(op, thisSecond);

		// then:
		assertEquals(OK, outcome);
		verify(token, never()).setExpiry(anyLong());

	}

	@Test
	public void updateHappyPathWorksForEverythingWithNewExpiry() {
		given(tokens.getForModify(fromTokenId(misc))).willReturn(token);
		// and:
		givenUpdateTarget(ALL_KEYS);
		// and:
		var op = updateWith(ALL_KEYS, true, true, true);
		op = op.toBuilder().setExpiry(newExpiry).build();

		// when:
		var outcome = subject.update(op, thisSecond);
		// then:
		assertEquals(OK, outcome);
		verify(token).setSymbol(newSymbol);
		verify(token).setName(newName);
		verify(token).setExpiry(newExpiry);
		verify(token).setTreasury(EntityId.ofNullableAccountId(newTreasury));
		verify(token).setAdminKey(argThat((JKey k) -> JKey.equalUpToDecodability(k, newFcKey)));
		verify(token).setFreezeKey(argThat((JKey k) -> JKey.equalUpToDecodability(k, newFcKey)));
		verify(token).setKycKey(argThat((JKey k) -> JKey.equalUpToDecodability(k, newFcKey)));
		verify(token).setSupplyKey(argThat((JKey k) -> JKey.equalUpToDecodability(k, newFcKey)));
		verify(token).setWipeKey(argThat((JKey k) -> JKey.equalUpToDecodability(k, newFcKey)));
	}

	@Test
	public void updateHappyPathWorksWithNewAutoRenewAccount() {
		given(tokens.getForModify(fromTokenId(misc))).willReturn(token);
		// and:
		givenUpdateTarget(ALL_KEYS);
		// and:
		var op = updateWith(ALL_KEYS, true, true, true, true, true);

		// when:
		var outcome = subject.update(op, thisSecond);

		// then:
		assertEquals(OK, outcome);
		verify(token).setAutoRenewAccount(EntityId.ofNullableAccountId(newAutoRenewAccount));
		verify(token).setAutoRenewPeriod(newAutoRenewPeriod);
	}

	enum KeyType {
		WIPE, FREEZE, SUPPLY, KYC, ADMIN
	}

	private static EnumSet<KeyType> NO_KEYS = EnumSet.noneOf(KeyType.class);
	private static EnumSet<KeyType> ALL_KEYS = EnumSet.allOf(KeyType.class);

	private TokenUpdateTransactionBody updateWith(
			EnumSet<KeyType> keys,
			boolean useNewSymbol,
			boolean useNewName,
			boolean useNewTreasury
	) {
		return updateWith(keys, useNewName, useNewSymbol, useNewTreasury, false, false);
	}

	private TokenUpdateTransactionBody updateWith(
			EnumSet<KeyType> keys,
			boolean useNewSymbol,
			boolean useNewName,
			boolean useNewTreasury,
			boolean setInvalidKeys
	) {
		return updateWith(keys, useNewSymbol, useNewName, useNewTreasury, false, false, setInvalidKeys);
	}

	private TokenUpdateTransactionBody updateWith(
			EnumSet<KeyType> keys,
			boolean useNewSymbol,
			boolean useNewName,
			boolean useNewTreasury,
			boolean useNewAutoRenewAccount,
			boolean useNewAutoRenewPeriod
	) {
		return updateWith(keys, useNewSymbol, useNewName, useNewTreasury, useNewAutoRenewAccount, useNewAutoRenewPeriod, false);
	}

	private TokenUpdateTransactionBody updateWith(
			EnumSet<KeyType> keys,
			boolean useNewSymbol,
			boolean useNewName,
			boolean useNewTreasury,
			boolean useNewAutoRenewAccount,
			boolean useNewAutoRenewPeriod,
			boolean setInvalidKeys
	) {
		var invalidKey = Key.getDefaultInstance();
		var op = TokenUpdateTransactionBody.newBuilder().setToken(misc);
		if (useNewSymbol) {
			op.setSymbol(newSymbol);
		}
		if (useNewName) {
			op.setName(newName);
		}
		if (useNewTreasury) {
			op.setTreasury(newTreasury);
		}
		if (useNewAutoRenewAccount) {
			op.setAutoRenewAccount(newAutoRenewAccount);
		}
		if (useNewAutoRenewPeriod) {
			op.setAutoRenewPeriod(newAutoRenewPeriod);
		}
		for (KeyType key : keys) {
			switch (key) {
				case WIPE:
					op.setWipeKey(setInvalidKeys ? invalidKey : newKey);
					break;
				case FREEZE:
					op.setFreezeKey(setInvalidKeys ? invalidKey : newKey);
					break;
				case SUPPLY:
					op.setSupplyKey(setInvalidKeys ? invalidKey : newKey);
					break;
				case KYC:
					op.setKycKey(setInvalidKeys ? invalidKey : newKey);
					break;
				case ADMIN:
					op.setAdminKey(setInvalidKeys ? invalidKey : newKey);
					break;
			}
		}
		return op.build();
	}

	private void givenUpdateTarget(EnumSet<KeyType> keys) {
		if (keys.contains(KeyType.WIPE)) {
			given(token.hasWipeKey()).willReturn(true);
		}
		if (keys.contains(KeyType.FREEZE)) {
			given(token.hasFreezeKey()).willReturn(true);
		}
		if (keys.contains(KeyType.SUPPLY)) {
			given(token.hasSupplyKey()).willReturn(true);
		}
		if (keys.contains(KeyType.KYC)) {
			given(token.hasKycKey()).willReturn(true);
		}
	}

	@Test
	public void understandsPendingCreation() {
		// expect:
		assertFalse(subject.isCreationPending());

		// and when:
		subject.pendingId = misc;

		// expect:
		assertTrue(subject.isCreationPending());
	}

	@Test
	public void adjustingRejectsMissingToken() {
		given(tokens.containsKey(fromTokenId(misc))).willReturn(false);

		// when:
		var status = subject.adjustBalance(sponsor, misc, 1);

		// expect:
		assertEquals(ResponseCodeEnum.INVALID_TOKEN_ID, status);
	}

	@Test
	public void freezingRejectsUnfreezableToken() {
		given(token.freezeKey()).willReturn(Optional.empty());

		// when:
		var status = subject.freeze(treasury, misc);

		// then:
		assertEquals(ResponseCodeEnum.TOKEN_HAS_NO_FREEZE_KEY, status);
	}

	@Test
	public void grantingRejectsUnknowableToken() {
		given(token.kycKey()).willReturn(Optional.empty());

		// when:
		var status = subject.grantKyc(treasury, misc);

		// then:
		assertEquals(ResponseCodeEnum.TOKEN_HAS_NO_KYC_KEY, status);
	}

	@Test
	public void mintingRejectsInvalidToken() {
		given(tokens.containsKey(fromTokenId(misc))).willReturn(false);

		// when:
		var status = subject.mint(misc, 1L);

		// then:
		assertEquals(ResponseCodeEnum.INVALID_TOKEN_ID, status);
	}

	@Test
	public void burningRejectsInvalidToken() {
		given(tokens.containsKey(fromTokenId(misc))).willReturn(false);

		// when:
		var status = subject.burn(misc, 1L);

		// then:
		assertEquals(ResponseCodeEnum.INVALID_TOKEN_ID, status);
	}

	@Test
	public void mintingRejectsFixedSupplyToken() {
		given(token.hasSupplyKey()).willReturn(false);

		// when:
		var status = subject.mint(misc, 1L);

		// then:
		assertEquals(ResponseCodeEnum.TOKEN_HAS_NO_SUPPLY_KEY, status);
	}

	@Test
	public void burningRejectsFixedSupplyToken() {
		given(token.hasSupplyKey()).willReturn(false);

		// when:
		var status = subject.burn(misc, 1L);

		// then:
		assertEquals(ResponseCodeEnum.TOKEN_HAS_NO_SUPPLY_KEY, status);
	}

	@Test
	public void mintingRejectsNegativeMintAmount() {
		given(token.hasSupplyKey()).willReturn(true);

		// when:
		var status = subject.mint(misc, -1L);

		// then:
		assertEquals(ResponseCodeEnum.INVALID_TOKEN_MINT_AMOUNT, status);
	}

	@Test
	public void mintingRejectsZeroAmount() {
		given(token.hasSupplyKey()).willReturn(true);

		// when:
		var status = subject.mint(misc, 0);

		// then:
		assertEquals(ResponseCodeEnum.INVALID_TOKEN_MINT_AMOUNT, status);
	}

	@Test
	public void burningRejectsNegativeAmount() {
		given(token.hasSupplyKey()).willReturn(true);

		// when:
		var status = subject.burn(misc, -1L);

		// then:
		assertEquals(ResponseCodeEnum.INVALID_TOKEN_BURN_AMOUNT, status);
	}

	@Test
	public void burningRejectsZeroAmount() {
		given(token.hasSupplyKey()).willReturn(true);

		// when:
		var status = subject.burn(misc, 0);

		// then:
		assertEquals(ResponseCodeEnum.INVALID_TOKEN_BURN_AMOUNT, status);
	}

	@Test
	public void burningRejectsDueToInsufficientFundsInTreasury() {
<<<<<<< HEAD
		long targetSupply = 100;

		given(token.hasSupplyKey()).willReturn(true);
		given(token.totalSupply()).willReturn(targetSupply);
		given(token.treasury()).willReturn(EntityId.ofNullableAccountId(treasury));
		// and:
		given(account.numTokenRelationships()).willReturn(MAX_TOKENS_PER_ACCOUNT - 1);
		given(account.hasRelationshipWith(misc)).willReturn(true);
		given(account.validityOfAdjustment(misc, token, -targetSupply)).willReturn(INSUFFICIENT_TOKEN_BALANCE);

		// when:
		var status = subject.burn(misc, targetSupply);
=======
		given(token.hasSupplyKey()).willReturn(true);
		given(token.totalSupply()).willReturn(treasuryBalance * 2);
		given(token.treasury()).willReturn(EntityId.ofNullableAccountId(treasury));

		// when:
		var status = subject.burn(misc, treasuryBalance + 1);
>>>>>>> e53af22a

		// then:
		assertEquals(INSUFFICIENT_TOKEN_BALANCE, status);
	}

	@Test
	public void mintingRejectsInvalidNewSupply() {
		long halfwayToOverflow = ((1L << 63) - 1) / 2;

		given(token.hasSupplyKey()).willReturn(true);
		given(token.totalSupply()).willReturn(halfwayToOverflow + 1);

		// when:
		var status = subject.mint(misc, halfwayToOverflow + 1);

		// then:
		assertEquals(ResponseCodeEnum.INVALID_TOKEN_MINT_AMOUNT, status);
	}

	@Test
	public void wipingRejectsDeletedToken() {
		given(token.isDeleted()).willReturn(true);

		// when:
		var status = subject.wipe(sponsor, misc, adjustment,false);

		// then:
		assertEquals(ResponseCodeEnum.TOKEN_WAS_DELETED, status);
	}

	@Test
	public void mintingRejectsDeletedToken() {
		given(token.isDeleted()).willReturn(true);

		// when:
		var status = subject.mint(misc, 1L);

		// then:
		assertEquals(ResponseCodeEnum.TOKEN_WAS_DELETED, status);
	}

	@Test
	public void validBurnChangesTokenSupplyAndAdjustsTreasury() {
		// setup:
		long oldSupply = 123;

		given(token.hasSupplyKey()).willReturn(true);
		given(token.totalSupply()).willReturn(oldSupply);
		given(token.treasury()).willReturn(EntityId.ofNullableAccountId(treasury));
		// and:
<<<<<<< HEAD
		given(account.numTokenRelationships()).willReturn(MAX_TOKENS_PER_ACCOUNT - 1);
		given(account.hasRelationshipWith(misc)).willReturn(true);
		given(account.validityOfAdjustment(misc, token, -oldSupply)).willReturn(OK);
		// and:
=======
>>>>>>> e53af22a
		given(tokens.getForModify(fromTokenId(misc))).willReturn(token);

		// when:
		var status = subject.burn(misc, oldSupply);

		// then:
		assertEquals(ResponseCodeEnum.OK, status);
		// and:
<<<<<<< HEAD
		verify(ledger).set(argThat(treasury::equals), argThat(BALANCE::equals), captor.capture());
		// and:
		assertEquals(misc, captor.getValue().id());
		assertSame(token, captor.getValue().token());
		assertEquals(-oldSupply, (long) captor.getValue().value());
		// and:
		verify(token).adjustTotalSupplyBy(-oldSupply);
		// and:
		verify(hederaLedger).updateTokenXfers(misc, treasury, -oldSupply);
=======
		verify(token).adjustTotalSupplyBy(-oldSupply);
		// and:
		verify(hederaLedger).updateTokenXfers(misc, treasury, -oldSupply);
		// and:
		verify(tokenRelsLedger).set(
				argThat(treasuryMisc::equals),
				argThat(TOKEN_BALANCE::equals),
				longThat(l -> l == (treasuryBalance - oldSupply)));
>>>>>>> e53af22a
	}

	@Test
	public void validMintChangesTokenSupplyAndAdjustsTreasury() {
		// setup:
<<<<<<< HEAD
		ArgumentCaptor<TokenScopedPropertyValue> captor = ArgumentCaptor.forClass(TokenScopedPropertyValue.class);
=======
>>>>>>> e53af22a
		long oldTotalSupply = 1_000;
		long adjustment = 500;

		given(token.hasSupplyKey()).willReturn(true);
		given(token.totalSupply()).willReturn(oldTotalSupply);
		given(token.treasury()).willReturn(EntityId.ofNullableAccountId(treasury));
		// and:
<<<<<<< HEAD
		given(account.numTokenRelationships()).willReturn(MAX_TOKENS_PER_ACCOUNT - 1);
		given(account.hasRelationshipWith(misc)).willReturn(true);
		given(account.validityOfAdjustment(misc, token, adjustment)).willReturn(OK);
		// and:
=======
>>>>>>> e53af22a
		given(tokens.getForModify(fromTokenId(misc))).willReturn(token);

		// when:
		var status = subject.mint(misc, adjustment);

		// then:
		assertEquals(ResponseCodeEnum.OK, status);
		// and:
<<<<<<< HEAD
		verify(ledger).set(argThat(treasury::equals), argThat(BALANCE::equals), captor.capture());
		// and:
		assertEquals(misc, captor.getValue().id());
		assertSame(token, captor.getValue().token());
		assertEquals(adjustment, (long) captor.getValue().value());
		// and:
=======
>>>>>>> e53af22a
		verify(tokens).getForModify(fromTokenId(misc));
		verify(token).adjustTotalSupplyBy(adjustment);
		verify(tokens).replace(fromTokenId(misc), token);
		// and:
		verify(hederaLedger).updateTokenXfers(misc, treasury, adjustment);
<<<<<<< HEAD
=======
		// and:
		verify(tokenRelsLedger).set(
				argThat(treasuryMisc::equals),
				argThat(TOKEN_BALANCE::equals),
				longThat(l -> l == (treasuryBalance + adjustment)));
>>>>>>> e53af22a
	}

	@Test
	public void burningRejectsAmountMoreThanFound() {
		long amount = 1;

		given(token.hasSupplyKey()).willReturn(true);
		given(token.totalSupply()).willReturn(amount);
		given(token.decimals()).willReturn(1);

		// when:
		var status = subject.burn(misc, amount + 1);

		// then:
		assertEquals(ResponseCodeEnum.INVALID_TOKEN_BURN_AMOUNT, status);
	}

	@Test
	public void freezingRejectsDeletedToken() {
		givenTokenWithFreezeKey(true);
		given(token.isDeleted()).willReturn(true);

		// when:
		var status = subject.freeze(treasury, misc);

		// then:
		assertEquals(ResponseCodeEnum.TOKEN_WAS_DELETED, status);
	}

	@Test
	public void unfreezingInvalidWithoutFreezeKey() {
		// when:
		var status = subject.unfreeze(treasury, misc);

		// then:
		assertEquals(TOKEN_HAS_NO_FREEZE_KEY, status);
	}

	@Test
	public void performsValidFreeze() {
		givenTokenWithFreezeKey(false);

		// when:
		subject.freeze(treasury, misc);

		// then:
		verify(tokenRelsLedger).set(treasuryMisc, TokenRelProperty.IS_FROZEN, true);
	}

	private void givenTokenWithFreezeKey(boolean freezeDefault) {
		given(token.freezeKey()).willReturn(Optional.of(TOKEN_TREASURY_KT.asJKeyUnchecked()));
		given(token.accountsAreFrozenByDefault()).willReturn(freezeDefault);
	}

	@Test
	public void adjustingRejectsDeletedToken() {
		given(token.isDeleted()).willReturn(true);

		// when:
		var status = subject.adjustBalance(treasury, misc, 1);

		// then:
		assertEquals(ResponseCodeEnum.TOKEN_WAS_DELETED, status);
	}

	@Test
	public void refusesToAdjustFrozenRelationship() {
		given(tokenRelsLedger.get(treasuryMisc, IS_FROZEN)).willReturn(true);
		// when:
		var status = subject.adjustBalance(treasury, misc, -1);

		// then:
		assertEquals(ACCOUNT_FROZEN_FOR_TOKEN, status);
	}

	@Test
	public void refusesToAdjustRevokedKycRelationship() {
		given(tokenRelsLedger.get(treasuryMisc, IS_KYC_GRANTED)).willReturn(false);
		// when:
		var status = subject.adjustBalance(treasury, misc, -1);

		// then:
		assertEquals(ACCOUNT_KYC_NOT_GRANTED_FOR_TOKEN, status);
	}

	@Test
	public void refusesInvalidAdjustment() {
		// when:
		var status = subject.adjustBalance(treasury, misc, -treasuryBalance - 1);

		// then:
		assertEquals(INSUFFICIENT_TOKEN_BALANCE, status);
	}

	@Test
	public void performsValidAdjustment() {
		given(tokens.get(fromTokenId(misc))).willReturn(token);

		// when:
		subject.adjustBalance(treasury, misc, -1);

		// then:
		verify(tokenRelsLedger).set(treasuryMisc, TOKEN_BALANCE, treasuryBalance - 1);
	}

	@Test
	public void rollbackReclaimsIdAndClears() {
		// setup:
		subject.pendingId = created;
		subject.pendingCreation = token;

		// when:
		subject.rollbackCreation();

		// then:
		verify(tokens, never()).put(fromTokenId(created), token);
		verify(ids).reclaimLastId();
		// and:
		assertSame(subject.pendingId, HederaTokenStore.NO_PENDING_ID);
		assertNull(subject.pendingCreation);
	}

	@Test
	public void commitAndRollbackThrowIseIfNoPendingCreation() {
		// expect:
		assertThrows(IllegalStateException.class, subject::commitCreation);
		assertThrows(IllegalStateException.class, subject::rollbackCreation);
	}

	@Test
	public void commitPutsToMapAndClears() {
		// setup:
		subject.pendingId = created;
		subject.pendingCreation = token;

		// when:
		subject.commitCreation();

		// then:
		verify(tokens).put(fromTokenId(created), token);
		// and:
		assertSame(subject.pendingId, HederaTokenStore.NO_PENDING_ID);
		assertNull(subject.pendingCreation);
	}

	@Test
	public void happyPathWorksWithAutoRenew() {
		// setup:
		var expected = new MerkleToken(
				thisSecond + autoRenewPeriod,
				totalSupply,
				decimals,
				symbol,
				name,
				freezeDefault,
				accountsKycGrantedByDefault,
				new EntityId(treasury.getShardNum(), treasury.getRealmNum(), treasury.getAccountNum()));
		expected.setAutoRenewAccount(EntityId.ofNullableAccountId(autoRenewAccount));
		expected.setAutoRenewPeriod(autoRenewPeriod);
		expected.setAdminKey(TOKEN_ADMIN_KT.asJKeyUnchecked());
		expected.setFreezeKey(TOKEN_FREEZE_KT.asJKeyUnchecked());
		expected.setKycKey(TOKEN_KYC_KT.asJKeyUnchecked());
		expected.setWipeKey(MISC_ACCOUNT_KT.asJKeyUnchecked());
		expected.setSupplyKey(COMPLEX_KEY_ACCOUNT_KT.asJKeyUnchecked());

		// given:
		var req = fullyValidAttempt()
				.setExpiry(0)
				.setAutoRenewAccount(autoRenewAccount)
				.setAutoRenewPeriod(autoRenewPeriod)
				.build();

		// when:
		var result = subject.createProvisionally(req, sponsor, thisSecond);

		// then:
		assertEquals(OK, result.getStatus());
		assertEquals(created, result.getCreated().get());
		// and:
		assertEquals(created, subject.pendingId);
		assertEquals(expected, subject.pendingCreation);
	}

	@Test
	public void happyPathWorksWithExplicitExpiry() {
		// setup:
		var expected = new MerkleToken(
				expiry,
				totalSupply,
				decimals,
				symbol,
				name,
				freezeDefault,
				accountsKycGrantedByDefault,
				new EntityId(treasury.getShardNum(), treasury.getRealmNum(), treasury.getAccountNum()));
		expected.setAdminKey(TOKEN_ADMIN_KT.asJKeyUnchecked());
		expected.setFreezeKey(TOKEN_FREEZE_KT.asJKeyUnchecked());
		expected.setKycKey(TOKEN_KYC_KT.asJKeyUnchecked());
		expected.setWipeKey(MISC_ACCOUNT_KT.asJKeyUnchecked());
		expected.setSupplyKey(COMPLEX_KEY_ACCOUNT_KT.asJKeyUnchecked());

		// given:
		var req = fullyValidAttempt().build();

		// when:
		var result = subject.createProvisionally(req, sponsor, thisSecond);

		// then:
		assertEquals(OK, result.getStatus());
		assertEquals(created, result.getCreated().get());
		// and:
		assertEquals(created, subject.pendingId);
		assertEquals(expected, subject.pendingCreation);
	}

	@Test
	public void rejectsInvalidAutoRenewAccount() {
		given(accountsLedger.exists(autoRenewAccount)).willReturn(false);

		// given:
		var req = fullyValidAttempt()
				.setAutoRenewAccount(autoRenewAccount)
				.setAutoRenewPeriod(1000L)
				.build();

		// when:
		var result = subject.createProvisionally(req, sponsor, thisSecond);

		// then:
		assertEquals(INVALID_AUTORENEW_ACCOUNT, result.getStatus());
	}

	@Test
	public void rejectsInvalidExpiry() {
		// given:
		var req = fullyValidAttempt()
				.setExpiry(thisSecond - 1)
				.build();

		// when:
		var result = subject.createProvisionally(req, sponsor, thisSecond);

		// then:
		assertEquals(INVALID_EXPIRATION_TIME, result.getStatus());
	}

	@Test
	public void rejectsInvalidAutoRenewPeriod() {
		// given:
		var req = fullyValidAttempt()
				.setAutoRenewAccount(autoRenewAccount)
				.setAutoRenewPeriod(Long.MAX_VALUE)
				.build();

		// when:
		var result = subject.createProvisionally(req, sponsor, thisSecond);

		// then:
		assertEquals(INVALID_RENEWAL_PERIOD, result.getStatus());
	}

	@Test
	public void rejectsSymbolTooLong() {
		// given:
		var req = fullyValidAttempt()
				.setSymbol(IntStream.range(0, MAX_TOKEN_SYMBOL_LENGTH + 1)
						.mapToObj(ignore -> "A")
						.collect(Collectors.joining("")))
				.build();

		// when:
		var result = subject.createProvisionally(req, sponsor, thisSecond);

		// then:
		assertEquals(ResponseCodeEnum.TOKEN_SYMBOL_TOO_LONG, result.getStatus());
	}

	@Test
	public void rejectsNameTooLong() {
		// given:
		var req = fullyValidAttempt()
				.setName(IntStream.range(0, MAX_TOKEN_NAME_LENGTH + 1)
						.mapToObj(ignore -> "A")
						.collect(Collectors.joining("")))
				.build();

		// when:
		var result = subject.createProvisionally(req, sponsor, thisSecond);

		// then:
		assertEquals(ResponseCodeEnum.TOKEN_NAME_TOO_LONG, result.getStatus());
	}

	@Test
	public void rejectsMissingSymbol() {
		// given:
		var req = fullyValidAttempt()
				.clearSymbol()
				.build();

		// when:
		var result = subject.createProvisionally(req, sponsor, thisSecond);

		// then:
		assertEquals(ResponseCodeEnum.MISSING_TOKEN_SYMBOL, result.getStatus());
	}

	@Test
	public void rejectsMissingTokenName() {
		// given:
		var req = fullyValidAttempt()
				.clearName()
				.build();

		// when:
		var result = subject.createProvisionally(req, sponsor, thisSecond);

		// then:
		assertEquals(ResponseCodeEnum.MISSING_TOKEN_NAME, result.getStatus());
	}

	@Test
	public void rejectsNonAlphanumericSymbol() {
		// given:
		var req = fullyValidAttempt()
				.setSymbol("!!!")
				.build();

		// when:
		var result = subject.createProvisionally(req, sponsor, thisSecond);

		// then:
		assertEquals(ResponseCodeEnum.INVALID_TOKEN_SYMBOL, result.getStatus());
	}

	@Test
	public void rejectsMissingTreasury() {
		given(accountsLedger.exists(treasury)).willReturn(false);
		// and:
		var req = fullyValidAttempt()
				.build();

		// when:
		var result = subject.createProvisionally(req, sponsor, thisSecond);

		// then:
		assertEquals(ResponseCodeEnum.INVALID_TREASURY_ACCOUNT_FOR_TOKEN, result.getStatus());
	}

	@Test
	public void rejectsDeletedTreasuryAccount() {
		given(accountsLedger.get(treasury, IS_DELETED)).willReturn(true);

		// and:
		var req = fullyValidAttempt()
				.build();

		// when:
		var result = subject.createProvisionally(req, sponsor, thisSecond);

		// then:
		assertEquals(ResponseCodeEnum.INVALID_TREASURY_ACCOUNT_FOR_TOKEN, result.getStatus());
	}

	@Test
	public void allowsZeroInitialSupplyAndDecimals() {
		// given:
		var req = fullyValidAttempt()
				.setInitialSupply(0L)
				.setDecimals(0)
				.build();

		// when:
		var result = subject.createProvisionally(req, sponsor, thisSecond);

		// then:
		assertEquals(ResponseCodeEnum.OK, result.getStatus());
	}

	@Test
	public void allowsToCreateTokenWithTheBiggestAmountInLong() {
		// given:
		var req = fullyValidAttempt()
				.setInitialSupply(9)
				.setDecimals(18)
				.build();

		// when:
		var result = subject.createProvisionally(req, sponsor, thisSecond);

		// then:
		assertEquals(ResponseCodeEnum.OK, result.getStatus());
	}

	@Test
	public void rejectsJustOverflowingInitialSupply() {
		long initialSupply = 1L << 63;

		// given:
		var req = fullyValidAttempt()
				.setInitialSupply(initialSupply)
				.build();

		// when:
		var result = subject.createProvisionally(req, sponsor, thisSecond);

		// then:
<<<<<<< HEAD
		assertEquals(INVALID_INITIAL_SUPPLY, result.getStatus());
=======
		assertEquals(INVALID_TOKEN_INITIAL_SUPPLY, result.getStatus());
>>>>>>> e53af22a
	}

	@Test
	public void rejectsOverflowingDecimals() {
		int decimals = 1 << 31;

		// given:
		var req = fullyValidAttempt()
				.setDecimals(decimals)
				.build();

		// when:
		var result = subject.createProvisionally(req, sponsor, thisSecond);

		// then:
		assertEquals(ResponseCodeEnum.INVALID_TOKEN_DECIMALS, result.getStatus());
	}

	@Test
	public void forcesToTrueAccountsKycGrantedByDefaultWithoutKycKey() {
		// given:
		var req = fullyValidAttempt()
				.clearKycKey()
				.build();

		// when:
		var result = subject.createProvisionally(req, sponsor, thisSecond);

		// then:
		assertEquals(ResponseCodeEnum.OK, result.getStatus());
		assertTrue(subject.pendingCreation.accountsKycGrantedByDefault());
	}

	@Test
	public void rejectsFreezeDefaultWithoutFreezeKey() {
		// given:
		var req = fullyValidAttempt()
				.clearFreezeKey()
				.build();

		// when:
		var result = subject.createProvisionally(req, sponsor, thisSecond);

		// then:
		assertEquals(ResponseCodeEnum.TOKEN_HAS_NO_FREEZE_KEY, result.getStatus());
	}

	TokenCreateTransactionBody.Builder fullyValidAttempt() {
		return TokenCreateTransactionBody.newBuilder()
				.setExpiry(expiry)
				.setAdminKey(adminKey)
				.setKycKey(kycKey)
				.setFreezeKey(freezeKey)
				.setWipeKey(wipeKey)
				.setSupplyKey(supplyKey)
				.setSymbol(symbol)
				.setName(name)
				.setInitialSupply(totalSupply)
				.setTreasury(treasury)
				.setDecimals(decimals)
				.setFreezeDefault(freezeDefault);
	}
}<|MERGE_RESOLUTION|>--- conflicted
+++ resolved
@@ -144,10 +144,7 @@
 	long totalSupply = 1_000_000;
 	long adjustment = 1;
 	int decimals = 10;
-<<<<<<< HEAD
-=======
 	long treasuryBalance = 50_000, sponsorBalance = 1_000;
->>>>>>> e53af22a
 	TokenID misc = IdUtils.asToken("3.2.1");
 	boolean freezeDefault = true;
 	boolean accountsKycGrantedByDefault = false;
@@ -316,11 +313,7 @@
 		given(token.isDeleted()).willReturn(true);
 
 		// when:
-<<<<<<< HEAD
-		var outcome = subject.delete(miscRef);
-=======
 		var outcome = subject.delete(misc);
->>>>>>> e53af22a
 
 		// then:
 		assertEquals(TOKEN_WAS_DELETED, outcome);
@@ -639,18 +632,10 @@
 		assertEquals(OK, status);
 		verify(hederaLedger).updateTokenXfers(misc, sponsor, -adjustment);
 		verify(token).adjustTotalSupplyBy(-adjustment);
-<<<<<<< HEAD
-		verify(ledger).set(argThat(sponsor::equals), argThat(BALANCE::equals), captor.capture());
-		// and:
-		assertEquals(misc, captor.getValue().id());
-		assertSame(token, captor.getValue().token());
-		assertEquals(-adjustment, (long) captor.getValue().value());
-=======
 		verify(tokenRelsLedger).set(
 				argThat(sponsorMisc::equals),
 				argThat(TOKEN_BALANCE::equals),
 				longThat(l -> l == (sponsorBalance - adjustment)));
->>>>>>> e53af22a
 	}
 
 	@Test
@@ -669,18 +654,10 @@
 		// and:
 		verify(hederaLedger).updateTokenXfers(misc, sponsor, -adjustment);
 		verify(token).adjustTotalSupplyBy(-adjustment);
-<<<<<<< HEAD
-		verify(ledger).set(argThat(sponsor::equals), argThat(BALANCE::equals), captor.capture());
-		// and:
-		assertEquals(misc, captor.getValue().id());
-		assertSame(token, captor.getValue().token());
-		assertEquals(-adjustment, (long) captor.getValue().value());
-=======
 		verify(tokenRelsLedger).set(
 				argThat(sponsorMisc::equals),
 				argThat(TOKEN_BALANCE::equals),
 				longThat(l -> l == (sponsorBalance - adjustment)));
->>>>>>> e53af22a
 	}
 
 	@Test
@@ -1276,27 +1253,12 @@
 
 	@Test
 	public void burningRejectsDueToInsufficientFundsInTreasury() {
-<<<<<<< HEAD
-		long targetSupply = 100;
-
-		given(token.hasSupplyKey()).willReturn(true);
-		given(token.totalSupply()).willReturn(targetSupply);
-		given(token.treasury()).willReturn(EntityId.ofNullableAccountId(treasury));
-		// and:
-		given(account.numTokenRelationships()).willReturn(MAX_TOKENS_PER_ACCOUNT - 1);
-		given(account.hasRelationshipWith(misc)).willReturn(true);
-		given(account.validityOfAdjustment(misc, token, -targetSupply)).willReturn(INSUFFICIENT_TOKEN_BALANCE);
-
-		// when:
-		var status = subject.burn(misc, targetSupply);
-=======
 		given(token.hasSupplyKey()).willReturn(true);
 		given(token.totalSupply()).willReturn(treasuryBalance * 2);
 		given(token.treasury()).willReturn(EntityId.ofNullableAccountId(treasury));
 
 		// when:
 		var status = subject.burn(misc, treasuryBalance + 1);
->>>>>>> e53af22a
 
 		// then:
 		assertEquals(INSUFFICIENT_TOKEN_BALANCE, status);
@@ -1347,13 +1309,6 @@
 		given(token.totalSupply()).willReturn(oldSupply);
 		given(token.treasury()).willReturn(EntityId.ofNullableAccountId(treasury));
 		// and:
-<<<<<<< HEAD
-		given(account.numTokenRelationships()).willReturn(MAX_TOKENS_PER_ACCOUNT - 1);
-		given(account.hasRelationshipWith(misc)).willReturn(true);
-		given(account.validityOfAdjustment(misc, token, -oldSupply)).willReturn(OK);
-		// and:
-=======
->>>>>>> e53af22a
 		given(tokens.getForModify(fromTokenId(misc))).willReturn(token);
 
 		// when:
@@ -1362,17 +1317,6 @@
 		// then:
 		assertEquals(ResponseCodeEnum.OK, status);
 		// and:
-<<<<<<< HEAD
-		verify(ledger).set(argThat(treasury::equals), argThat(BALANCE::equals), captor.capture());
-		// and:
-		assertEquals(misc, captor.getValue().id());
-		assertSame(token, captor.getValue().token());
-		assertEquals(-oldSupply, (long) captor.getValue().value());
-		// and:
-		verify(token).adjustTotalSupplyBy(-oldSupply);
-		// and:
-		verify(hederaLedger).updateTokenXfers(misc, treasury, -oldSupply);
-=======
 		verify(token).adjustTotalSupplyBy(-oldSupply);
 		// and:
 		verify(hederaLedger).updateTokenXfers(misc, treasury, -oldSupply);
@@ -1381,16 +1325,11 @@
 				argThat(treasuryMisc::equals),
 				argThat(TOKEN_BALANCE::equals),
 				longThat(l -> l == (treasuryBalance - oldSupply)));
->>>>>>> e53af22a
 	}
 
 	@Test
 	public void validMintChangesTokenSupplyAndAdjustsTreasury() {
 		// setup:
-<<<<<<< HEAD
-		ArgumentCaptor<TokenScopedPropertyValue> captor = ArgumentCaptor.forClass(TokenScopedPropertyValue.class);
-=======
->>>>>>> e53af22a
 		long oldTotalSupply = 1_000;
 		long adjustment = 500;
 
@@ -1398,13 +1337,6 @@
 		given(token.totalSupply()).willReturn(oldTotalSupply);
 		given(token.treasury()).willReturn(EntityId.ofNullableAccountId(treasury));
 		// and:
-<<<<<<< HEAD
-		given(account.numTokenRelationships()).willReturn(MAX_TOKENS_PER_ACCOUNT - 1);
-		given(account.hasRelationshipWith(misc)).willReturn(true);
-		given(account.validityOfAdjustment(misc, token, adjustment)).willReturn(OK);
-		// and:
-=======
->>>>>>> e53af22a
 		given(tokens.getForModify(fromTokenId(misc))).willReturn(token);
 
 		// when:
@@ -1413,28 +1345,16 @@
 		// then:
 		assertEquals(ResponseCodeEnum.OK, status);
 		// and:
-<<<<<<< HEAD
-		verify(ledger).set(argThat(treasury::equals), argThat(BALANCE::equals), captor.capture());
-		// and:
-		assertEquals(misc, captor.getValue().id());
-		assertSame(token, captor.getValue().token());
-		assertEquals(adjustment, (long) captor.getValue().value());
-		// and:
-=======
->>>>>>> e53af22a
 		verify(tokens).getForModify(fromTokenId(misc));
 		verify(token).adjustTotalSupplyBy(adjustment);
 		verify(tokens).replace(fromTokenId(misc), token);
 		// and:
 		verify(hederaLedger).updateTokenXfers(misc, treasury, adjustment);
-<<<<<<< HEAD
-=======
 		// and:
 		verify(tokenRelsLedger).set(
 				argThat(treasuryMisc::equals),
 				argThat(TOKEN_BALANCE::equals),
 				longThat(l -> l == (treasuryBalance + adjustment)));
->>>>>>> e53af22a
 	}
 
 	@Test
@@ -1842,11 +1762,7 @@
 		var result = subject.createProvisionally(req, sponsor, thisSecond);
 
 		// then:
-<<<<<<< HEAD
-		assertEquals(INVALID_INITIAL_SUPPLY, result.getStatus());
-=======
 		assertEquals(INVALID_TOKEN_INITIAL_SUPPLY, result.getStatus());
->>>>>>> e53af22a
 	}
 
 	@Test
