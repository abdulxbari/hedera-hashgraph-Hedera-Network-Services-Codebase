package com.hedera.services.legacy.unit.handler;

/*-
 * ‌
 * Hedera Services Node
 * ​
 * Copyright (C) 2018 - 2021 Hedera Hashgraph, LLC
 * ​
 * Licensed under the Apache License, Version 2.0 (the "License");
 * you may not use this file except in compliance with the License.
 * You may obtain a copy of the License at
 * 
 *      http://www.apache.org/licenses/LICENSE-2.0
 * 
 * Unless required by applicable law or agreed to in writing, software
 * distributed under the License is distributed on an "AS IS" BASIS,
 * WITHOUT WARRANTIES OR CONDITIONS OF ANY KIND, either express or implied.
 * See the License for the specific language governing permissions and
 * limitations under the License.
 * ‍
 */

import com.google.protobuf.ByteString;
import com.google.protobuf.InvalidProtocolBufferException;
import com.hedera.services.config.MockGlobalDynamicProps;
import com.hedera.services.contracts.sources.LedgerAccountsSource;
import com.hedera.services.exceptions.NegativeAccountBalanceException;
import com.hedera.services.fees.HbarCentExchange;
import com.hedera.services.fees.calculation.FeeCalcUtilsTest;
import com.hedera.services.ledger.HederaLedger;
import com.hedera.services.ledger.TransactionalLedger;
import com.hedera.services.ledger.accounts.BackingAccounts;
import com.hedera.services.ledger.ids.EntityIdSource;
import com.hedera.services.ledger.properties.AccountProperty;
import com.hedera.services.ledger.properties.ChangeSummaryManager;
import com.hedera.services.legacy.TestHelper;
import com.hedera.services.legacy.handler.SmartContractRequestHandler;
import com.hedera.services.legacy.unit.StorageKeyNotFoundException;
import com.hedera.services.legacy.unit.StorageTestHelper;
import com.hedera.services.legacy.util.SCEncoding;
import com.hedera.services.records.AccountRecordsHistorian;
import com.hedera.services.state.expiry.ExpiringCreations;
import com.hedera.services.state.merkle.MerkleAccount;
import com.hedera.services.state.merkle.MerkleOptionalBlob;
import com.hedera.services.state.submerkle.SequenceNumber;
import com.hedera.services.store.tokens.TokenStore;
import com.hedera.services.utils.EntityNum;
import com.hedera.services.utils.EntityIdUtils;
import com.hedera.test.mocks.SolidityLifecycleFactory;
import com.hedera.test.mocks.StorageSourceFactory;
import com.hedera.test.mocks.TestContextValidator;
import com.hedera.test.mocks.TestUsagePricesProvider;
import com.hederahashgraph.api.proto.java.AccountID;
import com.hederahashgraph.api.proto.java.ContractCallLocalQuery;
import com.hederahashgraph.api.proto.java.ContractCallLocalResponse;
import com.hederahashgraph.api.proto.java.ContractFunctionResult;
import com.hederahashgraph.api.proto.java.ContractID;
import com.hederahashgraph.api.proto.java.ContractLoginfo;
import com.hederahashgraph.api.proto.java.Duration;
import com.hederahashgraph.api.proto.java.ExchangeRateSet;
import com.hederahashgraph.api.proto.java.FileID;
import com.hederahashgraph.api.proto.java.Key;
import com.hederahashgraph.api.proto.java.Query;
import com.hederahashgraph.api.proto.java.ResponseCodeEnum;
import com.hederahashgraph.api.proto.java.ResponseType;
import com.hederahashgraph.api.proto.java.Timestamp;
import com.hederahashgraph.api.proto.java.Transaction;
import com.hederahashgraph.api.proto.java.TransactionBody;
import com.hederahashgraph.api.proto.java.TransactionRecord;
import com.hederahashgraph.builder.RequestBuilder;
import com.swirlds.common.CommonUtils;
import com.swirlds.common.constructable.ClassConstructorPair;
import com.swirlds.common.constructable.ConstructableRegistry;
import com.swirlds.merkle.map.MerkleMap;
import net.i2p.crypto.eddsa.EdDSAPublicKey;
import net.i2p.crypto.eddsa.KeyPairGenerator;
import org.apache.commons.collections4.Predicate;
import org.ethereum.core.AccountState;
import org.ethereum.datasource.DbSource;
import org.ethereum.datasource.Source;
import org.ethereum.db.ServicesRepositoryRoot;
import org.ethereum.solidity.Abi;
import org.ethereum.solidity.Abi.Event;
import org.junit.jupiter.api.AfterEach;
import org.junit.jupiter.api.Assertions;
import org.junit.jupiter.api.BeforeEach;
import org.junit.jupiter.api.DisplayName;
import org.junit.jupiter.api.Test;

import java.io.IOException;
import java.io.InputStream;
import java.math.BigInteger;
import java.security.KeyPair;
import java.time.Clock;
import java.time.Instant;
import java.util.Collections;
import java.util.Date;
import java.util.List;

import static com.hedera.services.legacy.util.SCEncoding.GET_MY_VALUE_ABI;
import static com.hedera.services.legacy.util.SCEncoding.GROW_CHILD_ABI;
import static com.hedera.services.legacy.util.SCEncoding.encodeVia;
import static org.mockito.ArgumentMatchers.any;
import static org.mockito.BDDMockito.given;
import static org.mockito.Mockito.mock;

class SmartContractRequestHandlerStorageTest {
  private static final String SIMPLE_STORAGE_BIN = "/testfiles/simpleStorage.bin";
  private static final String CHILD_STORAGE_BIN = "/testfiles/ChildStorage.bin";
  private static final String SIMPLE_STORAGE_WITH_EVENTS_BIN = "/testfiles/SimpleStorageWithEvents.bin";
  private static final int SIMPLE_STORAGE_VALUE = 12345;
  private static final long payerAccount = 787L;
  private static final long nodeAccount = 3L;
  private static final long feeCollAccount = 9876L;
  private static final long contractFileNumber = 333L;
  private static final long contractSequenceNumber = 334L;
  private static final long secondContractSequenceNumber = 668L;
	// FSFC path constants
	public static String ADDRESS_PATH = "/{0}/s{1}";
	SmartContractRequestHandler smartHandler;
  FileServiceHandler fsHandler;
  MerkleMap<EntityNum, MerkleAccount> contracts = null;
  private MerkleMap<String, MerkleOptionalBlob> storageMap;
  ServicesRepositoryRoot repository;

  byte[] payerKeyBytes = null; // Repository key for payer account
  AccountID payerAccountId;
  AccountID nodeAccountId;
  AccountID feeCollAccountId;
  FileID contractFileId;
  BigInteger gasPrice;
  private long selfID = 9870798L;
  private LedgerAccountsSource ledgerSource;
  private StorageTestHelper storageWrapper;
  private HederaLedger ledger;
  private BackingAccounts backingAccounts;

  private ServicesRepositoryRoot getLocalRepositoryInstance() {
//    DbSource<byte[]> repDBFile = StorageSourceFactory.from(storageMap);
    backingAccounts = new BackingAccounts(() -> contracts);
    TransactionalLedger<AccountID, AccountProperty, MerkleAccount> delegate = new TransactionalLedger<>(
            AccountProperty.class,
            MerkleAccount::new,
			backingAccounts,
            new ChangeSummaryManager<>());
    ledger = new HederaLedger(
            mock(TokenStore.class),
            mock(EntityIdSource.class),
            mock(ExpiringCreations.class),
            TestContextValidator.TEST_VALIDATOR,
            mock(AccountRecordsHistorian.class),
            new MockGlobalDynamicProps(),
            delegate);
    ledgerSource = new LedgerAccountsSource(ledger);
//    Source<byte[], AccountState> repDatabase = ledgerSource;
//    ServicesRepositoryRoot repository = new ServicesRepositoryRoot(repDatabase, repDBFile);
//    repository.setStoragePersistence(new StoragePersistenceImpl(storageMap));
    return repository;
  }

  @BeforeEach
  void setUp() throws Exception {
    // setup:
    ConstructableRegistry.registerConstructable(
            new ClassConstructorPair(MerkleAccount.class, MerkleAccount::new));

    payerAccountId = RequestBuilder.getAccountIdBuild(payerAccount, 0l, 0l);
    nodeAccountId = RequestBuilder.getAccountIdBuild(nodeAccount, 0l, 0l);
    feeCollAccountId = RequestBuilder.getAccountIdBuild(feeCollAccount, 0l, 0l);
    contractFileId = RequestBuilder.getFileIdBuild(contractFileNumber, 0L, 0L);

    contracts = new MerkleMap<>();
    storageMap = new MerkleMap<>();
    createAccount(payerAccountId, 1_000_000_000L);
    createAccount(nodeAccountId, 10_000L);
    createAccount(feeCollAccountId, 10_000L);

    repository = getLocalRepositoryInstance();
    gasPrice = new BigInteger("1");
    HbarCentExchange exchange = mock(HbarCentExchange.class);
    long expiryTime = Long.MAX_VALUE;
    ExchangeRateSet rates = RequestBuilder
            .getExchangeRateSetBuilder(
                    1, 12,
                    expiryTime,
                    1, 15,
                    expiryTime);
    given(exchange.activeRates()).willReturn(rates);
    given(exchange.rate(any())).willReturn(rates.getCurrentRate());
<<<<<<< HEAD
//    smartHandler = new SmartContractRequestHandler(
//            repository,
//            ledger,
//            () -> contracts,
//            null,
//            exchange,
//            TestUsagePricesProvider.TEST_USAGE_PRICES,
//            () -> repository,
//            SolidityLifecycleFactory.newTestInstance(),
//            ignore -> true,
//            null,
//            new MockGlobalDynamicProps());
    storageWrapper = new FCStorageWrapper(storageMap);
=======
    smartHandler = new SmartContractRequestHandler(
            repository,
            ledger,
            () -> contracts,
            null,
            exchange,
            TestUsagePricesProvider.TEST_USAGE_PRICES,
            () -> repository,
            SolidityLifecycleFactory.newTestInstance(),
            ignore -> true,
            null,
            new MockGlobalDynamicProps());
    storageWrapper = new StorageTestHelper(storageMap);
>>>>>>> 911d012d
    fsHandler = new FileServiceHandler(storageWrapper);
    String key = CommonUtils.hex(EntityIdUtils.asSolidityAddress(0, 0, payerAccount));
    try {
      payerKeyBytes = CommonUtils.unhex(key);
    } catch (IllegalArgumentException e) {
      Assertions.fail("Failure building solidity key for payer account");
    }

    backingAccounts.rebuildFromSources();
  }

  private void createAccount(AccountID payerAccount, long balance) throws NegativeAccountBalanceException {
    MerkleAccount mv = new MerkleAccount();
    mv.setBalance(balance);
    contracts.put(EntityNum.fromAccountId(payerAccount), mv);
  }

  private byte[] createFile(String filePath, FileID fileId) {
    InputStream fis = SmartContractRequestHandlerStorageTest.class.getResourceAsStream(filePath);
    byte[] fileBytes = null;
    try {
      fileBytes = fis.readAllBytes();
    } catch (IOException e) {
      Assertions.fail("Error creating file: reading contract file " + filePath);
    }
    ByteString fileData = ByteString.copyFrom(fileBytes);

    Timestamp startTime = RequestBuilder
        .getTimestamp(Instant.now(Clock.systemUTC()));
    Timestamp expTime = RequestBuilder
        .getTimestamp(Instant.now(Clock.systemUTC()).plusSeconds(130));
    Duration transactionDuration = RequestBuilder.getDuration(100);
    boolean generateRecord = true;
    String memo = "SmartContractFile";
    Transaction txn = RequestBuilder.getFileCreateBuilder(payerAccount, 0L, 0L,
        nodeAccount, 0L, 0L,
        100L, startTime, transactionDuration, generateRecord,
        memo, fileData, expTime, Collections.emptyList());

    TransactionBody body = null;
    try {
      body = com.hedera.services.legacy.proto.utils.CommonUtils.extractTransactionBody(txn);
    } catch (InvalidProtocolBufferException e) {
      Assertions.fail("Error creating file: parsing transaction body");
    }

    Instant consensusTime = new Date().toInstant();
    TransactionRecord record = fsHandler.createFile(body, consensusTime, fileId, selfID);

    Assertions.assertNotNull(record);
    Assertions.assertNotNull(record.getTransactionID());
    Assertions.assertNotNull(record.getReceipt());
    Assertions.assertEquals(ResponseCodeEnum.SUCCESS, record.getReceipt().getStatus());
    Assertions.assertEquals(fileId.getFileNum(), record.getReceipt().getFileID().getFileNum());
    return fileBytes;
  }

  private TransactionBody getCreateTransactionBody() {
    return getCreateTransactionBody(0L, 250000L, null);
  }

  private TransactionBody getCreateTransactionBody(long initialBalance, long gas, Key adminKey) {
    Timestamp startTime = RequestBuilder
        .getTimestamp(Instant.now(Clock.systemUTC()));
    Duration transactionDuration = RequestBuilder.getDuration(100);
    Duration renewalDuration = RequestBuilder.getDuration(3600 * 24);
    boolean generateRecord = true;
    String memo = "SmartContract";
    String sCMemo = "SmartContractMemo";
    Transaction txn = RequestBuilder.getCreateContractRequest(payerAccount, 0L, 0L,
        nodeAccount, 0L, 0L,
        100L, startTime, transactionDuration, generateRecord,
        memo, gas, contractFileId, ByteString.EMPTY, initialBalance,
        renewalDuration, sCMemo, adminKey);

    TransactionBody body = null;
    try {
      body = com.hedera.services.legacy.proto.utils.CommonUtils.extractTransactionBody(txn);
    } catch (InvalidProtocolBufferException e) {
      Assertions.fail("Error creating contract: parsing transaction body");
    }
    return body;
  }

  private void checkContractArtifactsExist(ContractID contractId) {
    MerkleAccount mv = contracts.get(EntityNum.fromLong(contractId.getContractNum()));
    Assertions.assertNotNull(mv);
    Assertions.assertNotNull(mv.getAccountKey());
    Assertions.assertNotNull(mv.getAccountKey());

    String bytesPath = String.format("/%d/s%d", contractId.getRealmNum(), contractId.getContractNum());
    Assertions.assertTrue(storageWrapper.fileExists(bytesPath));

    String sCMetaDataPath = String.format("/%d/m%d", contractId.getRealmNum(), contractId.getContractNum());
    Assertions.assertFalse(storageWrapper.fileExists(sCMetaDataPath));
    String sCAdminKeyPath = String.format("/%d/a%d", contractId.getRealmNum(), contractId.getContractNum());
    Assertions.assertFalse(storageWrapper.fileExists(sCAdminKeyPath));
  }

  private void checkContractDataArtifactExists(ContractID contractId) {
    String bytesPath = String.format("/%d/d%d", contractId.getRealmNum(), contractId.getContractNum());
    Assertions.assertTrue(storageWrapper.fileExists(bytesPath));
  }

  @Test
  @DisplayName("createContract: Success")
  void createContractWithAdminKey() {
    KeyPair adminKeyPair = new KeyPairGenerator().generateKeyPair();
    byte[] pubKey = ((EdDSAPublicKey) adminKeyPair.getPublic()).getAbyte();
    Key adminPubKey = Key.newBuilder().setEd25519(ByteString.copyFrom(pubKey)).build();

    byte[] contractBytes = createFile(SIMPLE_STORAGE_BIN, contractFileId);
    TransactionBody body = getCreateTransactionBody(0L, 250000L, adminPubKey);

    Instant consensusTime = new Date().toInstant();
    SequenceNumber seqNumber = new SequenceNumber(contractSequenceNumber);
    ledger.begin();
    TransactionRecord record = smartHandler.createContract(body, consensusTime, contractBytes, seqNumber);
    ledger.commit();

    Assertions.assertNotNull(record);
    Assertions.assertNotNull(record.getTransactionID());
    Assertions.assertNotNull(record.getReceipt());
    Assertions.assertEquals(ResponseCodeEnum.SUCCESS, record.getReceipt().getStatus());
    Assertions.assertEquals(contractSequenceNumber, record.getReceipt().getContractID().getContractNum());
    Assertions.assertTrue(record.hasContractCreateResult());

    ContractID newContractId = record.getReceipt().getContractID();
    checkContractArtifactsExist(newContractId);
  }

  @Test
  @DisplayName("createContract: No gas")
  void createContractNoGas() {
    byte[] contractBytes = createFile(SIMPLE_STORAGE_BIN, contractFileId);
    TransactionBody body = getCreateTransactionBody(0L, 0L, null);

    Instant consensusTime = new Date().toInstant();
    SequenceNumber seqNumber = new SequenceNumber(contractSequenceNumber);
    ledger.begin();
    TransactionRecord record = smartHandler.createContract(body, consensusTime, contractBytes, seqNumber);
    ledger.commit();

    Assertions.assertNotNull(record.getReceipt());
    Assertions.assertEquals(ResponseCodeEnum.INSUFFICIENT_GAS, record.getReceipt().getStatus());
  }

  @Test
  @DisplayName("createContract: Insufficient gas")
  void createContractInsufficientGas() {
    byte[] contractBytes = createFile(SIMPLE_STORAGE_BIN, contractFileId);
    TransactionBody body = getCreateTransactionBody();

    // Create a good contract to get the amount of gas needed
    Instant consensusTime = new Date().toInstant();
    SequenceNumber seqNumber = new SequenceNumber(contractSequenceNumber);
    ledger.begin();
    TransactionRecord record = smartHandler.createContract(body, consensusTime, contractBytes, seqNumber);
    ledger.commit();

    Assertions.assertEquals(ResponseCodeEnum.SUCCESS, record.getReceipt().getStatus());
    Assertions.assertTrue(record.hasContractCreateResult());
    long gasUsed = record.getContractCreateResult().getGasUsed();
    // Attempt to create a contract with a little less gas
    body = getCreateTransactionBody(0L, (long) Math.floor((double)gasUsed *0.9) , null);
    consensusTime = new Date().toInstant();
    seqNumber = new SequenceNumber(secondContractSequenceNumber);
    ledger.begin();
    record = smartHandler.createContract(body, consensusTime, contractBytes, seqNumber);
    ledger.commit();
    Assertions.assertNotNull(record.getReceipt());
    Assertions.assertEquals(ResponseCodeEnum.INSUFFICIENT_GAS, record.getReceipt().getStatus());
  }

  @Test
  @DisplayName("createContract: Invalid initial balance")
  void createContractInitialBalance() {
    byte[] contractBytes = createFile(SIMPLE_STORAGE_BIN, contractFileId);
    TransactionBody body = getCreateTransactionBody(100L, 250000, null);

    Instant consensusTime = new Date().toInstant();
    SequenceNumber seqNumber = new SequenceNumber(contractSequenceNumber);
    ledger.begin();
    TransactionRecord record = smartHandler.createContract(body, consensusTime, contractBytes, seqNumber);
    ledger.commit();

    Assertions.assertNotNull(record);
    Assertions.assertNotNull(record.getTransactionID());
    Assertions.assertNotNull(record.getReceipt());
    Assertions.assertEquals(ResponseCodeEnum.CONTRACT_REVERT_EXECUTED, record.getReceipt().getStatus());
  }

  private TransactionBody getCallTransactionBody(ContractID newContractId,
      ByteString functionData, long gas, long value) {
    Timestamp startTime = RequestBuilder
        .getTimestamp(Instant.now(Clock.systemUTC()));
    Duration transactionDuration = RequestBuilder.getDuration(100);

    Transaction txn = RequestBuilder.getContractCallRequest(payerAccount, 0L, 0L,
        nodeAccount, 0L, 0L,
        100L /* fee */, startTime,
        transactionDuration, gas, newContractId,
        functionData, value);

    TransactionBody body = null;
    try {
      body = com.hedera.services.legacy.proto.utils.CommonUtils.extractTransactionBody(txn);
    } catch (InvalidProtocolBufferException e) {
      Assertions.fail("Error calling contract: parsing transaction body");
    }
    return body;
  }

  @Test
  @DisplayName("ContractSetCall: Success")
  void contractSetCall() {
    byte[] contractBytes = createFile(SIMPLE_STORAGE_BIN, contractFileId);
    TransactionBody body = getCreateTransactionBody();
    Instant consensusTime = new Date().toInstant();
    SequenceNumber seqNumber = new SequenceNumber(contractSequenceNumber);
    ledger.begin();
    TransactionRecord record = smartHandler.createContract(body, consensusTime, contractBytes, seqNumber);
    ledger.commit();
    ContractID newContractId = record.getReceipt().getContractID();

    // Call the contract to set value
    ByteString dataToSet = ByteString.copyFrom(SCEncoding.encodeSet(SIMPLE_STORAGE_VALUE));
    body = getCallTransactionBody(newContractId, dataToSet, 250000L, 0L);
    consensusTime = new Date().toInstant();
    seqNumber.getAndIncrement();
    ledger.begin();
    record = smartHandler.contractCall(body, consensusTime, seqNumber);
    ledger.commit();

    Assertions.assertNotNull(record);
    Assertions.assertNotNull(record.getTransactionID());
    Assertions.assertNotNull(record.getReceipt());
    Assertions.assertEquals(ResponseCodeEnum.SUCCESS, record.getReceipt().getStatus());
    Assertions.assertEquals(contractSequenceNumber, record.getReceipt().getContractID().getContractNum());

    checkContractDataArtifactExists(newContractId);
  }

  @Test
  @DisplayName("ContractSetCall: Invalid contract ID")
  void contractSetCallInvalidID() {
    byte[] contractBytes = createFile(SIMPLE_STORAGE_BIN, contractFileId);
    TransactionBody body = getCreateTransactionBody();
    Instant consensusTime = new Date().toInstant();
    SequenceNumber seqNumber = new SequenceNumber(contractSequenceNumber);
    ledger.begin();
    TransactionRecord record = smartHandler.createContract(body, consensusTime, contractBytes, seqNumber);
    ledger.commit();
    ContractID newContractId = record.getReceipt().getContractID();
    // Call the contract to set value
    ByteString dataToSet = ByteString.copyFrom(SCEncoding.encodeSet(SIMPLE_STORAGE_VALUE));
    // Fail: wrong ID, should be newContractId
    body = getCallTransactionBody(
        RequestBuilder.getContractIdBuild(secondContractSequenceNumber, 0L, 0L), dataToSet,
        250000L, 0L);
    consensusTime = new Date().toInstant();
    seqNumber.getAndIncrement();
    ledger.begin();
    record = smartHandler.contractCall(body, consensusTime, seqNumber);
    ledger.commit();

    Assertions.assertNotNull(record);
    Assertions.assertNotNull(record.getReceipt());
    Assertions.assertEquals(ResponseCodeEnum.INVALID_CONTRACT_ID, record.getReceipt().getStatus());
  }

  @Test
  @DisplayName("ContractSetCall: Value proferred to improper call")
  void contractSetCallInvalidValue() {
    // Create the contract
    byte[] contractBytes = createFile(SIMPLE_STORAGE_BIN, contractFileId);
    TransactionBody body = getCreateTransactionBody();
    Instant consensusTime = new Date().toInstant();
    SequenceNumber seqNumber = new SequenceNumber(contractSequenceNumber);
    ledger.begin();
    TransactionRecord record = smartHandler.createContract(body, consensusTime, contractBytes, seqNumber);
    ledger.commit();
    ContractID newContractId = record.getReceipt().getContractID();

    // Call the contract to set value
    ByteString dataToSet = ByteString.copyFrom(SCEncoding.encodeSet(SIMPLE_STORAGE_VALUE));
    // Fail: wrong ID, should be newContractId
    body = getCallTransactionBody(newContractId, dataToSet, 250000L, 100L);
    consensusTime = new Date().toInstant();
    seqNumber.getAndIncrement();
    ledger.begin();
    record = smartHandler.contractCall(body, consensusTime, seqNumber);
    ledger.commit();

    Assertions.assertNotNull(record);
    Assertions.assertNotNull(record.getReceipt());
    Assertions.assertEquals(ResponseCodeEnum.CONTRACT_REVERT_EXECUTED, record.getReceipt().getStatus());
  }

  @Test
  @DisplayName("ContractSetCall: Invalid call data")
  void contractSetCallInvalidData() {
    // Create the contract
    byte[] contractBytes = createFile(SIMPLE_STORAGE_BIN, contractFileId);
    TransactionBody body = getCreateTransactionBody();
    Instant consensusTime = new Date().toInstant();
    SequenceNumber seqNumber = new SequenceNumber(contractSequenceNumber);
    ledger.begin();
    TransactionRecord record = smartHandler.createContract(body, consensusTime, contractBytes, seqNumber);
    ledger.commit();
    ContractID newContractId = record.getReceipt().getContractID();

    // Call the contract to set value
    // Fail: contract call data is empty
    ByteString dataToSet = ByteString.EMPTY;
    body = getCallTransactionBody(newContractId, dataToSet, 250000L, 0L);
    consensusTime = new Date().toInstant();
    seqNumber.getAndIncrement();
    ledger.begin();
    record = smartHandler.contractCall(body, consensusTime, seqNumber);
    ledger.commit();

    Assertions.assertNotNull(record);
    Assertions.assertNotNull(record.getTransactionID());
    Assertions.assertNotNull(record.getReceipt());
    Assertions.assertEquals(ResponseCodeEnum.CONTRACT_REVERT_EXECUTED, record.getReceipt().getStatus());
  }

  @Test
  @DisplayName("ContractSetCall: Insufficient gas")
  void contractSetCallInsufficientGas() {
    // Create the contract
    byte[] contractBytes = createFile(SIMPLE_STORAGE_BIN, contractFileId);
    TransactionBody body = getCreateTransactionBody();
    Instant consensusTime = new Date().toInstant();
    SequenceNumber seqNumber = new SequenceNumber(contractSequenceNumber);
    ledger.begin();
    TransactionRecord record = smartHandler.createContract(body, consensusTime, contractBytes, seqNumber);
    ledger.commit();
    ContractID newContractId = record.getReceipt().getContractID();

    // Call the contract to set value
    ByteString dataToSet = ByteString.copyFrom(SCEncoding.encodeSet(SIMPLE_STORAGE_VALUE));
    // Fail: not enough gas to call
    body = getCallTransactionBody(newContractId, dataToSet, 20L, 0L);
    consensusTime = new Date().toInstant();
    seqNumber.getAndIncrement();
    ledger.begin();
    record = smartHandler.contractCall(body, consensusTime, seqNumber);
    ledger.commit();

    Assertions.assertNotNull(record);
    Assertions.assertNotNull(record.getTransactionID());
    Assertions.assertNotNull(record.getReceipt());
    Assertions.assertEquals(ResponseCodeEnum.INSUFFICIENT_GAS, record.getReceipt().getStatus());
  }

  private Query getCallLocalQuery(ContractID newContractId, ByteString functionData, long gas) {
    Transaction transferTransaction = TestHelper.createTransferUnsigned(payerAccountId,
        feeCollAccountId, payerAccountId, nodeAccountId, 100000L /* amount */);
    return RequestBuilder.getContractCallLocalQuery(newContractId, gas,
        functionData, 0L /* value */, 5000L /* maxResultSize */,
        transferTransaction, ResponseType.ANSWER_ONLY);
  }

  @Test
  @DisplayName("ContractGetCall: Success")
  void contractGetCall() throws Exception {
    // Create the contract
    byte[] contractBytes = createFile(SIMPLE_STORAGE_BIN, contractFileId);
    TransactionBody body = getCreateTransactionBody();
    Instant consensusTime = new Date().toInstant();
    SequenceNumber seqNumber = new SequenceNumber(contractSequenceNumber);
    ledger.begin();
    TransactionRecord record = smartHandler.createContract(body, consensusTime, contractBytes, seqNumber);
    ledger.commit();
    ContractID newContractId = record.getReceipt().getContractID();

    // Call the contract to set value
    ByteString dataToSet = ByteString.copyFrom(SCEncoding.encodeSet(SIMPLE_STORAGE_VALUE));
    body = getCallTransactionBody(newContractId, dataToSet, 250000L, 0L);
    consensusTime = new Date().toInstant();
    seqNumber.getAndIncrement();
    ledger.begin();
    record = smartHandler.contractCall(body, consensusTime, seqNumber);
    ledger.commit();

    // Call the contract to get the value back
    ByteString dataToGet = ByteString.copyFrom(SCEncoding.encodeGetValue());
    ContractCallLocalQuery cCLQuery = getCallLocalQuery(newContractId, dataToGet, 250000L)
        .getContractCallLocal();
    seqNumber.getAndIncrement();
    ContractCallLocalResponse response = smartHandler.contractCallLocal(cCLQuery, System.currentTimeMillis());
    Assertions.assertNotNull(response);
    Assertions.assertNotNull(response.getFunctionResult().getContractCallResult());

    byte[] callResults = response.getFunctionResult().getContractCallResult().toByteArray();
    Assertions.assertNotNull(callResults);
    Assertions.assertTrue(callResults.length > 0);
    int retVal = SCEncoding.decodeGetValueResult(callResults);
    Assertions.assertEquals(SIMPLE_STORAGE_VALUE, retVal);
  }

  private TransactionBody getUpdateTransactionBody(ContractID contractId, String contractMemo,
      Duration renewalDuration, Timestamp expirationTime) {
    Timestamp startTime = RequestBuilder
        .getTimestamp(Instant.now(Clock.systemUTC()));
    Duration transactionDuration = RequestBuilder.getDuration(100);
    boolean generateRecord = true;
    String memo = "SmartContract update";
    Transaction txn = RequestBuilder.getContractUpdateRequest(payerAccountId, nodeAccountId,
        100L /* fee */, startTime, transactionDuration, generateRecord, memo,
        contractId, renewalDuration, null /* admin keys */, null /* proxy acct */,
        expirationTime, contractMemo);

    TransactionBody body = null;
    try {
      body = com.hedera.services.legacy.proto.utils.CommonUtils.extractTransactionBody(txn);
    } catch (InvalidProtocolBufferException e) {
      Assertions.fail("Error updating contract: parsing transaction body");
    }
    return body;
  }

  @Test
  @DisplayName("ChildStorage call")
  void childStorageCall() throws Exception {
    byte[] contractBytes = createFile(CHILD_STORAGE_BIN, contractFileId);
    TransactionBody body = getCreateTransactionBody();
    Instant consensusTime = new Date().toInstant();
    SequenceNumber seqNumber = new SequenceNumber(contractSequenceNumber);
    ledger.begin();
    var createRecord = smartHandler.createContract(body, consensusTime, contractBytes, seqNumber);
    ledger.commit();
    var childStorageId = createRecord.getReceipt().getContractID();

    var cclQuery = getCallLocalQuery(
            childStorageId,
            ByteString.copyFrom(encodeVia(GET_MY_VALUE_ABI)),
            250000L).getContractCallLocal();
    var response = smartHandler.contractCallLocal(cclQuery, System.currentTimeMillis());
    byte[] responseBytes = response.getFunctionResult().getContractCallResult().toByteArray();

    var callBytes = ByteString.copyFrom(encodeVia(GROW_CHILD_ABI, 0, 1, 17));
    body = getCallTransactionBody(childStorageId, callBytes, 250000L, 0L);
    seqNumber.getAndIncrement();
    ledger.begin();
    var callRecord = smartHandler.contractCall(body, Instant.now(), seqNumber);
    ledger.commit();
  }

  @Test
  @DisplayName("ContractSetCall with event")
  void contractSetCallWithEvent() throws Exception {
    byte[] contractBytes = createFile(SIMPLE_STORAGE_WITH_EVENTS_BIN, contractFileId);
    TransactionBody body = getCreateTransactionBody();
    Instant consensusTime = new Date().toInstant();
    SequenceNumber seqNumber = new SequenceNumber(contractSequenceNumber);
    ledger.begin();
    TransactionRecord record = smartHandler.createContract(body, consensusTime, contractBytes, seqNumber);
    ledger.commit();
    ContractID newContractId = record.getReceipt().getContractID();

    // Call the contract to set value and trigger the event
    ByteString dataToSet = ByteString.copyFrom(SCEncoding.encodeSet(SIMPLE_STORAGE_VALUE));
    body = getCallTransactionBody(newContractId, dataToSet, 250000L, 0L);
    consensusTime = new Date().toInstant();
    seqNumber.getAndIncrement();
    ledger.begin();
    record = smartHandler.contractCall(body, consensusTime, seqNumber);
    ledger.commit();

    Assertions.assertTrue(validateSetRecord(newContractId, SIMPLE_STORAGE_VALUE, record));

    // Call the contract to get the value back
    ByteString dataToGet = ByteString.copyFrom(SCEncoding.encodeGetValue());
    ContractCallLocalQuery cCLQuery = getCallLocalQuery(newContractId, dataToGet, 250000L)
        .getContractCallLocal();
    seqNumber.getAndIncrement();
    ContractCallLocalResponse response = smartHandler.contractCallLocal(cCLQuery, System.currentTimeMillis());
    Assertions.assertNotNull(response);
    Assertions.assertNotNull(response.getFunctionResult().getContractCallResult());

    byte[] callResults = response.getFunctionResult().getContractCallResult().toByteArray();
    Assertions.assertNotNull(callResults);
    Assertions.assertTrue(callResults.length > 0);
    int retVal = SCEncoding.decodeGetValueResult(callResults);
    Assertions.assertEquals(SIMPLE_STORAGE_VALUE, retVal);
  }

  @Test
  @DisplayName("ContractSetCallEmptyByteCode: Failure")
  void contractSetCallEmptyByteCode() throws StorageKeyNotFoundException {
    // Create the contract
    byte[] contractBytes = createFile(SIMPLE_STORAGE_BIN, contractFileId);
    TransactionBody body = getCreateTransactionBody();
    Instant consensusTime = new Date().toInstant();
    SequenceNumber seqNumber = new SequenceNumber(contractSequenceNumber);
    ledger.begin();
    TransactionRecord record = smartHandler.createContract(body, consensusTime, contractBytes, seqNumber);
    ledger.commit();
    ContractID newContractId = record.getReceipt().getContractID();
    String byteCodePath = FeeCalcUtilsTest.buildPath(
        ADDRESS_PATH, Long.toString(newContractId.getRealmNum()),
        Long.toString(newContractId.getContractNum()));
    storageWrapper.delete(byteCodePath);
    // Call the contract to set value
    ByteString dataToSet = ByteString.copyFrom(SCEncoding.encodeSet(SIMPLE_STORAGE_VALUE));
    body = getCallTransactionBody(newContractId, dataToSet, 250000L, 0L);
    consensusTime = new Date().toInstant();
    seqNumber.getAndIncrement();
    ledger.begin();
    record = smartHandler.contractCall(body, consensusTime, seqNumber);
    ledger.commit();

    Assertions.assertNotNull(record);
    Assertions.assertNotNull(record.getTransactionID());
    Assertions.assertNotNull(record.getReceipt());
    Assertions.assertEquals(ResponseCodeEnum.CONTRACT_BYTECODE_EMPTY, record.getReceipt().getStatus());
    Assertions.assertEquals(contractSequenceNumber, record.getReceipt().getContractID().getContractNum());
  }

  private boolean validateSetRecord(ContractID contractCalled, int valuePassed,
      TransactionRecord setRecord) {
    boolean retValue = false;
    if (setRecord.hasContractCallResult()) {
      ContractFunctionResult setResults = setRecord.getContractCallResult();
      List<ContractLoginfo> logs = setResults.getLogInfoList();
      for (ContractLoginfo currLog : logs) {
        ContractID logContractId = currLog.getContractID();
        assert (logContractId.equals(contractCalled));
        ByteString logdata = currLog.getData();
        byte[] dataArr = {};
        if (logdata != null) {
          dataArr = logdata.toByteArray();
        }
        List<ByteString> topicsBstr = currLog.getTopicList();
        int topicSize = 0;
        if (topicsBstr != null) {
          topicSize = topicsBstr.size();
        }
        byte[][] topicsArr = new byte[topicSize][];
        for (int topicIndex = 0; topicIndex < topicsBstr.size(); topicIndex++) {
          topicsArr[topicIndex] = topicsBstr.get(topicIndex).toByteArray();
        }

        Event storedEvnt = getStoredEvent();
        List<?> eventData = storedEvnt.decode(dataArr, topicsArr);
        BigInteger valueFromEvent = (BigInteger) eventData.get(1);
        byte[] senderAddress = (byte[]) eventData.get(0);
        assert (valueFromEvent.intValue() == valuePassed);
        retValue = true;
      }
    }
    return retValue;
  }

  private static Event getStoredEvent() {
    Abi abi = Abi.fromJson(SCEncoding.SC_ALL_ABI);
    Predicate<Event> searchEventPredicate = sep -> {
      return sep.name.equals("Stored");
    };

    return abi.findEvent(searchEventPredicate);
  }

  @AfterEach
  void tearDown() throws Exception {
    try {
      repository.close();
    } catch (Throwable tx) {
      //do nothing now.
    } finally {
      repository = null;

    }
  }
}<|MERGE_RESOLUTION|>--- conflicted
+++ resolved
@@ -187,7 +187,6 @@
                     expiryTime);
     given(exchange.activeRates()).willReturn(rates);
     given(exchange.rate(any())).willReturn(rates.getCurrentRate());
-<<<<<<< HEAD
 //    smartHandler = new SmartContractRequestHandler(
 //            repository,
 //            ledger,
@@ -200,22 +199,7 @@
 //            ignore -> true,
 //            null,
 //            new MockGlobalDynamicProps());
-    storageWrapper = new FCStorageWrapper(storageMap);
-=======
-    smartHandler = new SmartContractRequestHandler(
-            repository,
-            ledger,
-            () -> contracts,
-            null,
-            exchange,
-            TestUsagePricesProvider.TEST_USAGE_PRICES,
-            () -> repository,
-            SolidityLifecycleFactory.newTestInstance(),
-            ignore -> true,
-            null,
-            new MockGlobalDynamicProps());
     storageWrapper = new StorageTestHelper(storageMap);
->>>>>>> 911d012d
     fsHandler = new FileServiceHandler(storageWrapper);
     String key = CommonUtils.hex(EntityIdUtils.asSolidityAddress(0, 0, payerAccount));
     try {
