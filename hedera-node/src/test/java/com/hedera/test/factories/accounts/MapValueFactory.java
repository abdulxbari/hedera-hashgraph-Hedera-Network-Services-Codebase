package com.hedera.test.factories.accounts;

/*-
 * ‌
 * Hedera Services Node
 * ​
 * Copyright (C) 2018 - 2020 Hedera Hashgraph, LLC
 * ​
 * Licensed under the Apache License, Version 2.0 (the "License");
 * you may not use this file except in compliance with the License.
 * You may obtain a copy of the License at
 * 
 *      http://www.apache.org/licenses/LICENSE-2.0
 * 
 * Unless required by applicable law or agreed to in writing, software
 * distributed under the License is distributed on an "AS IS" BASIS,
 * WITHOUT WARRANTIES OR CONDITIONS OF ANY KIND, either express or implied.
 * See the License for the specific language governing permissions and
 * limitations under the License.
 * ‍
 */

import com.hedera.services.state.merkle.MerkleToken;
import com.hedera.test.factories.keys.KeyFactory;
import com.hedera.test.factories.keys.KeyTree;
import com.hedera.test.factories.scenarios.TxnHandlingScenario;
import com.hederahashgraph.api.proto.java.AccountID;
import com.hederahashgraph.api.proto.java.Key;
import com.hedera.services.state.merkle.MerkleAccount;
import com.hedera.services.state.submerkle.EntityId;
import com.hedera.services.legacy.core.jproto.JKey;
import com.hederahashgraph.api.proto.java.TokenID;

import java.util.AbstractMap;
import java.util.ArrayList;
import java.util.List;
import java.util.Map;
import java.util.Optional;

public class MapValueFactory {
	private KeyFactory keyFactory = KeyFactory.getDefaultInstance();
	private Optional<Long> balance = Optional.empty();
	private Optional<Long> receiverThreshold = Optional.empty();
	private Optional<Long> senderThreshold = Optional.empty();
	private Optional<Boolean> receiverSigRequired = Optional.empty();
	private Optional<JKey> accountKeys = Optional.empty();
	private Optional<Long> autoRenewPeriod = Optional.empty();
	private Optional<Boolean> deleted = Optional.empty();
	private Optional<Long> expirationTime = Optional.empty();
	private Optional<String> memo = Optional.empty();
	private Optional<Boolean> isSmartContract = Optional.empty();
	private Optional<AccountID> proxy = Optional.empty();
	private List<Map.Entry<TokenID, Long>> tokenBalances = new ArrayList<>();

	public MerkleAccount get() {
		MerkleAccount value = new MerkleAccount();
		memo.ifPresent(s -> value.setMemo(s));
		proxy.ifPresent(p -> value.setProxy(EntityId.ofNullableAccountId(p)));
		balance.ifPresent(b -> { try { value.setBalance(b); } catch (Exception ignore) {} });
		deleted.ifPresent(b -> value.setDeleted(b));
		accountKeys.ifPresent(k -> value.setKey(k));
		expirationTime.ifPresent(l -> value.setExpiry(l));
		autoRenewPeriod.ifPresent(d -> value.setAutoRenewSecs(d));
		senderThreshold.ifPresent(l -> value.setSenderThreshold(l));
		isSmartContract.ifPresent(b -> value.setSmartContract(b));
		receiverThreshold.ifPresent(l -> value.setReceiverThreshold(l));
		receiverSigRequired.ifPresent(b -> value.setReceiverSigRequired(b));
		tokenBalances.forEach(entry -> {
			var token = new MerkleToken();
<<<<<<< HEAD
=======
			token.setKycKey(TxnHandlingScenario.TOKEN_KYC_KT.asJKeyUnchecked());
			value.grantKyc(entry.getKey(), token);
>>>>>>> 59b29334
			value.adjustTokenBalance(entry.getKey(), token, entry.getValue());
		});
		return value;
	}

	private MapValueFactory() {}
	public static MapValueFactory newAccount() {
		return new MapValueFactory();
	}
	public static MapValueFactory newContract() {
		return new MapValueFactory().isSmartContract(true);
	}

	public MapValueFactory proxy(AccountID id) {
		proxy = Optional.of(id);
		return this;
	}

	public MapValueFactory balance(long amount) {
		balance = Optional.of(amount);
		return this;
	}
	public MapValueFactory tokenBalance(TokenID token, long amount) {
		tokenBalances.add(new AbstractMap.SimpleImmutableEntry<>(token, amount));
		return this;
	}
	public MapValueFactory receiverThreshold(long v) {
		receiverThreshold = Optional.of(v);
		return this;
	}
	public MapValueFactory senderThreshold(long v) {
		senderThreshold = Optional.of(v);
		return this;
	}
	public MapValueFactory receiverSigRequired(boolean b) {
		receiverSigRequired = Optional.of(b);
		return this;
	}
	public MapValueFactory keyFactory(KeyFactory keyFactory) {
		this.keyFactory = keyFactory;
		return this;
	}
	public MapValueFactory accountKeys(KeyTree kt) throws Exception {
		return accountKeys(kt.asKey(keyFactory));
	}
	public MapValueFactory accountKeys(Key k) throws Exception {
		return accountKeys(JKey.mapKey(k));
	}
	public MapValueFactory accountKeys(JKey k) {
		accountKeys = Optional.of(k);
		return this;
	}
	public MapValueFactory autoRenewPeriod(long p) {
		autoRenewPeriod = Optional.of(p);
		return this;
	}
	public MapValueFactory deleted(boolean b) {
		deleted = Optional.of(b);
		return this;
	}
	public MapValueFactory expirationTime(long l) {
		expirationTime = Optional.of(l);
		return this;
	}
	public MapValueFactory memo(String s) {
		memo = Optional.of(s);
		return this;
	}
	public MapValueFactory isSmartContract(boolean b) {
		isSmartContract = Optional.of(b);
		return this;
	}
}<|MERGE_RESOLUTION|>--- conflicted
+++ resolved
@@ -67,11 +67,8 @@
 		receiverSigRequired.ifPresent(b -> value.setReceiverSigRequired(b));
 		tokenBalances.forEach(entry -> {
 			var token = new MerkleToken();
-<<<<<<< HEAD
-=======
 			token.setKycKey(TxnHandlingScenario.TOKEN_KYC_KT.asJKeyUnchecked());
 			value.grantKyc(entry.getKey(), token);
->>>>>>> 59b29334
 			value.adjustTokenBalance(entry.getKey(), token, entry.getValue());
 		});
 		return value;
