/*
 * Copyright (C) 2020-2022 Hedera Hashgraph, LLC
 *
 * Licensed under the Apache License, Version 2.0 (the "License");
 * you may not use this file except in compliance with the License.
 * You may obtain a copy of the License at
 *
 *      http://www.apache.org/licenses/LICENSE-2.0
 *
 * Unless required by applicable law or agreed to in writing, software
 * distributed under the License is distributed on an "AS IS" BASIS,
 * WITHOUT WARRANTIES OR CONDITIONS OF ANY KIND, either express or implied.
 * See the License for the specific language governing permissions and
 * limitations under the License.
 */
package com.hedera.services.keys;

import static com.swirlds.common.crypto.VerificationStatus.INVALID;
import static com.swirlds.common.crypto.VerificationStatus.VALID;

import com.hedera.services.legacy.core.jproto.JKey;
import com.swirlds.common.crypto.TransactionSignature;
import java.util.concurrent.ExecutionException;
import java.util.function.BiPredicate;
import org.apache.logging.log4j.LogManager;
import org.apache.logging.log4j.Logger;

public class OnlyIfSigVerifiableValid implements BiPredicate<JKey, TransactionSignature> {
    private static final Logger log = LogManager.getLogger(OnlyIfSigVerifiableValid.class);
<<<<<<< HEAD

    public OnlyIfSigVerifiableValid() {}
=======
>>>>>>> 24ef8b09

    @Override
    public boolean test(final JKey ignoredKey, final TransactionSignature sig) {
        // If this signature was verified synchronously in Rationalization (or is
        // VALID_IMPLICIT_SIG or INVALID_MISSING_SIG), then its status is already
        // known and we have nothing more to do
        final var status = sig.getSignatureStatus();
        if (status == VALID) {
            return true;
        } else if (status == INVALID) {
            return false;
        } else {
            // Otherwise we must have submitted this signature for asynchronous
            // verification in EventExpansion, but its result is still pending
            var statusUnknown = true;
            try {
                sig.waitForFuture().get();
                statusUnknown = false;
            } catch (final InterruptedException ignore) {
                log.warn(
                        "Interrupted while validating signature, this will be fatal outside"
                                + " reconnect");
                Thread.currentThread().interrupt();
            } catch (final ExecutionException e) {
                log.error("Erred while validating signature, this is likely fatal", e);
            }
            if (statusUnknown) {
                return false;
            }
            return sig.getSignatureStatus() == VALID;
        }
    }
}<|MERGE_RESOLUTION|>--- conflicted
+++ resolved
@@ -27,11 +27,6 @@
 
 public class OnlyIfSigVerifiableValid implements BiPredicate<JKey, TransactionSignature> {
     private static final Logger log = LogManager.getLogger(OnlyIfSigVerifiableValid.class);
-<<<<<<< HEAD
-
-    public OnlyIfSigVerifiableValid() {}
-=======
->>>>>>> 24ef8b09
 
     @Override
     public boolean test(final JKey ignoredKey, final TransactionSignature sig) {
