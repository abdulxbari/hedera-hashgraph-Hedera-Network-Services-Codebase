--- conflicted
+++ resolved
@@ -25,10 +25,6 @@
 import static com.hederahashgraph.api.proto.java.HederaFunctionality.CryptoTransfer;
 import static com.hederahashgraph.api.proto.java.HederaFunctionality.CryptoUpdate;
 import static com.hederahashgraph.api.proto.java.HederaFunctionality.EthereumTransaction;
-<<<<<<< HEAD
-import static com.hederahashgraph.api.proto.java.HederaFunctionality.PRNG;
-=======
->>>>>>> bcbec2b7
 import static com.hederahashgraph.api.proto.java.HederaFunctionality.TokenAccountWipe;
 import static com.hederahashgraph.api.proto.java.HederaFunctionality.TokenBurn;
 import static com.hederahashgraph.api.proto.java.HederaFunctionality.TokenCreate;
@@ -38,10 +34,7 @@
 import static com.hederahashgraph.api.proto.java.HederaFunctionality.TokenPause;
 import static com.hederahashgraph.api.proto.java.HederaFunctionality.TokenUnfreezeAccount;
 import static com.hederahashgraph.api.proto.java.HederaFunctionality.TokenUnpause;
-<<<<<<< HEAD
-=======
 import static com.hederahashgraph.api.proto.java.HederaFunctionality.UtilPrng;
->>>>>>> bcbec2b7
 import static com.hederahashgraph.api.proto.java.SubType.TOKEN_FUNGIBLE_COMMON;
 import static com.hederahashgraph.api.proto.java.SubType.TOKEN_NON_FUNGIBLE_UNIQUE;
 
@@ -456,13 +449,8 @@
             setCryptoDeleteAllowanceUsageMeta();
         } else if (function == EthereumTransaction) {
             setEthTxDataMeta();
-<<<<<<< HEAD
-        } else if (function == PRNG) {
-            setPrngUsageMeta();
-=======
         } else if (function == UtilPrng) {
             setUtilPrngUsageMeta();
->>>>>>> bcbec2b7
         }
     }
 
@@ -559,15 +547,9 @@
         SPAN_MAP_ACCESSOR.setCryptoDeleteAllowanceMeta(this, cryptoDeleteAllowanceMeta);
     }
 
-<<<<<<< HEAD
-    private void setPrngUsageMeta() {
-        final var prngUsageMeta = new PrngMeta(txn.getPrng());
-        SPAN_MAP_ACCESSOR.setPrngMeta(this, prngUsageMeta);
-=======
     private void setUtilPrngUsageMeta() {
         final var utilPrngUsageMeta = new UtilPrngMeta(txn.getUtilPrng());
         SPAN_MAP_ACCESSOR.setUtilPrngMeta(this, utilPrngUsageMeta);
->>>>>>> bcbec2b7
     }
 
     private void setEthTxDataMeta() {
