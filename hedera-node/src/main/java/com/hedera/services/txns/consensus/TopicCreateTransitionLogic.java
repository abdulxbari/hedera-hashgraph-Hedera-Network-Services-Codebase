package com.hedera.services.txns.consensus;

/*-
 * ‌
 * Hedera Services Node
 * ​
 * Copyright (C) 2018 - 2021 Hedera Hashgraph, LLC
 * ​
 * Licensed under the Apache License, Version 2.0 (the "License");
 * you may not use this file except in compliance with the License.
 * You may obtain a copy of the License at
 *
 *      http://www.apache.org/licenses/LICENSE-2.0
 *
 * Unless required by applicable law or agreed to in writing, software
 * distributed under the License is distributed on an "AS IS" BASIS,
 * WITHOUT WARRANTIES OR CONDITIONS OF ANY KIND, either express or implied.
 * See the License for the specific language governing permissions and
 * limitations under the License.
 * ‍
 */

import com.hedera.services.context.TransactionContext;
import com.hedera.services.ledger.ids.EntityIdSource;
<<<<<<< HEAD
import com.hedera.services.store.AccountStore;
import com.hedera.services.store.TopicStore;
import com.hedera.services.store.models.Id;
import com.hedera.services.store.models.Topic;
=======
import com.hedera.services.legacy.core.jproto.JKey;
import com.hedera.services.state.merkle.MerkleAccount;
import com.hedera.services.state.merkle.MerkleTopic;
import com.hedera.services.state.submerkle.EntityId;
import com.hedera.services.state.submerkle.RichInstant;
import com.hedera.services.utils.EntityNum;
>>>>>>> d2afddc1
import com.hedera.services.txns.TransitionLogic;
import com.hedera.services.txns.validation.OptionValidator;
import com.hederahashgraph.api.proto.java.ResponseCodeEnum;
import com.hederahashgraph.api.proto.java.TransactionBody;
<<<<<<< HEAD
=======
import com.swirlds.merkle.map.MerkleMap;
import org.apache.commons.codec.DecoderException;
import org.apache.logging.log4j.LogManager;
import org.apache.logging.log4j.Logger;
>>>>>>> d2afddc1

import javax.inject.Inject;
import javax.inject.Singleton;
import java.util.function.Function;
import java.util.function.Predicate;

import static com.hedera.services.exceptions.ValidationUtils.validateFalse;
import static com.hedera.services.exceptions.ValidationUtils.validateTrue;
import static com.hederahashgraph.api.proto.java.ResponseCodeEnum.AUTORENEW_ACCOUNT_NOT_ALLOWED;
import static com.hederahashgraph.api.proto.java.ResponseCodeEnum.AUTORENEW_DURATION_NOT_IN_RANGE;
import static com.hederahashgraph.api.proto.java.ResponseCodeEnum.BAD_ENCODING;
import static com.hederahashgraph.api.proto.java.ResponseCodeEnum.INVALID_AUTORENEW_ACCOUNT;
import static com.hederahashgraph.api.proto.java.ResponseCodeEnum.INVALID_RENEWAL_PERIOD;
import static com.hederahashgraph.api.proto.java.ResponseCodeEnum.OK;

/**
 * The syntax check pre-consensus validates the adminKey's structure as signature validation occurs before
 * doStateTransition().
 */
@Singleton
public class TopicCreateTransitionLogic implements TransitionLogic {
<<<<<<< HEAD
	private final AccountStore accountStore;
	private final TopicStore topicStore;
=======
	private static final Logger log = LogManager.getLogger(TopicCreateTransitionLogic.class);

	private final Function<TransactionBody, ResponseCodeEnum> PRE_SIGNATURE_VALIDATION_SEMANTIC_CHECK =
			this::validatePreSignatureValidation;

	private final HederaLedger ledger;
	private final Supplier<MerkleMap<EntityNum, MerkleAccount>> accounts;
	private final Supplier<MerkleMap<EntityNum, MerkleTopic>> topics;
>>>>>>> d2afddc1
	private final EntityIdSource entityIdSource;
	private final OptionValidator validator;
	private final Function<TransactionBody, ResponseCodeEnum> PRE_SIGNATURE_VALIDATION_SEMANTIC_CHECK = this::validate;
	private final TransactionContext transactionContext;

	@Inject
	public TopicCreateTransitionLogic(
<<<<<<< HEAD
			final TopicStore topicStore,
			final EntityIdSource entityIdSource,
			final OptionValidator validator,
			final TransactionContext transactionContext,
			final AccountStore accountStore) {
		this.accountStore = accountStore;
		this.topicStore = topicStore;
=======
			Supplier<MerkleMap<EntityNum, MerkleAccount>> accounts,
			Supplier<MerkleMap<EntityNum, MerkleTopic>> topics,
			EntityIdSource entityIdSource,
			OptionValidator validator,
			TransactionContext transactionContext,
			HederaLedger ledger
	) {
		this.accounts = accounts;
		this.topics = topics;
		this.ledger = ledger;
>>>>>>> d2afddc1
		this.entityIdSource = entityIdSource;
		this.validator = validator;
		this.transactionContext = transactionContext;
	}

	@Override
	public void doStateTransition() {
<<<<<<< HEAD
		/* --- pre-validation --- */
		validatePreStateTransition();
		/* --- extract gRPC --- */
		final var transactionBody = transactionContext.accessor().getTxn();
		final var payerAccountId = transactionBody.getTransactionID().getAccountID();
		final var op = transactionBody.getConsensusCreateTopic();
		// expirationTime (currently un-enforced) is consensus timestamp of create plus the specified required
		// autoRenewPeriod->seconds.
		final var expirationTime = transactionContext.consensusTime().plusSeconds(op.getAutoRenewPeriod().getSeconds());
		/* --- Do business logic --- */
		final var topicId = entityIdSource.newAccountId(payerAccountId);
		final var topic = Topic.fromGrpcTopicCreate(op, Id.fromGrpcAccount(topicId), expirationTime);
		/* --- persist the topic --- */
		topicStore.persistNew(topic);
=======
		var postConsensusValidationResult = validatePreStateTransition();
		if (OK != postConsensusValidationResult) {
			transactionContext.setStatus(postConsensusValidationResult);
			return;
		}

		var transactionBody = transactionContext.accessor().getTxn();
		var payerAccountId = transactionBody.getTransactionID().getAccountID();
		var op = transactionBody.getConsensusCreateTopic();

		try {
			// expirationTime (currently un-enforced) is consensus timestamp of create plus the specified required
			// autoRenewPeriod->seconds.
			var expirationTime = transactionContext.consensusTime().plusSeconds(op.getAutoRenewPeriod().getSeconds());

			var topic = new MerkleTopic(op.getMemo(),
					op.hasAdminKey() ? JKey.mapKey(op.getAdminKey()) : null,
					op.hasSubmitKey() ? JKey.mapKey(op.getSubmitKey()) : null,
					op.getAutoRenewPeriod().getSeconds(),
					op.hasAutoRenewAccount() ? EntityId.fromGrpcAccountId(op.getAutoRenewAccount()) : null,
					new RichInstant(expirationTime.getEpochSecond(), expirationTime.getNano()));

			var newEntityId = entityIdSource.newAccountId(payerAccountId);
			var newTopicId = TopicID.newBuilder()
					.setShardNum(newEntityId.getShardNum())
					.setRealmNum(newEntityId.getRealmNum())
					.setTopicNum(newEntityId.getAccountNum())
					.build();

			topics.get().put(EntityNum.fromTopicId(newTopicId), topic);
			transactionContext.setCreated(newTopicId);
			transactionContext.setStatus(SUCCESS);
		} catch (DecoderException e) {
			log.error("DecoderException should have been hit in validatePostConsensus().", e);
			// Should not hit this - validatePostConsensus() should fail first on hasGoodEncoding(key).
			transactionContext.setStatus(BAD_ENCODING);
		}
>>>>>>> d2afddc1
	}

	@Override
	public Predicate<TransactionBody> applicability() {
		return TransactionBody::hasConsensusCreateTopic;
	}

	@Override
	public Function<TransactionBody, ResponseCodeEnum> semanticCheck() {
		return PRE_SIGNATURE_VALIDATION_SEMANTIC_CHECK;
	}

	/**
	 * Pre-consensus (and post-consensus-pre-doStateTransition) validation validates the encoding of the optional
	 * adminKey; this check occurs before signature validation which occurs before doStateTransition.
	 *
	 * @param transactionBody
	 * 		- the gRPC body
	 * @return the validity
	 */
	private ResponseCodeEnum validate(TransactionBody transactionBody) {
		var op = transactionBody.getConsensusCreateTopic();
		
		if (op.hasAdminKey() && !validator.hasGoodEncoding(op.getAdminKey())) {
			return BAD_ENCODING;
		}

		return OK;
	}

	/**
	 * Validation of the post-consensus transaction just prior to state transition.
	 * Throws {@link com.hedera.services.exceptions.InvalidTransactionException} on failed validation.
	 */
	private void validatePreStateTransition() {
		final var op = transactionContext.accessor().getTxn().getConsensusCreateTopic();
		final var validationResult = validator.memoCheck(op.getMemo());
		validateTrue(OK == validationResult, validationResult);
		validateFalse(op.hasSubmitKey() && !validator.hasGoodEncoding(op.getSubmitKey()), BAD_ENCODING);
		validateTrue(op.hasAutoRenewPeriod(), INVALID_RENEWAL_PERIOD);
		validateTrue(validator.isValidAutoRenewPeriod(op.getAutoRenewPeriod()), AUTORENEW_DURATION_NOT_IN_RANGE);
		if (op.hasAutoRenewAccount()) {
			final var autoRenew = accountStore.loadAccountOrFailWith(Id.fromGrpcAccount(op.getAutoRenewAccount()), INVALID_AUTORENEW_ACCOUNT);
			validateFalse(autoRenew.isSmartContract(), INVALID_AUTORENEW_ACCOUNT);
			validateTrue(op.hasAdminKey(), AUTORENEW_ACCOUNT_NOT_ALLOWED);
		}
	}

}<|MERGE_RESOLUTION|>--- conflicted
+++ resolved
@@ -22,30 +22,24 @@
 
 import com.hedera.services.context.TransactionContext;
 import com.hedera.services.ledger.ids.EntityIdSource;
-<<<<<<< HEAD
 import com.hedera.services.store.AccountStore;
 import com.hedera.services.store.TopicStore;
 import com.hedera.services.store.models.Id;
 import com.hedera.services.store.models.Topic;
-=======
 import com.hedera.services.legacy.core.jproto.JKey;
 import com.hedera.services.state.merkle.MerkleAccount;
 import com.hedera.services.state.merkle.MerkleTopic;
 import com.hedera.services.state.submerkle.EntityId;
 import com.hedera.services.state.submerkle.RichInstant;
 import com.hedera.services.utils.EntityNum;
->>>>>>> d2afddc1
 import com.hedera.services.txns.TransitionLogic;
 import com.hedera.services.txns.validation.OptionValidator;
 import com.hederahashgraph.api.proto.java.ResponseCodeEnum;
 import com.hederahashgraph.api.proto.java.TransactionBody;
-<<<<<<< HEAD
-=======
 import com.swirlds.merkle.map.MerkleMap;
 import org.apache.commons.codec.DecoderException;
 import org.apache.logging.log4j.LogManager;
 import org.apache.logging.log4j.Logger;
->>>>>>> d2afddc1
 
 import javax.inject.Inject;
 import javax.inject.Singleton;
@@ -67,19 +61,8 @@
  */
 @Singleton
 public class TopicCreateTransitionLogic implements TransitionLogic {
-<<<<<<< HEAD
 	private final AccountStore accountStore;
 	private final TopicStore topicStore;
-=======
-	private static final Logger log = LogManager.getLogger(TopicCreateTransitionLogic.class);
-
-	private final Function<TransactionBody, ResponseCodeEnum> PRE_SIGNATURE_VALIDATION_SEMANTIC_CHECK =
-			this::validatePreSignatureValidation;
-
-	private final HederaLedger ledger;
-	private final Supplier<MerkleMap<EntityNum, MerkleAccount>> accounts;
-	private final Supplier<MerkleMap<EntityNum, MerkleTopic>> topics;
->>>>>>> d2afddc1
 	private final EntityIdSource entityIdSource;
 	private final OptionValidator validator;
 	private final Function<TransactionBody, ResponseCodeEnum> PRE_SIGNATURE_VALIDATION_SEMANTIC_CHECK = this::validate;
@@ -87,7 +70,6 @@
 
 	@Inject
 	public TopicCreateTransitionLogic(
-<<<<<<< HEAD
 			final TopicStore topicStore,
 			final EntityIdSource entityIdSource,
 			final OptionValidator validator,
@@ -95,18 +77,6 @@
 			final AccountStore accountStore) {
 		this.accountStore = accountStore;
 		this.topicStore = topicStore;
-=======
-			Supplier<MerkleMap<EntityNum, MerkleAccount>> accounts,
-			Supplier<MerkleMap<EntityNum, MerkleTopic>> topics,
-			EntityIdSource entityIdSource,
-			OptionValidator validator,
-			TransactionContext transactionContext,
-			HederaLedger ledger
-	) {
-		this.accounts = accounts;
-		this.topics = topics;
-		this.ledger = ledger;
->>>>>>> d2afddc1
 		this.entityIdSource = entityIdSource;
 		this.validator = validator;
 		this.transactionContext = transactionContext;
@@ -114,7 +84,6 @@
 
 	@Override
 	public void doStateTransition() {
-<<<<<<< HEAD
 		/* --- pre-validation --- */
 		validatePreStateTransition();
 		/* --- extract gRPC --- */
@@ -129,45 +98,6 @@
 		final var topic = Topic.fromGrpcTopicCreate(op, Id.fromGrpcAccount(topicId), expirationTime);
 		/* --- persist the topic --- */
 		topicStore.persistNew(topic);
-=======
-		var postConsensusValidationResult = validatePreStateTransition();
-		if (OK != postConsensusValidationResult) {
-			transactionContext.setStatus(postConsensusValidationResult);
-			return;
-		}
-
-		var transactionBody = transactionContext.accessor().getTxn();
-		var payerAccountId = transactionBody.getTransactionID().getAccountID();
-		var op = transactionBody.getConsensusCreateTopic();
-
-		try {
-			// expirationTime (currently un-enforced) is consensus timestamp of create plus the specified required
-			// autoRenewPeriod->seconds.
-			var expirationTime = transactionContext.consensusTime().plusSeconds(op.getAutoRenewPeriod().getSeconds());
-
-			var topic = new MerkleTopic(op.getMemo(),
-					op.hasAdminKey() ? JKey.mapKey(op.getAdminKey()) : null,
-					op.hasSubmitKey() ? JKey.mapKey(op.getSubmitKey()) : null,
-					op.getAutoRenewPeriod().getSeconds(),
-					op.hasAutoRenewAccount() ? EntityId.fromGrpcAccountId(op.getAutoRenewAccount()) : null,
-					new RichInstant(expirationTime.getEpochSecond(), expirationTime.getNano()));
-
-			var newEntityId = entityIdSource.newAccountId(payerAccountId);
-			var newTopicId = TopicID.newBuilder()
-					.setShardNum(newEntityId.getShardNum())
-					.setRealmNum(newEntityId.getRealmNum())
-					.setTopicNum(newEntityId.getAccountNum())
-					.build();
-
-			topics.get().put(EntityNum.fromTopicId(newTopicId), topic);
-			transactionContext.setCreated(newTopicId);
-			transactionContext.setStatus(SUCCESS);
-		} catch (DecoderException e) {
-			log.error("DecoderException should have been hit in validatePostConsensus().", e);
-			// Should not hit this - validatePostConsensus() should fail first on hasGoodEncoding(key).
-			transactionContext.setStatus(BAD_ENCODING);
-		}
->>>>>>> d2afddc1
 	}
 
 	@Override
