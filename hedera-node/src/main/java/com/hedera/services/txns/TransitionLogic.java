/*
 * Copyright (C) 2020-2022 Hedera Hashgraph, LLC
 *
 * Licensed under the Apache License, Version 2.0 (the "License");
 * you may not use this file except in compliance with the License.
 * You may obtain a copy of the License at
 *
 *      http://www.apache.org/licenses/LICENSE-2.0
 *
 * Unless required by applicable law or agreed to in writing, software
 * distributed under the License is distributed on an "AS IS" BASIS,
 * WITHOUT WARRANTIES OR CONDITIONS OF ANY KIND, either express or implied.
 * See the License for the specific language governing permissions and
 * limitations under the License.
 */
package com.hedera.services.txns;

import static com.hederahashgraph.api.proto.java.ResponseCodeEnum.OK;

import com.hedera.services.utils.accessors.TxnAccessor;
import com.hederahashgraph.api.proto.java.ResponseCodeEnum;
import com.hederahashgraph.api.proto.java.TransactionBody;
import java.util.function.Function;
import java.util.function.Predicate;

/**
 * Defines a type that can perform a specific kind of state transition within the active node and
 * transaction context, under two conditions:
 *
 * <ol>
 *   <li>Its {@code applicability} predicate evaluates to {@code true} against the active
 *       transaction.
 *   <li>Its {@code syntaxCheck} function evaluates to {@code OK} against the active transaction.
 * </ol>
 *
 * The context injects the {@link TransitionLogicLookup} with all implementations of this type, so
 * it is simple for the {@link ProcessLogic} to find the right state transition after it validates
 * that signing, fee, and other generic prerequisites have been met.
 *
 * <p><b>NOTE:</b> There is no strict contract on whether the syntax check requires consensus to
 * have been reached. However, it is recommended to make the syntax check evaluate only conditions
 * which are known pre-consensus. Ultimately we may move all syntax checking outside the {@link
 * ProcessLogic}.
 */
public interface TransitionLogic {
    Function<TransactionBody, ResponseCodeEnum> SEMANTIC_RUBBER_STAMP = ignore -> OK;

    /**
     * Mutates the active state based on the active node and transaction context.
     *
     * @throws RuntimeException if the txn <i>semantics</i> were invalid.
     */
    void doStateTransition();

    /**
     * Provides the test for applicability of this transition logic.
     *
     * @return an applicability predicate.
     */
    Predicate<TransactionBody> applicability();

    /**
     * Provides the validator for an applicable txn.
     *
     * @return a syntax check functional.
     */
    default Function<TransactionBody, ResponseCodeEnum> semanticCheck() {
        return SEMANTIC_RUBBER_STAMP;
    }

    /**
     * Validate the transaction represented by the given {@link TxnAccessor}, returning a {@link
<<<<<<< HEAD
     * ResponseCodeEnum}.
=======
     * ResponseCodeEnum}. The accessor has {@link com.hedera.services.context.primitives.StateView}
     * back by latest signed state
>>>>>>> c14f4aae
     *
     * @param accessor the transaction to be validated
     * @return {@code OK} if the transaction is valid, otherwise an appropriate error code
     */
    default ResponseCodeEnum validateSemantics(TxnAccessor accessor) {
<<<<<<< HEAD
=======
        if (accessor.supportsPrecheck()) {
            return accessor.doPrecheck();
        }
>>>>>>> c14f4aae
        return semanticCheck().apply(accessor.getTxn());
    }
}<|MERGE_RESOLUTION|>--- conflicted
+++ resolved
@@ -70,23 +70,16 @@
 
     /**
      * Validate the transaction represented by the given {@link TxnAccessor}, returning a {@link
-<<<<<<< HEAD
-     * ResponseCodeEnum}.
-=======
      * ResponseCodeEnum}. The accessor has {@link com.hedera.services.context.primitives.StateView}
      * back by latest signed state
->>>>>>> c14f4aae
      *
      * @param accessor the transaction to be validated
      * @return {@code OK} if the transaction is valid, otherwise an appropriate error code
      */
     default ResponseCodeEnum validateSemantics(TxnAccessor accessor) {
-<<<<<<< HEAD
-=======
         if (accessor.supportsPrecheck()) {
             return accessor.doPrecheck();
         }
->>>>>>> c14f4aae
         return semanticCheck().apply(accessor.getTxn());
     }
 }