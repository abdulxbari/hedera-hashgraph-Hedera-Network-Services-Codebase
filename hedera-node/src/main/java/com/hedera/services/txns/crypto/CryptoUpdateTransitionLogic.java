--- conflicted
+++ resolved
@@ -177,15 +177,9 @@
 		}
 
 		// should we also check if proxy accountID is valid and exists in address book ?
-<<<<<<< HEAD
 		if (keyChanges.contains(PROXY)) {
-			final var proxy = (EntityId) changes.get(PROXY);
-			final var result = ledger.lookupAndValidateAliasedId(
-=======
-		if (keyChanges.contains(AccountProperty.PROXY)) {
 			final var proxy = (EntityId) changes.get(AccountProperty.PROXY);
 			final var result = ledger.lookUpAndValidateAliasedId(
->>>>>>> 48c56bed
 					proxy.toGrpcAccountId(), INVALID_PROXY_ACCOUNT_ID);
 			if (result.response() != OK) {
 				return result.response();
