package com.hedera.services.txns.contract;

/*-
 * ‌
 * Hedera Services Node
 * ​
 * Copyright (C) 2018 - 2021 Hedera Hashgraph, LLC
 * ​
 * Licensed under the Apache License, Version 2.0 (the "License");
 * you may not use this file except in compliance with the License.
 * You may obtain a copy of the License at
 *
 *      http://www.apache.org/licenses/LICENSE-2.0
 *
 * Unless required by applicable law or agreed to in writing, software
 * distributed under the License is distributed on an "AS IS" BASIS,
 * WITHOUT WARRANTIES OR CONDITIONS OF ANY KIND, either express or implied.
 * See the License for the specific language governing permissions and
 * limitations under the License.
 * ‍
 */

import com.hedera.services.context.TransactionContext;
import com.hedera.services.fees.annotations.FunctionKey;
import com.hedera.services.ledger.HederaLedger;
import com.hedera.services.legacy.handler.SmartContractRequestHandler;
import com.hedera.services.state.merkle.MerkleAccount;
import com.hedera.services.txns.TransitionLogic;
import com.hedera.services.txns.contract.helpers.UpdateCustomizerFactory;
import com.hedera.services.txns.validation.OptionValidator;
import com.hedera.services.utils.EntityNum;
import com.swirlds.merkle.map.MerkleMap;
import dagger.Module;
import dagger.Provides;
import dagger.multibindings.IntoMap;

import javax.inject.Singleton;
import java.util.List;
import java.util.function.Supplier;

import static com.hederahashgraph.api.proto.java.HederaFunctionality.ContractCall;
import static com.hederahashgraph.api.proto.java.HederaFunctionality.ContractCreate;
import static com.hederahashgraph.api.proto.java.HederaFunctionality.ContractDelete;
import static com.hederahashgraph.api.proto.java.HederaFunctionality.ContractUpdate;

@Module
<<<<<<< HEAD
public class ContractLogicModule {
=======
public final class ContractLogicModule {
	@Provides
	@Singleton
	public static ContractCreateTransitionLogic.LegacyCreator provideLegacyCreator(
			final SmartContractRequestHandler contracts
	) {
		return contracts::createContract;
	}
>>>>>>> b81fb2c0

	@Provides
	@Singleton
	public static ContractDeleteTransitionLogic.LegacyDeleter provideLegacyDeleter(
			final SmartContractRequestHandler contracts
	) {
		return contracts::deleteContract;
	}

	@Provides
<<<<<<< HEAD
=======
	@Singleton
	public static ContractCallTransitionLogic.LegacyCaller provideLegacyCaller(
			final SmartContractRequestHandler contracts
	) {
		return contracts::contractCall;
	}

	@Provides
>>>>>>> b81fb2c0
	@IntoMap
	@FunctionKey(ContractCreate)
	public static List<TransitionLogic> provideContractCreateLogic(
			final ContractCreateTransitionLogic contractCreateTransitionLogic
	) {
		return List.of(contractCreateTransitionLogic);
	}

	@Provides
	@IntoMap
	@FunctionKey(ContractDelete)
	public static List<TransitionLogic> provideContractDeleteLogic(
			final ContractDeleteTransitionLogic contractDeleteTransitionLogic
	) {
		return List.of(contractDeleteTransitionLogic);
	}

	@Provides
	@IntoMap
	@FunctionKey(ContractCall)
	public static List<TransitionLogic> provideContractCallLogic(
			final ContractCallTransitionLogic contractCallTransitionLogic
	) {
		return List.of(contractCallTransitionLogic);
	}

	@Provides
	@IntoMap
	@FunctionKey(ContractUpdate)
	public static List<TransitionLogic> provideContractUpdateLogic(
			final HederaLedger ledger,
			final OptionValidator validator,
			final TransactionContext txntCtx,
			final Supplier<MerkleMap<EntityNum, MerkleAccount>> accounts
	) {
		final var contractUpdateTransitionLogic = new ContractUpdateTransitionLogic(
				ledger, validator, txntCtx, new UpdateCustomizerFactory(), accounts);
		return List.of(contractUpdateTransitionLogic);
	}

	private ContractLogicModule() {
		throw new UnsupportedOperationException("Dagger2 module");
	}
}<|MERGE_RESOLUTION|>--- conflicted
+++ resolved
@@ -44,18 +44,7 @@
 import static com.hederahashgraph.api.proto.java.HederaFunctionality.ContractUpdate;
 
 @Module
-<<<<<<< HEAD
-public class ContractLogicModule {
-=======
 public final class ContractLogicModule {
-	@Provides
-	@Singleton
-	public static ContractCreateTransitionLogic.LegacyCreator provideLegacyCreator(
-			final SmartContractRequestHandler contracts
-	) {
-		return contracts::createContract;
-	}
->>>>>>> b81fb2c0
 
 	@Provides
 	@Singleton
@@ -66,17 +55,6 @@
 	}
 
 	@Provides
-<<<<<<< HEAD
-=======
-	@Singleton
-	public static ContractCallTransitionLogic.LegacyCaller provideLegacyCaller(
-			final SmartContractRequestHandler contracts
-	) {
-		return contracts::contractCall;
-	}
-
-	@Provides
->>>>>>> b81fb2c0
 	@IntoMap
 	@FunctionKey(ContractCreate)
 	public static List<TransitionLogic> provideContractCreateLogic(
