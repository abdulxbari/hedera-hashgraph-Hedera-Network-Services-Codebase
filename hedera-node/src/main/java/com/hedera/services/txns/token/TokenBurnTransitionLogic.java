--- conflicted
+++ resolved
@@ -46,11 +46,7 @@
 	private final OptionValidator validator;
 	private final TransactionContext txnCtx;
 	private final GlobalDynamicProperties dynamicProperties;
-<<<<<<< HEAD
-	private final com.hedera.services.txns.token.BurnLogic burnLogic;
-=======
 	private final BurnLogic burnLogic;
->>>>>>> 0b9eda26
 
 	private final Function<TransactionBody, ResponseCodeEnum> SEMANTIC_CHECK = this::validate;
 
