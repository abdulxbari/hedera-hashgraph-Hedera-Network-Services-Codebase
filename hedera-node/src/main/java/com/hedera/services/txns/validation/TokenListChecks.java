--- conflicted
+++ resolved
@@ -175,8 +175,6 @@
         }
         return OK;
     }
-<<<<<<< HEAD
-=======
 
     public static ResponseCodeEnum nftSupplyKeyCheck(
             final TokenType tokenType, final boolean supplyKey) {
@@ -185,5 +183,4 @@
         }
         return OK;
     }
->>>>>>> c14f4aae
 }