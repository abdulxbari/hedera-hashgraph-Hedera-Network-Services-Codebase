package com.hedera.services.txns.token;

/*-
 * ‌
 * Hedera Services Node
 * ​
 * Copyright (C) 2018 - 2021 Hedera Hashgraph, LLC
 * ​
 * Licensed under the Apache License, Version 2.0 (the "License");
 * you may not use this file except in compliance with the License.
 * You may obtain a copy of the License at
 *
 *      http://www.apache.org/licenses/LICENSE-2.0
 *
 * Unless required by applicable law or agreed to in writing, software
 * distributed under the License is distributed on an "AS IS" BASIS,
 * WITHOUT WARRANTIES OR CONDITIONS OF ANY KIND, either express or implied.
 * See the License for the specific language governing permissions and
 * limitations under the License.
 * ‍
 */

import com.hedera.services.context.TransactionContext;
import com.hedera.services.store.models.Id;
import com.hedera.services.txns.TransitionLogic;
import com.hederahashgraph.api.proto.java.ResponseCodeEnum;
import com.hederahashgraph.api.proto.java.TokenDissociateTransactionBody;
import com.hederahashgraph.api.proto.java.TransactionBody;

import javax.inject.Inject;
import javax.inject.Singleton;
import java.util.function.Function;
import java.util.function.Predicate;

import static com.hedera.services.txns.validation.TokenListChecks.repeatsItself;
import static com.hederahashgraph.api.proto.java.ResponseCodeEnum.INVALID_ACCOUNT_ID;
import static com.hederahashgraph.api.proto.java.ResponseCodeEnum.OK;
import static com.hederahashgraph.api.proto.java.ResponseCodeEnum.TOKEN_ID_REPEATED_IN_TOKEN_LIST;

/**
 * Provides the state transition for dissociating tokens from an account.
 */
@Singleton
public class TokenDissociateTransitionLogic implements TransitionLogic {
	private final Function<TransactionBody, ResponseCodeEnum> SEMANTIC_CHECK = this::validate;

	private final TransactionContext txnCtx;
	private final DissociateLogic dissociateLogic;

	@Inject
	public TokenDissociateTransitionLogic(
			TransactionContext txnCtx,
			DissociateLogic dissociateLogic) {
		this.txnCtx = txnCtx;
		this.dissociateLogic = dissociateLogic;
	}

	@Override
	public void doStateTransition() {
		/* --- Translate from gRPC types --- */
		var op = txnCtx.accessor().getTxn().getTokenDissociate();
		final var accountId = Id.fromGrpcAccount(op.getAccount());
<<<<<<< HEAD

		/* --- Load the model objects --- */
		final var account = accountStore.loadAccount(accountId);
		final List<Dissociation> dissociations = new ArrayList<>();
		for (var tokenId : op.getTokensList()) {
			dissociations.add(dissociationFactory.loadFrom(tokenStore, account, Id.fromGrpcToken(tokenId)));
		}

		/* --- Do the business logic --- */
		account.dissociateUsing(dissociations, validator);

		/* --- Persist the updated models --- */
		accountStore.commitAccount(account);
		final List<TokenRelationship> allUpdatedRels = new ArrayList<>();
		for (var dissociation : dissociations) {
			dissociation.addUpdatedModelRelsTo(allUpdatedRels);
		}
		tokenStore.commitTokenRelationships(allUpdatedRels);
=======
		dissociateLogic.dissociate(accountId, op.getTokensList());
>>>>>>> 0b9eda26
	}

	@Override
	public Predicate<TransactionBody> applicability() {
		return TransactionBody::hasTokenDissociate;
	}

	@Override
	public Function<TransactionBody, ResponseCodeEnum> semanticCheck() {
		return SEMANTIC_CHECK;
	}

	public ResponseCodeEnum validate(TransactionBody txnBody) {
		TokenDissociateTransactionBody op = txnBody.getTokenDissociate();

		if (!op.hasAccount()) {
			return INVALID_ACCOUNT_ID;
		}

		if (repeatsItself(op.getTokensList())) {
			return TOKEN_ID_REPEATED_IN_TOKEN_LIST;
		}

		return OK;
	}
}<|MERGE_RESOLUTION|>--- conflicted
+++ resolved
@@ -60,28 +60,7 @@
 		/* --- Translate from gRPC types --- */
 		var op = txnCtx.accessor().getTxn().getTokenDissociate();
 		final var accountId = Id.fromGrpcAccount(op.getAccount());
-<<<<<<< HEAD
-
-		/* --- Load the model objects --- */
-		final var account = accountStore.loadAccount(accountId);
-		final List<Dissociation> dissociations = new ArrayList<>();
-		for (var tokenId : op.getTokensList()) {
-			dissociations.add(dissociationFactory.loadFrom(tokenStore, account, Id.fromGrpcToken(tokenId)));
-		}
-
-		/* --- Do the business logic --- */
-		account.dissociateUsing(dissociations, validator);
-
-		/* --- Persist the updated models --- */
-		accountStore.commitAccount(account);
-		final List<TokenRelationship> allUpdatedRels = new ArrayList<>();
-		for (var dissociation : dissociations) {
-			dissociation.addUpdatedModelRelsTo(allUpdatedRels);
-		}
-		tokenStore.commitTokenRelationships(allUpdatedRels);
-=======
 		dissociateLogic.dissociate(accountId, op.getTokensList());
->>>>>>> 0b9eda26
 	}
 
 	@Override
