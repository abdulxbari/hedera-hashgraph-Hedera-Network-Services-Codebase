--- conflicted
+++ resolved
@@ -59,32 +59,7 @@
 	public void doStateTransition() {
 		/* --- Translate from gRPC types --- */
 		var op = txnCtx.accessor().getTxn().getTokenDissociate();
-<<<<<<< HEAD
-		final var grpcId = op.getAccount();
-		final var accountNum = accountStore.getAccountNumFromAlias(grpcId.getAlias(), grpcId.getAccountNum());
-		final var accountId = new Id(grpcId.getShardNum(), grpcId.getRealmNum(), accountNum);
-
-		/* --- Load the model objects --- */
-		final var account = accountStore.loadAccount(accountId);
-		final List<Dissociation> dissociations = new ArrayList<>();
-		for (var tokenId : op.getTokensList()) {
-			dissociations.add(dissociationFactory.loadFrom(tokenStore, account, Id.fromGrpcToken(tokenId)));
-		}
-
-		/* --- Do the business logic --- */
-		account.dissociateUsing(dissociations, validator);
-
-		/* --- Persist the updated models --- */
-		accountStore.persistAccount(account);
-		final List<TokenRelationship> allUpdatedRels = new ArrayList<>();
-		for (var dissociation : dissociations) {
-			dissociation.addUpdatedModelRelsTo(allUpdatedRels);
-		}
-		tokenStore.persistTokenRelationships(allUpdatedRels);
-=======
-		final var accountId = Id.fromGrpcAccount(op.getAccount());
-		dissociateLogic.dissociate(accountId, op.getTokensList());
->>>>>>> 4d2e9eef
+		dissociateLogic.dissociate(op.getAccount(), op.getTokensList());
 	}
 
 	@Override
