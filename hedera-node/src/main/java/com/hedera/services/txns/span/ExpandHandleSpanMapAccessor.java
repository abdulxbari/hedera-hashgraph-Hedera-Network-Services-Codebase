--- conflicted
+++ resolved
@@ -3,15 +3,15 @@
 /*-
  * ‌
  * Hedera Services Node
- * ​
+ *
  * Copyright (C) 2018 - 2021 Hedera Hashgraph, LLC
- * ​
+ *
  * Licensed under the Apache License, Version 2.0 (the "License");
  * you may not use this file except in compliance with the License.
  * You may obtain a copy of the License at
- * 
+ *
  *      http://www.apache.org/licenses/LICENSE-2.0
- * 
+ *
  * Unless required by applicable law or agreed to in writing, software
  * distributed under the License is distributed on an "AS IS" BASIS,
  * WITHOUT WARRANTIES OR CONDITIONS OF ANY KIND, either express or implied.
@@ -27,16 +27,13 @@
 import com.hedera.services.usage.token.meta.TokenAssociateMeta;
 import com.hedera.services.usage.token.meta.TokenBurnMeta;
 import com.hedera.services.usage.token.meta.TokenCreateMeta;
-<<<<<<< HEAD
 import com.hedera.services.usage.token.meta.TokenDeleteMeta;
 import com.hedera.services.usage.token.meta.TokenDissociateMeta;
 import com.hedera.services.usage.token.meta.TokenGrantKycMeta;
 import com.hedera.services.usage.token.meta.TokenRevokeKycMeta;
 import com.hedera.services.usage.token.meta.TokenUpdateMeta;
-=======
 import com.hedera.services.usage.token.meta.TokenFreezeMeta;
 import com.hedera.services.usage.token.meta.TokenUnfreezeMeta;
->>>>>>> cffe0beb
 import com.hedera.services.usage.token.meta.TokenWipeMeta;
 import com.hedera.services.utils.TxnAccessor;
 
@@ -53,17 +50,14 @@
 	private static final String TOKEN_CREATE_META_KEY = "tokenCreateMeta";
 	private static final String TOKEN_BURN_META_KEY = "tokenBurnMeta";
 	private static final String TOKEN_WIPE_META_KEY = "tokenWipeMeta";
-<<<<<<< HEAD
 	private static final String TOKEN_UPDATE_META_KEY = "tokenUpdateMeta";
 	private static final String TOKEN_DELETE_META_KEY = "tokenDeleteMeta";
 	private static final String TOKEN_GRANT_KYC_META_KEY = "tokenGrantKycMeta";
 	private static final String TOKEN_REVOKE_KYC_META_KEY = "tokenRevokeKycMeta";
 	private static final String TOKEN_ASSOCIATE_META_KEY = "tokenAssociateMeta";
 	private static final String TOKEN_DISSOCIATE_META_KEY = "tokenDissociateMeta";
-=======
 	private static final String TOKEN_FREEZE_META_KEY = "tokenFreezeMeta";
 	private static final String TOKEN_UNFREEZE_META_KEY = "tokenUnfreezeMeta";
->>>>>>> cffe0beb
 	private static final String CRYPTO_CREATE_META_KEY = "cryptoCreateMeta";
 	private static final String CRYPTO_UPDATE_META_KEY = "cryptoUpdateMeta";
 
@@ -154,6 +148,7 @@
 	public void setTokenGrantKycMeta(TxnAccessor accessor, TokenGrantKycMeta tokenGrantKycMeta) {
 		accessor.getSpanMap().put(TOKEN_GRANT_KYC_META_KEY, tokenGrantKycMeta);
 	}
+
 	public TokenGrantKycMeta getTokenGrantKycMeta(TxnAccessor accessor) {
 		return (TokenGrantKycMeta) accessor.getSpanMap().get(TOKEN_GRANT_KYC_META_KEY);
 	}
@@ -161,6 +156,7 @@
 	public void setTokenRevokeKycMeta(TxnAccessor accessor, TokenRevokeKycMeta tokenRevokeKycMeta) {
 		accessor.getSpanMap().put(TOKEN_REVOKE_KYC_META_KEY, tokenRevokeKycMeta);
 	}
+
 	public TokenRevokeKycMeta getTokenRevokeKycMeta(TxnAccessor accessor) {
 		return (TokenRevokeKycMeta) accessor.getSpanMap().get(TOKEN_REVOKE_KYC_META_KEY);
 	}
@@ -168,6 +164,7 @@
 	public void setTokenAssociateMeta(TxnAccessor accessor, TokenAssociateMeta tokenAssociateMeta) {
 		accessor.getSpanMap().put(TOKEN_ASSOCIATE_META_KEY, tokenAssociateMeta);
 	}
+
 	public TokenAssociateMeta getTokenAssociateMeta(TxnAccessor accessor) {
 		return (TokenAssociateMeta) accessor.getSpanMap().get(TOKEN_ASSOCIATE_META_KEY);
 	}
@@ -175,6 +172,7 @@
 	public void setTokenDissociateMeta(TxnAccessor accessor, TokenDissociateMeta tokenDissociateMeta) {
 		accessor.getSpanMap().put(TOKEN_DISSOCIATE_META_KEY, tokenDissociateMeta);
 	}
+
 	public TokenDissociateMeta getTokenDissociateMeta(TxnAccessor accessor) {
 		return (TokenDissociateMeta) accessor.getSpanMap().get(TOKEN_DISSOCIATE_META_KEY);
 	}
