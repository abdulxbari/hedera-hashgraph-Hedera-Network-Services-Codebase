/*
 * Copyright (C) 2020-2022 Hedera Hashgraph, LLC
 *
 * Licensed under the Apache License, Version 2.0 (the "License");
 * you may not use this file except in compliance with the License.
 * You may obtain a copy of the License at
 *
 *      http://www.apache.org/licenses/LICENSE-2.0
 *
 * Unless required by applicable law or agreed to in writing, software
 * distributed under the License is distributed on an "AS IS" BASIS,
 * WITHOUT WARRANTIES OR CONDITIONS OF ANY KIND, either express or implied.
 * See the License for the specific language governing permissions and
 * limitations under the License.
 */
package com.hedera.services.txns.contract;

import static com.hedera.services.exceptions.ValidationUtils.validateFalse;
import static com.hedera.services.exceptions.ValidationUtils.validateTrue;
import static com.hedera.services.ledger.accounts.ContractCustomizer.fromHapiCreation;
import static com.hedera.services.ledger.accounts.HederaAccountCustomizer.hasStakedId;
import static com.hedera.services.state.EntityCreator.EMPTY_MEMO;
import static com.hedera.services.state.EntityCreator.NO_CUSTOM_FEES;
import static com.hedera.services.utils.EntityIdUtils.contractIdFromEvmAddress;
import static com.hederahashgraph.api.proto.java.ContractCreateTransactionBody.InitcodeSourceCase.INITCODE;
import static com.hederahashgraph.api.proto.java.ResponseCodeEnum.AUTORENEW_DURATION_NOT_IN_RANGE;
import static com.hederahashgraph.api.proto.java.ResponseCodeEnum.CONTRACT_FILE_EMPTY;
import static com.hederahashgraph.api.proto.java.ResponseCodeEnum.CONTRACT_NEGATIVE_GAS;
import static com.hederahashgraph.api.proto.java.ResponseCodeEnum.CONTRACT_NEGATIVE_VALUE;
import static com.hederahashgraph.api.proto.java.ResponseCodeEnum.INVALID_AUTORENEW_ACCOUNT;
import static com.hederahashgraph.api.proto.java.ResponseCodeEnum.INVALID_FILE_ID;
import static com.hederahashgraph.api.proto.java.ResponseCodeEnum.INVALID_RENEWAL_PERIOD;
import static com.hederahashgraph.api.proto.java.ResponseCodeEnum.INVALID_STAKING_ID;
import static com.hederahashgraph.api.proto.java.ResponseCodeEnum.MAX_GAS_LIMIT_EXCEEDED;
import static com.hederahashgraph.api.proto.java.ResponseCodeEnum.PROXY_ACCOUNT_ID_FIELD_IS_DEPRECATED;
import static com.hederahashgraph.api.proto.java.ResponseCodeEnum.REQUESTED_NUM_AUTOMATIC_ASSOCIATIONS_EXCEEDS_ASSOCIATION_LIMIT;
import static com.hederahashgraph.api.proto.java.ResponseCodeEnum.SERIALIZATION_FAILED;
import static com.hederahashgraph.api.proto.java.ResponseCodeEnum.STAKING_NOT_ENABLED;

import com.hedera.services.context.NodeInfo;
import com.hedera.services.context.SideEffectsTracker;
import com.hedera.services.context.TransactionContext;
import com.hedera.services.context.properties.GlobalDynamicProperties;
import com.hedera.services.contracts.execution.CreateEvmTxProcessor;
import com.hedera.services.contracts.execution.TransactionProcessingResult;
import com.hedera.services.exceptions.InvalidTransactionException;
import com.hedera.services.files.HederaFs;
import com.hedera.services.ledger.SigImpactHistorian;
import com.hedera.services.ledger.accounts.ContractCustomizer;
import com.hedera.services.legacy.core.jproto.JContractIDKey;
import com.hedera.services.legacy.proto.utils.ByteStringUtils;
import com.hedera.services.records.RecordsHistorian;
import com.hedera.services.records.TransactionRecordService;
import com.hedera.services.state.EntityCreator;
import com.hedera.services.state.merkle.MerkleAccount;
import com.hedera.services.store.AccountStore;
import com.hedera.services.store.contracts.HederaMutableWorldState;
import com.hedera.services.store.contracts.HederaWorldState;
import com.hedera.services.store.contracts.precompile.SyntheticTxnFactory;
import com.hedera.services.store.models.Id;
import com.hedera.services.stream.proto.SidecarType;
import com.hedera.services.stream.proto.TransactionSidecarRecord;
import com.hedera.services.txns.TransitionLogic;
import com.hedera.services.txns.validation.OptionValidator;
import com.hedera.services.utils.EntityNum;
import com.hedera.services.utils.SidecarUtils;
import com.hederahashgraph.api.proto.java.AccountID;
import com.hederahashgraph.api.proto.java.ContractCreateTransactionBody;
import com.hederahashgraph.api.proto.java.ContractID;
import com.hederahashgraph.api.proto.java.ResponseCodeEnum;
import com.hederahashgraph.api.proto.java.TransactionBody;
import com.swirlds.common.utility.CommonUtils;
import com.swirlds.merkle.map.MerkleMap;
import java.math.BigInteger;
import java.util.Collections;
import java.util.List;
import java.util.function.Function;
import java.util.function.Predicate;
import java.util.function.Supplier;
import javax.inject.Inject;
import javax.inject.Singleton;
import org.apache.tuweni.bytes.Bytes;
import org.hyperledger.besu.datatypes.Address;

@Singleton
public class ContractCreateTransitionLogic implements TransitionLogic {
    public static final JContractIDKey STANDIN_CONTRACT_ID_KEY = new JContractIDKey(0, 0, 0);

    private final HederaFs hfs;
    private final AccountStore accountStore;
    private final OptionValidator validator;
    private final TransactionContext txnCtx;
    private final EntityCreator entityCreator;
    private final RecordsHistorian recordsHistorian;
    private final HederaMutableWorldState worldState;
    private final TransactionRecordService recordService;
    private final CreateEvmTxProcessor evmTxProcessor;
    private final GlobalDynamicProperties properties;
    private final SigImpactHistorian sigImpactHistorian;
    private final Supplier<MerkleMap<EntityNum, MerkleAccount>> accounts;
    private final NodeInfo nodeInfo;
    private final SyntheticTxnFactory syntheticTxnFactory;

    @Inject
    public ContractCreateTransitionLogic(
            final HederaFs hfs,
            final TransactionContext txnCtx,
            final AccountStore accountStore,
            final OptionValidator validator,
            final HederaWorldState worldState,
            final EntityCreator entityCreator,
            final RecordsHistorian recordsHistorian,
            final TransactionRecordService recordService,
            final CreateEvmTxProcessor evmTxProcessor,
            final GlobalDynamicProperties properties,
            final SigImpactHistorian sigImpactHistorian,
            final SyntheticTxnFactory syntheticTxnFactory,
            final Supplier<MerkleMap<EntityNum, MerkleAccount>> accounts,
            final NodeInfo nodeInfo) {
        this.hfs = hfs;
        this.txnCtx = txnCtx;
        this.validator = validator;
        this.worldState = worldState;
        this.accountStore = accountStore;
        this.entityCreator = entityCreator;
        this.recordsHistorian = recordsHistorian;
        this.recordService = recordService;
        this.sigImpactHistorian = sigImpactHistorian;
        this.syntheticTxnFactory = syntheticTxnFactory;
        this.evmTxProcessor = evmTxProcessor;
        this.properties = properties;
        this.accounts = accounts;
        this.nodeInfo = nodeInfo;
    }

    @Override
    public void doStateTransition() {
        // --- Translate from gRPC types ---
        var contractCreateTxn = txnCtx.accessor().getTxn();
        final var senderId = Id.fromGrpcAccount(txnCtx.activePayer());
        doStateTransitionOperation(contractCreateTxn, senderId, false, null, 0, null);
    }

    public void doStateTransitionOperation(
            final TransactionBody contractCreateTxn,
            final Id senderId,
            final boolean createSyntheticRecord,
            final Id relayerId,
            final long maxGasAllowance,
            final BigInteger userOfferedGasPrice) {
        // --- Translate from gRPC types ---
        var op = contractCreateTxn.getContractCreateInstance();
        var key =
                op.hasAdminKey()
                        ? validator.attemptToDecodeOrThrow(op.getAdminKey(), SERIALIZATION_FAILED)
                        : STANDIN_CONTRACT_ID_KEY;
        // Standardize immutable contract key format; c.f.
        // https://github.com/hashgraph/hedera-services/issues/3037
        if (key.isEmpty()) {
            key = STANDIN_CONTRACT_ID_KEY;
        }

        if (op.hasAutoRenewAccountId()) {
            final var autoRenewAccountId = Id.fromGrpcAccount(op.getAutoRenewAccountId());
            final var autoRenewAccount =
                    accountStore.loadAccountOrFailWith(
                            autoRenewAccountId, INVALID_AUTORENEW_ACCOUNT);
            validateFalse(autoRenewAccount.isSmartContract(), INVALID_AUTORENEW_ACCOUNT);
        }

        // --- Load the model objects ---
        final var sender = accountStore.loadAccount(senderId);
        final var consensusTime = txnCtx.consensusTime();
        final var codeWithConstructorArgs = prepareCodeWithConstructorArguments(op);
        final var expiry = consensusTime.getEpochSecond() + op.getAutoRenewPeriod().getSeconds();
        final var newContractAddress = worldState.newContractAddress(sender.getId().asEvmAddress());

        // --- Do the business logic ---
        ContractCustomizer hapiSenderCustomizer = fromHapiCreation(key, consensusTime, op);
        if (!properties.areContractAutoAssociationsEnabled()) {
            hapiSenderCustomizer.accountCustomizer().maxAutomaticAssociations(0);
        }
        worldState.setHapiSenderCustomizer(hapiSenderCustomizer);
        TransactionProcessingResult result;
        try {
            if (relayerId == null) {
                result =
                        evmTxProcessor.execute(
                                sender,
                                newContractAddress,
                                op.getGas(),
                                op.getInitialBalance(),
                                codeWithConstructorArgs,
                                consensusTime,
                                expiry);
            } else {
                sender.incrementEthereumNonce();
                accountStore.commitAccount(sender);

                result =
                        evmTxProcessor.executeEth(
                                sender,
                                newContractAddress,
                                op.getGas(),
                                op.getInitialBalance(),
                                codeWithConstructorArgs,
                                consensusTime,
                                expiry,
                                accountStore.loadAccount(relayerId),
                                userOfferedGasPrice,
                                maxGasAllowance);
            }
        } finally {
            worldState.resetHapiSenderCustomizer();
        }

        // --- Persist changes into state ---
        final var createdContracts = worldState.getCreatedContractIds();
        result.setCreatedContracts(createdContracts);

        if (!result.isSuccessful()) {
            worldState.reclaimContractId();
        }

        // --- Externalise changes
        for (final var createdContract : createdContracts) {
            sigImpactHistorian.markEntityChanged(createdContract.getContractNum());
        }
        if (result.isSuccessful()) {
            final var newEvmAddress = newContractAddress.toArrayUnsafe();
            final var newContractId = contractIdFromEvmAddress(newEvmAddress);
<<<<<<< HEAD
            if (createSyntheticRecord) {
                recordSyntheticOperation(newContractId, newEvmAddress, hapiSenderCustomizer);
            }
            sigImpactHistorian.markEntityChanged(newContractId.getContractNum());
            txnCtx.setTargetedContract(newContractId);
            recordService.externalizeSuccessfulEvmCreate(result, newEvmAddress);
=======
            final var contractBytecodeSidecar =
                    op.getInitcodeSourceCase() != INITCODE
                            ? SidecarUtils.createContractBytecodeSidecarFrom(
                                    newContractId,
                                    codeWithConstructorArgs.toArrayUnsafe(),
                                    result.getOutput().toArrayUnsafe())
                            : SidecarUtils.createContractBytecodeSidecarFrom(
                                    newContractId, result.getOutput().toArrayUnsafe());
            if (createSyntheticRecord) {
                recordSyntheticOperation(
                        newContractId,
                        newEvmAddress,
                        hapiSenderCustomizer,
                        contractBytecodeSidecar);
                // bytecode sidecar is already externalized if needed in {@link
                // #recordSyntheticOperation}
                // so call {@link #externalizeSuccessfulEvmCreate} without contract bytecode sidecar
                // argument
                recordService.externalizeSuccessfulEvmCreate(result, newEvmAddress);
            } else {
                if (properties.enabledSidecars().contains(SidecarType.CONTRACT_BYTECODE)) {
                    recordService.externalizeSuccessfulEvmCreate(
                            result, newEvmAddress, contractBytecodeSidecar);
                } else {
                    recordService.externalizeSuccessfulEvmCreate(result, newEvmAddress);
                }
            }
            txnCtx.setTargetedContract(newContractId);
            sigImpactHistorian.markEntityChanged(newContractId.getContractNum());
>>>>>>> c14f4aae
        } else {
            recordService.externalizeUnsuccessfulEvmCreate(result);
        }
    }

    @Override
    public Predicate<TransactionBody> applicability() {
        return TransactionBody::hasContractCreateInstance;
    }

    @Override
    public Function<TransactionBody, ResponseCodeEnum> semanticCheck() {
        return this::validate;
    }

    public ResponseCodeEnum validate(TransactionBody contractCreateTxn) {
        var op = contractCreateTxn.getContractCreateInstance();

        if (!op.hasAutoRenewPeriod() || op.getAutoRenewPeriod().getSeconds() < 1) {
            return INVALID_RENEWAL_PERIOD;
        }
        if (!validator.isValidAutoRenewPeriod(op.getAutoRenewPeriod())) {
            return AUTORENEW_DURATION_NOT_IN_RANGE;
        }
        if (op.getGas() < 0) {
            return CONTRACT_NEGATIVE_GAS;
        }
        if (op.getInitialBalance() < 0) {
            return CONTRACT_NEGATIVE_VALUE;
        }
        if (op.getGas() > properties.maxGasPerSec()) {
            return MAX_GAS_LIMIT_EXCEEDED;
        }
        if (properties.areTokenAssociationsLimited()
                && op.getMaxAutomaticTokenAssociations() > properties.maxTokensPerAccount()) {
            return REQUESTED_NUM_AUTOMATIC_ASSOCIATIONS_EXCEEDS_ASSOCIATION_LIMIT;
        }
        if (op.hasProxyAccountID()
                && !op.getProxyAccountID().equals(AccountID.getDefaultInstance())) {
            return PROXY_ACCOUNT_ID_FIELD_IS_DEPRECATED;
        }
        final var stakedIdCase = op.getStakedIdCase().name();
        final var electsStakingId = hasStakedId(stakedIdCase);
        if (!properties.isStakingEnabled() && (electsStakingId || op.getDeclineReward())) {
            return STAKING_NOT_ENABLED;
        }
        if (electsStakingId
                && !validator.isValidStakedId(
                        stakedIdCase,
                        op.getStakedAccountId(),
                        op.getStakedNodeId(),
                        accounts.get(),
                        nodeInfo)) {
            return INVALID_STAKING_ID;
        }
        return validator.memoCheck(op.getMemo());
    }

    Bytes prepareCodeWithConstructorArguments(ContractCreateTransactionBody op) {
        if (op.getInitcodeSourceCase() == INITCODE) {
            return Bytes.wrap(ByteStringUtils.unwrapUnsafelyIfPossible(op.getInitcode()));
        } else {
            var bytecodeSrc = op.getFileID();
            validateTrue(hfs.exists(bytecodeSrc), INVALID_FILE_ID);
            byte[] bytecode = hfs.cat(bytecodeSrc);
            validateFalse(bytecode.length == 0, CONTRACT_FILE_EMPTY);

            var contractByteCodeString = new String(bytecode);
            if (!op.getConstructorParameters().isEmpty()) {
                final var constructorParamsHexString =
                        CommonUtils.hex(op.getConstructorParameters().toByteArray());
                contractByteCodeString += constructorParamsHexString;
            }
            try {
                return Bytes.fromHexString(contractByteCodeString);
            } catch (IllegalArgumentException e) {
                throw new InvalidTransactionException(ResponseCodeEnum.ERROR_DECODING_BYTESTRING);
            }
        }
    }

    private void recordSyntheticOperation(
<<<<<<< HEAD
            ContractID newContractId,
            byte[] newContractAddress,
            final ContractCustomizer opCustomizer) {
=======
            final ContractID newContractId,
            final byte[] newContractAddress,
            final ContractCustomizer opCustomizer,
            final TransactionSidecarRecord.Builder contractBytecodeSidecar) {
>>>>>>> c14f4aae
        var childRecordId = recordsHistorian.nextChildRecordSourceId();

        final var syntheticOp = syntheticTxnFactory.contractCreation(opCustomizer);

        final var sideEffects = new SideEffectsTracker();
        sideEffects.trackNewContract(newContractId, Address.wrap(Bytes.wrap(newContractAddress)));
        final var childRecord =
                entityCreator.createSuccessfulSyntheticRecord(
                        NO_CUSTOM_FEES, sideEffects, EMPTY_MEMO);

<<<<<<< HEAD
        recordsHistorian.trackFollowingChildRecord(childRecordId, syntheticOp, childRecord);
=======
        recordsHistorian.trackFollowingChildRecord(
                childRecordId,
                syntheticOp,
                childRecord,
                properties.enabledSidecars().contains(SidecarType.CONTRACT_BYTECODE)
                        ? List.of(contractBytecodeSidecar)
                        : Collections.emptyList());
>>>>>>> c14f4aae
    }
}<|MERGE_RESOLUTION|>--- conflicted
+++ resolved
@@ -229,14 +229,6 @@
         if (result.isSuccessful()) {
             final var newEvmAddress = newContractAddress.toArrayUnsafe();
             final var newContractId = contractIdFromEvmAddress(newEvmAddress);
-<<<<<<< HEAD
-            if (createSyntheticRecord) {
-                recordSyntheticOperation(newContractId, newEvmAddress, hapiSenderCustomizer);
-            }
-            sigImpactHistorian.markEntityChanged(newContractId.getContractNum());
-            txnCtx.setTargetedContract(newContractId);
-            recordService.externalizeSuccessfulEvmCreate(result, newEvmAddress);
-=======
             final var contractBytecodeSidecar =
                     op.getInitcodeSourceCase() != INITCODE
                             ? SidecarUtils.createContractBytecodeSidecarFrom(
@@ -266,7 +258,6 @@
             }
             txnCtx.setTargetedContract(newContractId);
             sigImpactHistorian.markEntityChanged(newContractId.getContractNum());
->>>>>>> c14f4aae
         } else {
             recordService.externalizeUnsuccessfulEvmCreate(result);
         }
@@ -349,16 +340,10 @@
     }
 
     private void recordSyntheticOperation(
-<<<<<<< HEAD
-            ContractID newContractId,
-            byte[] newContractAddress,
-            final ContractCustomizer opCustomizer) {
-=======
             final ContractID newContractId,
             final byte[] newContractAddress,
             final ContractCustomizer opCustomizer,
             final TransactionSidecarRecord.Builder contractBytecodeSidecar) {
->>>>>>> c14f4aae
         var childRecordId = recordsHistorian.nextChildRecordSourceId();
 
         final var syntheticOp = syntheticTxnFactory.contractCreation(opCustomizer);
@@ -369,9 +354,6 @@
                 entityCreator.createSuccessfulSyntheticRecord(
                         NO_CUSTOM_FEES, sideEffects, EMPTY_MEMO);
 
-<<<<<<< HEAD
-        recordsHistorian.trackFollowingChildRecord(childRecordId, syntheticOp, childRecord);
-=======
         recordsHistorian.trackFollowingChildRecord(
                 childRecordId,
                 syntheticOp,
@@ -379,6 +361,5 @@
                 properties.enabledSidecars().contains(SidecarType.CONTRACT_BYTECODE)
                         ? List.of(contractBytecodeSidecar)
                         : Collections.emptyList());
->>>>>>> c14f4aae
     }
 }