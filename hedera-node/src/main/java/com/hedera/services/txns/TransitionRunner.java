/*
 * Copyright (C) 2021-2022 Hedera Hashgraph, LLC
 *
 * Licensed under the Apache License, Version 2.0 (the "License");
 * you may not use this file except in compliance with the License.
 * You may obtain a copy of the License at
 *
 *      http://www.apache.org/licenses/LICENSE-2.0
 *
 * Unless required by applicable law or agreed to in writing, software
 * distributed under the License is distributed on an "AS IS" BASIS,
 * WITHOUT WARRANTIES OR CONDITIONS OF ANY KIND, either express or implied.
 * See the License for the specific language governing permissions and
 * limitations under the License.
 */
package com.hedera.services.txns;

import static com.hederahashgraph.api.proto.java.HederaFunctionality.ConsensusCreateTopic;
import static com.hederahashgraph.api.proto.java.HederaFunctionality.ContractDelete;
import static com.hederahashgraph.api.proto.java.HederaFunctionality.CryptoApproveAllowance;
import static com.hederahashgraph.api.proto.java.HederaFunctionality.CryptoTransfer;
import static com.hederahashgraph.api.proto.java.HederaFunctionality.FileDelete;
import static com.hederahashgraph.api.proto.java.HederaFunctionality.Freeze;
import static com.hederahashgraph.api.proto.java.HederaFunctionality.TokenAccountWipe;
import static com.hederahashgraph.api.proto.java.HederaFunctionality.TokenAssociateToAccount;
import static com.hederahashgraph.api.proto.java.HederaFunctionality.TokenBurn;
import static com.hederahashgraph.api.proto.java.HederaFunctionality.TokenCreate;
import static com.hederahashgraph.api.proto.java.HederaFunctionality.TokenDelete;
import static com.hederahashgraph.api.proto.java.HederaFunctionality.TokenDissociateFromAccount;
import static com.hederahashgraph.api.proto.java.HederaFunctionality.TokenFeeScheduleUpdate;
import static com.hederahashgraph.api.proto.java.HederaFunctionality.TokenFreezeAccount;
import static com.hederahashgraph.api.proto.java.HederaFunctionality.TokenGrantKycToAccount;
import static com.hederahashgraph.api.proto.java.HederaFunctionality.TokenMint;
import static com.hederahashgraph.api.proto.java.HederaFunctionality.TokenPause;
import static com.hederahashgraph.api.proto.java.HederaFunctionality.TokenRevokeKycFromAccount;
import static com.hederahashgraph.api.proto.java.HederaFunctionality.TokenUnfreezeAccount;
import static com.hederahashgraph.api.proto.java.HederaFunctionality.TokenUnpause;
import static com.hederahashgraph.api.proto.java.HederaFunctionality.UtilPrng;
import static com.hederahashgraph.api.proto.java.ResponseCodeEnum.FAIL_INVALID;
import static com.hederahashgraph.api.proto.java.ResponseCodeEnum.OK;
import static com.hederahashgraph.api.proto.java.ResponseCodeEnum.SUCCESS;

import com.hedera.services.context.TransactionContext;
import com.hedera.services.exceptions.InvalidTransactionException;
import com.hedera.services.ledger.ids.EntityIdSource;
import com.hedera.services.utils.accessors.TxnAccessor;
import com.hederahashgraph.api.proto.java.HederaFunctionality;
import java.util.EnumSet;
import javax.annotation.Nonnull;
import javax.inject.Inject;
import javax.inject.Singleton;
import org.apache.logging.log4j.LogManager;
import org.apache.logging.log4j.Logger;

@Singleton
public class TransitionRunner {
    private static final Logger log = LogManager.getLogger(TransitionRunner.class);

    /**
     * Some operation's transition logic still explicitly set SUCCESS instead of letting the runner
     * handle this.
     */
    private static final EnumSet<HederaFunctionality> opsWithDefaultSuccessStatus =
            EnumSet.of(
                    TokenMint,
                    TokenBurn,
                    TokenFreezeAccount,
                    TokenUnfreezeAccount,
                    TokenGrantKycToAccount,
                    TokenRevokeKycFromAccount,
                    TokenAssociateToAccount,
                    TokenDissociateFromAccount,
                    TokenAccountWipe,
                    TokenCreate,
                    TokenPause,
                    TokenUnpause,
                    TokenFeeScheduleUpdate,
                    CryptoTransfer,
                    ConsensusCreateTopic,
                    ContractDelete,
                    TokenDelete,
                    Freeze,
                    FileDelete,
                    CryptoApproveAllowance,
<<<<<<< HEAD
                    PRNG);
=======
                    UtilPrng);
>>>>>>> c14f4aae

    private final EntityIdSource ids;
    private final TransactionContext txnCtx;
    private final TransitionLogicLookup lookup;

    @Inject
    public TransitionRunner(
            final EntityIdSource ids,
            final TransactionContext txnCtx,
            final TransitionLogicLookup lookup) {
        this.ids = ids;
        this.txnCtx = txnCtx;
        this.lookup = lookup;
    }

    /**
     * Tries to find and run transition logic for the transaction wrapped by the given accessor.
     *
     * @param accessor the transaction accessor
     * @return true if the logic was run to completion
     */
    public boolean tryTransition(@Nonnull TxnAccessor accessor) {
        final var txn = accessor.getTxn();
        final var function = accessor.getFunction();
        final var logic = lookup.lookupFor(function, txn);
        if (logic.isEmpty()) {
            log.warn(
                    "Transaction w/o applicable transition logic at consensus :: {}",
                    accessor::getSignedTxnWrapper);
            txnCtx.setStatus(FAIL_INVALID);
            return false;
        } else {
            final var transition = logic.get();
            final var validity = transition.validateSemantics(accessor);
            if (validity != OK) {
                txnCtx.setStatus(validity);
                return false;
            }

            try {
                transition.doStateTransition();
                if (opsWithDefaultSuccessStatus.contains(function)) {
                    txnCtx.setStatus(SUCCESS);
                }
            } catch (InvalidTransactionException e) {
                resolveFailure(e, accessor);
            } catch (Exception processFailure) {
                ids.reclaimProvisionalIds();
                throw processFailure;
            }
            return true;
        }
    }

    private void resolveFailure(final InvalidTransactionException e, final TxnAccessor accessor) {
        final var code = e.getResponseCode();
        if (code == FAIL_INVALID) {
            log.warn("Avoidable failure while handling {}", accessor.getSignedTxnWrapper(), e);
        }
        txnCtx.setStatus(code);
        ids.reclaimProvisionalIds();
    }
}<|MERGE_RESOLUTION|>--- conflicted
+++ resolved
@@ -82,11 +82,7 @@
                     Freeze,
                     FileDelete,
                     CryptoApproveAllowance,
-<<<<<<< HEAD
-                    PRNG);
-=======
                     UtilPrng);
->>>>>>> c14f4aae
 
     private final EntityIdSource ids;
     private final TransactionContext txnCtx;
