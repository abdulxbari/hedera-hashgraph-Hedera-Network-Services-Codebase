--- conflicted
+++ resolved
@@ -57,17 +57,7 @@
 		final var accountId = Id.fromGrpcAccount(op.getAccount());
 
 		/* --- Do the business logic --- */
-<<<<<<< HEAD
-		account.associateWith(tokens, dynamicProperties.maxTokensPerAccount(), false);
-
-		/* --- Persist the updated models --- */
-		accountStore.commitAccount(account);
-		for (final var token : tokens) {
-			tokenStore.commitTokenRelationships(List.of(token.newRelationshipWith(account, false)));
-		}
-=======
 		associateLogic.associate(accountId, op.getTokensList());
->>>>>>> 0b9eda26
 	}
 
 	@Override
