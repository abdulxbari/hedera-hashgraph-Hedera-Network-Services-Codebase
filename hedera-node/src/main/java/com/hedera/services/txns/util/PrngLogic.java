/*
 * Copyright (C) 2022 Hedera Hashgraph, LLC
 *
 * Licensed under the Apache License, Version 2.0 (the "License");
 * you may not use this file except in compliance with the License.
 * You may obtain a copy of the License at
 *
 *      http://www.apache.org/licenses/LICENSE-2.0
 *
 * Unless required by applicable law or agreed to in writing, software
 * distributed under the License is distributed on an "AS IS" BASIS,
 * WITHOUT WARRANTIES OR CONDITIONS OF ANY KIND, either express or implied.
 * See the License for the specific language governing permissions and
 * limitations under the License.
 */
package com.hedera.services.txns.util;

import static com.hederahashgraph.api.proto.java.ResponseCodeEnum.INVALID_PRNG_RANGE;
import static com.hederahashgraph.api.proto.java.ResponseCodeEnum.OK;

import com.google.common.math.LongMath;
import com.hedera.services.context.SideEffectsTracker;
import com.hedera.services.context.properties.GlobalDynamicProperties;
import com.hedera.services.stream.RecordsRunningHashLeaf;
import com.hederahashgraph.api.proto.java.ResponseCodeEnum;
import com.hederahashgraph.api.proto.java.TransactionBody;
import com.swirlds.common.crypto.Hash;
import java.nio.ByteBuffer;
import java.util.Arrays;
import java.util.function.Supplier;
import javax.inject.Inject;
import javax.inject.Singleton;
import org.apache.logging.log4j.LogManager;
import org.apache.logging.log4j.Logger;

@Singleton
public class PrngLogic {
    private static final Logger log = LogManager.getLogger(PrngLogic.class);

    public static final byte[] MISSING_BYTES = new byte[0];
    private final Supplier<RecordsRunningHashLeaf> runningHashLeafSupplier;
    private final SideEffectsTracker sideEffectsTracker;
    private final GlobalDynamicProperties properties;

    @Inject
    public PrngLogic(
            final GlobalDynamicProperties properties,
            final Supplier<RecordsRunningHashLeaf> runningHashLeafSupplier,
            final SideEffectsTracker sideEffectsTracker) {
        this.properties = properties;
        this.runningHashLeafSupplier = runningHashLeafSupplier;
        this.sideEffectsTracker = sideEffectsTracker;
    }

    public void generatePseudoRandom(final int range) {
<<<<<<< HEAD
        if (!properties.isPrngEnabled()) {
=======
        if (!properties.isUtilPrngEnabled()) {
>>>>>>> c14f4aae
            return;
        }

        final byte[] pseudoRandomBytes = getNMinus3RunningHashBytes();
        if (pseudoRandomBytes == null || pseudoRandomBytes.length == 0) {
            return;
        }
        if (range > 0) {
            // generate pseudorandom number in the given range
            final int pseudoRandomNumber = randomNumFromBytes(pseudoRandomBytes, range);
            sideEffectsTracker.trackRandomNumber(pseudoRandomNumber);
        } else {
            sideEffectsTracker.trackRandomBytes(pseudoRandomBytes);
        }
    }

    public ResponseCodeEnum validateSemantics(final TransactionBody prngTxn) {
<<<<<<< HEAD
        final var range = prngTxn.getPrng().getRange();
=======
        final var range = prngTxn.getUtilPrng().getRange();
>>>>>>> c14f4aae
        if (range < 0) {
            return INVALID_PRNG_RANGE;
        }
        return OK;
    }

    public final int randomNumFromBytes(final byte[] pseudoRandomBytes, final int range) {
        final var initialBitsValue = ByteBuffer.wrap(pseudoRandomBytes, 0, 4).getInt();
        return LongMath.mod(initialBitsValue, range);
    }

    public final byte[] getNMinus3RunningHashBytes() {
        Hash nMinus3RunningHash;
        try {
            // Use n-3 running hash instead of n-1 running hash for processing transactions quickly
            nMinus3RunningHash = runningHashLeafSupplier.get().nMinusThreeRunningHash();
<<<<<<< HEAD
            if (nMinus3RunningHash == null) {
=======
            if (nMinus3RunningHash == null
                    || Arrays.equals(nMinus3RunningHash.getValue(), new byte[48])) {
>>>>>>> c14f4aae
                log.info("No n-3 record running hash available to generate random number");
                return MISSING_BYTES;
            }
            // generate binary string from the running hash of records
            return nMinus3RunningHash.getValue();
        } catch (InterruptedException e) {
            Thread.currentThread().interrupt();
            throw new IllegalStateException("Interrupted when computing n-3 running hash");
        }
    }
}<|MERGE_RESOLUTION|>--- conflicted
+++ resolved
@@ -53,11 +53,7 @@
     }
 
     public void generatePseudoRandom(final int range) {
-<<<<<<< HEAD
-        if (!properties.isPrngEnabled()) {
-=======
         if (!properties.isUtilPrngEnabled()) {
->>>>>>> c14f4aae
             return;
         }
 
@@ -75,11 +71,7 @@
     }
 
     public ResponseCodeEnum validateSemantics(final TransactionBody prngTxn) {
-<<<<<<< HEAD
-        final var range = prngTxn.getPrng().getRange();
-=======
         final var range = prngTxn.getUtilPrng().getRange();
->>>>>>> c14f4aae
         if (range < 0) {
             return INVALID_PRNG_RANGE;
         }
@@ -96,12 +88,8 @@
         try {
             // Use n-3 running hash instead of n-1 running hash for processing transactions quickly
             nMinus3RunningHash = runningHashLeafSupplier.get().nMinusThreeRunningHash();
-<<<<<<< HEAD
-            if (nMinus3RunningHash == null) {
-=======
             if (nMinus3RunningHash == null
                     || Arrays.equals(nMinus3RunningHash.getValue(), new byte[48])) {
->>>>>>> c14f4aae
                 log.info("No n-3 record running hash available to generate random number");
                 return MISSING_BYTES;
             }
