/*
 * Copyright (C) 2022 Hedera Hashgraph, LLC
 *
 * Licensed under the Apache License, Version 2.0 (the "License");
 * you may not use this file except in compliance with the License.
 * You may obtain a copy of the License at
 *
 *      http://www.apache.org/licenses/LICENSE-2.0
 *
 * Unless required by applicable law or agreed to in writing, software
 * distributed under the License is distributed on an "AS IS" BASIS,
 * WITHOUT WARRANTIES OR CONDITIONS OF ANY KIND, either express or implied.
 * See the License for the specific language governing permissions and
 * limitations under the License.
 */
package com.hedera.services.store.contracts.precompile;

import static com.hedera.services.ledger.ids.ExceptionalEntityIdSource.NOOP_ID_SOURCE;

import com.hedera.services.context.SideEffectsTracker;
import com.hedera.services.context.properties.GlobalDynamicProperties;
import com.hedera.services.ledger.SigImpactHistorian;
import com.hedera.services.ledger.TransactionalLedger;
import com.hedera.services.ledger.TransferLogic;
import com.hedera.services.ledger.backing.BackingStore;
import com.hedera.services.ledger.ids.EntityIdSource;
import com.hedera.services.ledger.properties.AccountProperty;
import com.hedera.services.ledger.properties.NftProperty;
import com.hedera.services.ledger.properties.TokenRelProperty;
import com.hedera.services.records.RecordsHistorian;
import com.hedera.services.state.merkle.MerkleAccount;
import com.hedera.services.state.merkle.MerkleToken;
import com.hedera.services.state.merkle.MerkleTokenRelStatus;
<<<<<<< HEAD
import com.hedera.services.state.virtual.UniqueTokenValue;
=======
import com.hedera.services.state.merkle.MerkleUniqueToken;
import com.hedera.services.state.validation.UsageLimits;
>>>>>>> 21e657b3
import com.hedera.services.store.AccountStore;
import com.hedera.services.store.TypedTokenStore;
import com.hedera.services.store.contracts.precompile.codec.DecodingFacade;
import com.hedera.services.store.contracts.precompile.codec.EncodingFacade;
import com.hedera.services.store.contracts.precompile.proxy.RedirectGasCalculator;
import com.hedera.services.store.contracts.precompile.proxy.RedirectViewExecutor;
import com.hedera.services.store.models.NftId;
import com.hedera.services.store.tokens.HederaTokenStore;
import com.hedera.services.txns.crypto.ApproveAllowanceLogic;
import com.hedera.services.txns.crypto.DeleteAllowanceLogic;
import com.hedera.services.txns.crypto.validators.ApproveAllowanceChecks;
import com.hedera.services.txns.crypto.validators.DeleteAllowanceChecks;
import com.hedera.services.txns.token.AssociateLogic;
import com.hedera.services.txns.token.BurnLogic;
import com.hedera.services.txns.token.CreateLogic;
import com.hedera.services.txns.token.DissociateLogic;
import com.hedera.services.txns.token.MintLogic;
import com.hedera.services.txns.token.process.DissociationFactory;
import com.hedera.services.txns.token.validators.CreateChecks;
import com.hedera.services.txns.validation.OptionValidator;
import com.hederahashgraph.api.proto.java.AccountID;
import com.hederahashgraph.api.proto.java.TokenID;
import javax.inject.Inject;
import javax.inject.Singleton;
import org.apache.commons.lang3.tuple.Pair;
import org.apache.tuweni.bytes.Bytes;
import org.hyperledger.besu.evm.frame.MessageFrame;

@Singleton
public class InfrastructureFactory {
<<<<<<< HEAD
	private final EntityIdSource ids;
	private final EncodingFacade encoder;
	private final DecodingFacade decoder;
	private final OptionValidator validator;
	private final RecordsHistorian recordsHistorian;
	private final SigImpactHistorian sigImpactHistorian;
	private final DissociationFactory dissociationFactory;
	private final GlobalDynamicProperties dynamicProperties;

	@Inject
	public InfrastructureFactory(
			final EntityIdSource ids,
			final EncodingFacade encoder,
			final DecodingFacade decoder,
			final OptionValidator validator,
			final RecordsHistorian recordsHistorian,
			final SigImpactHistorian sigImpactHistorian,
			final DissociationFactory dissociationFactory,
			final GlobalDynamicProperties dynamicProperties
	) {
		this.ids = ids;
		this.encoder = encoder;
		this.decoder = decoder;
		this.validator = validator;
		this.recordsHistorian = recordsHistorian;
		this.dynamicProperties = dynamicProperties;
		this.sigImpactHistorian = sigImpactHistorian;
		this.dissociationFactory = dissociationFactory;
	}

	public SideEffectsTracker newSideEffects() {
		return new SideEffectsTracker();
	}

	public AccountStore newAccountStore(final TransactionalLedger<AccountID, AccountProperty, MerkleAccount> accounts) {
		return new AccountStore(validator, accounts);
	}

	public TypedTokenStore newTokenStore(
			final AccountStore accountStore,
			final SideEffectsTracker sideEffects,
			final BackingStore<TokenID, MerkleToken> tokens,
			final BackingStore<NftId, UniqueTokenValue> uniqueTokens,
			final BackingStore<Pair<AccountID, TokenID>, MerkleTokenRelStatus> tokenRels
	) {
		return new TypedTokenStore(accountStore, tokens, uniqueTokens, tokenRels, sideEffects);
	}

	public HederaTokenStore newHederaTokenStore(
			final SideEffectsTracker sideEffects,
			final BackingStore<TokenID, MerkleToken> backingTokens,
			final TransactionalLedger<NftId, NftProperty, UniqueTokenValue> nftsLedger,
			final TransactionalLedger<Pair<AccountID, TokenID>, TokenRelProperty, MerkleTokenRelStatus> tokenRelsLedger
	) {
		return new HederaTokenStore(
				NOOP_ID_SOURCE, validator, sideEffects, dynamicProperties, tokenRelsLedger, nftsLedger, backingTokens);
	}

	public BurnLogic newBurnLogic(final AccountStore accountStore, final TypedTokenStore tokenStore) {
		return new BurnLogic(validator, tokenStore, accountStore, dynamicProperties);
	}

	public MintLogic newMintLogic(final AccountStore accountStore, final TypedTokenStore tokenStore) {
		return new MintLogic(validator, tokenStore, accountStore, dynamicProperties);
	}

	public AssociateLogic newAssociateLogic(final AccountStore accountStore, final TypedTokenStore tokenStore) {
		return new AssociateLogic(tokenStore, accountStore, dynamicProperties);
	}

	public DissociateLogic newDissociateLogic(final AccountStore accountStore, final TypedTokenStore tokenStore) {
		return new DissociateLogic(validator, tokenStore, accountStore, dissociationFactory);
	}

	public CreateLogic newTokenCreateLogic(
			final AccountStore accountStore,
			final TypedTokenStore tokenStore
	) {
		return new CreateLogic(
				accountStore, tokenStore, dynamicProperties, sigImpactHistorian, ids, validator);
	}

	public TransferLogic newTransferLogic(
			final HederaTokenStore tokenStore,
			final SideEffectsTracker sideEffects,
			final TransactionalLedger<NftId, NftProperty, UniqueTokenValue> nftsLedger,
			final TransactionalLedger<AccountID, AccountProperty, MerkleAccount> accountsLedger,
			final TransactionalLedger<Pair<AccountID, TokenID>, TokenRelProperty, MerkleTokenRelStatus> tokenRelsLedger
	) {
		return new TransferLogic(
				accountsLedger,
				nftsLedger,
				tokenRelsLedger,
				tokenStore,
				sideEffects,
				dynamicProperties,
				validator,
				null,
				recordsHistorian);
	}

	public RedirectViewExecutor newRedirectExecutor(
			final Bytes input,
			final MessageFrame frame,
			final RedirectGasCalculator gasCalculator
	) {
		return new RedirectViewExecutor(input, frame, encoder, decoder, gasCalculator);
	}

	public ApproveAllowanceLogic newApproveAllowanceLogic(
			final AccountStore accountStore,
			final TypedTokenStore tokenStore
	) {
		return new ApproveAllowanceLogic(accountStore, tokenStore, dynamicProperties);
	}

	public DeleteAllowanceLogic newDeleteAllowanceLogic(
			final AccountStore accountStore,
			final TypedTokenStore tokenStore
	) {
		return new DeleteAllowanceLogic(accountStore, tokenStore);
	}

	public CreateChecks newCreateChecks() {
		return new CreateChecks(dynamicProperties, validator);
	}

	public ApproveAllowanceChecks newApproveAllowanceChecks() {
		return new ApproveAllowanceChecks(dynamicProperties, validator);
	}

	public DeleteAllowanceChecks newDeleteAllowanceChecks() {
		return new DeleteAllowanceChecks(dynamicProperties, validator);
	}
=======
    private final UsageLimits usageLimits;
    private final EntityIdSource ids;
    private final EncodingFacade encoder;
    private final DecodingFacade decoder;
    private final OptionValidator validator;
    private final RecordsHistorian recordsHistorian;
    private final SigImpactHistorian sigImpactHistorian;
    private final DissociationFactory dissociationFactory;
    private final GlobalDynamicProperties dynamicProperties;

    @Inject
    public InfrastructureFactory(
            final UsageLimits usageLimits,
            final EntityIdSource ids,
            final EncodingFacade encoder,
            final DecodingFacade decoder,
            final OptionValidator validator,
            final RecordsHistorian recordsHistorian,
            final SigImpactHistorian sigImpactHistorian,
            final DissociationFactory dissociationFactory,
            final GlobalDynamicProperties dynamicProperties) {
        this.ids = ids;
        this.encoder = encoder;
        this.decoder = decoder;
        this.validator = validator;
        this.usageLimits = usageLimits;
        this.recordsHistorian = recordsHistorian;
        this.dynamicProperties = dynamicProperties;
        this.sigImpactHistorian = sigImpactHistorian;
        this.dissociationFactory = dissociationFactory;
    }

    public SideEffectsTracker newSideEffects() {
        return new SideEffectsTracker();
    }

    public AccountStore newAccountStore(
            final TransactionalLedger<AccountID, AccountProperty, MerkleAccount> accounts) {
        return new AccountStore(validator, accounts);
    }

    public TypedTokenStore newTokenStore(
            final AccountStore accountStore,
            final SideEffectsTracker sideEffects,
            final BackingStore<TokenID, MerkleToken> tokens,
            final BackingStore<NftId, MerkleUniqueToken> uniqueTokens,
            final BackingStore<Pair<AccountID, TokenID>, MerkleTokenRelStatus> tokenRels) {
        return new TypedTokenStore(accountStore, tokens, uniqueTokens, tokenRels, sideEffects);
    }

    public HederaTokenStore newHederaTokenStore(
            final SideEffectsTracker sideEffects,
            final BackingStore<TokenID, MerkleToken> backingTokens,
            final TransactionalLedger<NftId, NftProperty, MerkleUniqueToken> nftsLedger,
            final TransactionalLedger<
                            Pair<AccountID, TokenID>, TokenRelProperty, MerkleTokenRelStatus>
                    tokenRelsLedger) {
        return new HederaTokenStore(
                NOOP_ID_SOURCE,
                usageLimits,
                validator,
                sideEffects,
                dynamicProperties,
                tokenRelsLedger,
                nftsLedger,
                backingTokens);
    }

    public BurnLogic newBurnLogic(
            final AccountStore accountStore, final TypedTokenStore tokenStore) {
        return new BurnLogic(validator, tokenStore, accountStore, dynamicProperties);
    }

    public MintLogic newMintLogic(
            final AccountStore accountStore, final TypedTokenStore tokenStore) {
        return new MintLogic(usageLimits, validator, tokenStore, accountStore, dynamicProperties);
    }

    public AssociateLogic newAssociateLogic(
            final AccountStore accountStore, final TypedTokenStore tokenStore) {
        return new AssociateLogic(usageLimits, tokenStore, accountStore, dynamicProperties);
    }

    public DissociateLogic newDissociateLogic(
            final AccountStore accountStore, final TypedTokenStore tokenStore) {
        return new DissociateLogic(validator, tokenStore, accountStore, dissociationFactory);
    }

    public CreateLogic newTokenCreateLogic(
            final AccountStore accountStore, final TypedTokenStore tokenStore) {
        return new CreateLogic(
                usageLimits,
                accountStore,
                tokenStore,
                dynamicProperties,
                sigImpactHistorian,
                ids,
                validator);
    }

    public TransferLogic newTransferLogic(
            final HederaTokenStore tokenStore,
            final SideEffectsTracker sideEffects,
            final TransactionalLedger<NftId, NftProperty, MerkleUniqueToken> nftsLedger,
            final TransactionalLedger<AccountID, AccountProperty, MerkleAccount> accountsLedger,
            final TransactionalLedger<
                            Pair<AccountID, TokenID>, TokenRelProperty, MerkleTokenRelStatus>
                    tokenRelsLedger) {
        return new TransferLogic(
                accountsLedger,
                nftsLedger,
                tokenRelsLedger,
                tokenStore,
                sideEffects,
                dynamicProperties,
                validator,
                null,
                recordsHistorian);
    }

    public RedirectViewExecutor newRedirectExecutor(
            final Bytes input,
            final MessageFrame frame,
            final RedirectGasCalculator gasCalculator) {
        return new RedirectViewExecutor(input, frame, encoder, decoder, gasCalculator);
    }

    public ApproveAllowanceLogic newApproveAllowanceLogic(
            final AccountStore accountStore, final TypedTokenStore tokenStore) {
        return new ApproveAllowanceLogic(accountStore, tokenStore, dynamicProperties);
    }

    public DeleteAllowanceLogic newDeleteAllowanceLogic(
            final AccountStore accountStore, final TypedTokenStore tokenStore) {
        return new DeleteAllowanceLogic(accountStore, tokenStore);
    }

    public CreateChecks newCreateChecks() {
        return new CreateChecks(dynamicProperties, validator);
    }

    public ApproveAllowanceChecks newApproveAllowanceChecks() {
        return new ApproveAllowanceChecks(dynamicProperties, validator);
    }

    public DeleteAllowanceChecks newDeleteAllowanceChecks() {
        return new DeleteAllowanceChecks(dynamicProperties, validator);
    }
>>>>>>> 21e657b3
}<|MERGE_RESOLUTION|>--- conflicted
+++ resolved
@@ -31,12 +31,8 @@
 import com.hedera.services.state.merkle.MerkleAccount;
 import com.hedera.services.state.merkle.MerkleToken;
 import com.hedera.services.state.merkle.MerkleTokenRelStatus;
-<<<<<<< HEAD
+import com.hedera.services.state.validation.UsageLimits;
 import com.hedera.services.state.virtual.UniqueTokenValue;
-=======
-import com.hedera.services.state.merkle.MerkleUniqueToken;
-import com.hedera.services.state.validation.UsageLimits;
->>>>>>> 21e657b3
 import com.hedera.services.store.AccountStore;
 import com.hedera.services.store.TypedTokenStore;
 import com.hedera.services.store.contracts.precompile.codec.DecodingFacade;
@@ -67,142 +63,6 @@
 
 @Singleton
 public class InfrastructureFactory {
-<<<<<<< HEAD
-	private final EntityIdSource ids;
-	private final EncodingFacade encoder;
-	private final DecodingFacade decoder;
-	private final OptionValidator validator;
-	private final RecordsHistorian recordsHistorian;
-	private final SigImpactHistorian sigImpactHistorian;
-	private final DissociationFactory dissociationFactory;
-	private final GlobalDynamicProperties dynamicProperties;
-
-	@Inject
-	public InfrastructureFactory(
-			final EntityIdSource ids,
-			final EncodingFacade encoder,
-			final DecodingFacade decoder,
-			final OptionValidator validator,
-			final RecordsHistorian recordsHistorian,
-			final SigImpactHistorian sigImpactHistorian,
-			final DissociationFactory dissociationFactory,
-			final GlobalDynamicProperties dynamicProperties
-	) {
-		this.ids = ids;
-		this.encoder = encoder;
-		this.decoder = decoder;
-		this.validator = validator;
-		this.recordsHistorian = recordsHistorian;
-		this.dynamicProperties = dynamicProperties;
-		this.sigImpactHistorian = sigImpactHistorian;
-		this.dissociationFactory = dissociationFactory;
-	}
-
-	public SideEffectsTracker newSideEffects() {
-		return new SideEffectsTracker();
-	}
-
-	public AccountStore newAccountStore(final TransactionalLedger<AccountID, AccountProperty, MerkleAccount> accounts) {
-		return new AccountStore(validator, accounts);
-	}
-
-	public TypedTokenStore newTokenStore(
-			final AccountStore accountStore,
-			final SideEffectsTracker sideEffects,
-			final BackingStore<TokenID, MerkleToken> tokens,
-			final BackingStore<NftId, UniqueTokenValue> uniqueTokens,
-			final BackingStore<Pair<AccountID, TokenID>, MerkleTokenRelStatus> tokenRels
-	) {
-		return new TypedTokenStore(accountStore, tokens, uniqueTokens, tokenRels, sideEffects);
-	}
-
-	public HederaTokenStore newHederaTokenStore(
-			final SideEffectsTracker sideEffects,
-			final BackingStore<TokenID, MerkleToken> backingTokens,
-			final TransactionalLedger<NftId, NftProperty, UniqueTokenValue> nftsLedger,
-			final TransactionalLedger<Pair<AccountID, TokenID>, TokenRelProperty, MerkleTokenRelStatus> tokenRelsLedger
-	) {
-		return new HederaTokenStore(
-				NOOP_ID_SOURCE, validator, sideEffects, dynamicProperties, tokenRelsLedger, nftsLedger, backingTokens);
-	}
-
-	public BurnLogic newBurnLogic(final AccountStore accountStore, final TypedTokenStore tokenStore) {
-		return new BurnLogic(validator, tokenStore, accountStore, dynamicProperties);
-	}
-
-	public MintLogic newMintLogic(final AccountStore accountStore, final TypedTokenStore tokenStore) {
-		return new MintLogic(validator, tokenStore, accountStore, dynamicProperties);
-	}
-
-	public AssociateLogic newAssociateLogic(final AccountStore accountStore, final TypedTokenStore tokenStore) {
-		return new AssociateLogic(tokenStore, accountStore, dynamicProperties);
-	}
-
-	public DissociateLogic newDissociateLogic(final AccountStore accountStore, final TypedTokenStore tokenStore) {
-		return new DissociateLogic(validator, tokenStore, accountStore, dissociationFactory);
-	}
-
-	public CreateLogic newTokenCreateLogic(
-			final AccountStore accountStore,
-			final TypedTokenStore tokenStore
-	) {
-		return new CreateLogic(
-				accountStore, tokenStore, dynamicProperties, sigImpactHistorian, ids, validator);
-	}
-
-	public TransferLogic newTransferLogic(
-			final HederaTokenStore tokenStore,
-			final SideEffectsTracker sideEffects,
-			final TransactionalLedger<NftId, NftProperty, UniqueTokenValue> nftsLedger,
-			final TransactionalLedger<AccountID, AccountProperty, MerkleAccount> accountsLedger,
-			final TransactionalLedger<Pair<AccountID, TokenID>, TokenRelProperty, MerkleTokenRelStatus> tokenRelsLedger
-	) {
-		return new TransferLogic(
-				accountsLedger,
-				nftsLedger,
-				tokenRelsLedger,
-				tokenStore,
-				sideEffects,
-				dynamicProperties,
-				validator,
-				null,
-				recordsHistorian);
-	}
-
-	public RedirectViewExecutor newRedirectExecutor(
-			final Bytes input,
-			final MessageFrame frame,
-			final RedirectGasCalculator gasCalculator
-	) {
-		return new RedirectViewExecutor(input, frame, encoder, decoder, gasCalculator);
-	}
-
-	public ApproveAllowanceLogic newApproveAllowanceLogic(
-			final AccountStore accountStore,
-			final TypedTokenStore tokenStore
-	) {
-		return new ApproveAllowanceLogic(accountStore, tokenStore, dynamicProperties);
-	}
-
-	public DeleteAllowanceLogic newDeleteAllowanceLogic(
-			final AccountStore accountStore,
-			final TypedTokenStore tokenStore
-	) {
-		return new DeleteAllowanceLogic(accountStore, tokenStore);
-	}
-
-	public CreateChecks newCreateChecks() {
-		return new CreateChecks(dynamicProperties, validator);
-	}
-
-	public ApproveAllowanceChecks newApproveAllowanceChecks() {
-		return new ApproveAllowanceChecks(dynamicProperties, validator);
-	}
-
-	public DeleteAllowanceChecks newDeleteAllowanceChecks() {
-		return new DeleteAllowanceChecks(dynamicProperties, validator);
-	}
-=======
     private final UsageLimits usageLimits;
     private final EntityIdSource ids;
     private final EncodingFacade encoder;
@@ -248,7 +108,7 @@
             final AccountStore accountStore,
             final SideEffectsTracker sideEffects,
             final BackingStore<TokenID, MerkleToken> tokens,
-            final BackingStore<NftId, MerkleUniqueToken> uniqueTokens,
+            final BackingStore<NftId, UniqueTokenValue> uniqueTokens,
             final BackingStore<Pair<AccountID, TokenID>, MerkleTokenRelStatus> tokenRels) {
         return new TypedTokenStore(accountStore, tokens, uniqueTokens, tokenRels, sideEffects);
     }
@@ -256,7 +116,7 @@
     public HederaTokenStore newHederaTokenStore(
             final SideEffectsTracker sideEffects,
             final BackingStore<TokenID, MerkleToken> backingTokens,
-            final TransactionalLedger<NftId, NftProperty, MerkleUniqueToken> nftsLedger,
+            final TransactionalLedger<NftId, NftProperty, UniqueTokenValue> nftsLedger,
             final TransactionalLedger<
                             Pair<AccountID, TokenID>, TokenRelProperty, MerkleTokenRelStatus>
                     tokenRelsLedger) {
@@ -306,7 +166,7 @@
     public TransferLogic newTransferLogic(
             final HederaTokenStore tokenStore,
             final SideEffectsTracker sideEffects,
-            final TransactionalLedger<NftId, NftProperty, MerkleUniqueToken> nftsLedger,
+            final TransactionalLedger<NftId, NftProperty, UniqueTokenValue> nftsLedger,
             final TransactionalLedger<AccountID, AccountProperty, MerkleAccount> accountsLedger,
             final TransactionalLedger<
                             Pair<AccountID, TokenID>, TokenRelProperty, MerkleTokenRelStatus>
@@ -351,5 +211,4 @@
     public DeleteAllowanceChecks newDeleteAllowanceChecks() {
         return new DeleteAllowanceChecks(dynamicProperties, validator);
     }
->>>>>>> 21e657b3
 }