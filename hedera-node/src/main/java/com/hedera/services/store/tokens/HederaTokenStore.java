--- conflicted
+++ resolved
@@ -24,12 +24,9 @@
 import com.hedera.services.context.properties.GlobalDynamicProperties;
 import com.hedera.services.ledger.HederaLedger;
 import com.hedera.services.ledger.TransactionalLedger;
-<<<<<<< HEAD
 import com.hedera.services.ledger.accounts.AliasLookup;
 import com.hedera.services.ledger.accounts.AliasManager;
-=======
 import com.hedera.services.ledger.backing.BackingStore;
->>>>>>> 4d2e9eef
 import com.hedera.services.ledger.ids.EntityIdSource;
 import com.hedera.services.ledger.properties.NftProperty;
 import com.hedera.services.ledger.properties.TokenRelProperty;
@@ -155,11 +152,8 @@
 			final GlobalDynamicProperties properties,
 			final TransactionalLedger<Pair<AccountID, TokenID>, TokenRelProperty, MerkleTokenRelStatus> tokenRelsLedger,
 			final TransactionalLedger<NftId, NftProperty, MerkleUniqueToken> nftsLedger,
-<<<<<<< HEAD
+			final BackingStore<TokenID, MerkleToken> backingTokens,
 			final AliasManager aliasManager
-=======
-			final BackingStore<TokenID, MerkleToken> backingTokens
->>>>>>> 4d2e9eef
 	) {
 		super(ids);
 		this.validator = validator;
@@ -168,12 +162,8 @@
 		this.backingTokens = backingTokens;
 		this.tokenRelsLedger = tokenRelsLedger;
 		this.sideEffectsTracker = sideEffectsTracker;
-<<<<<<< HEAD
-		this.uniqTokenViewsManager = uniqTokenViewsManager;
+		this.uniqueTokenViewsManager = uniqueTokenViewsManager;
 		this.aliasManager = aliasManager;
-=======
-		this.uniqueTokenViewsManager = uniqueTokenViewsManager;
->>>>>>> 4d2e9eef
 		/* Known-treasuries view is re-built on restart or reconnect */
 	}
 
@@ -712,15 +702,9 @@
 	}
 
 	private void updateAutoRenewAccountIfAppropriate(final MerkleToken token,
-<<<<<<< HEAD
 			final AccountID newAutoRenewId) {
 		if (!newAutoRenewId.equals(AccountID.getDefaultInstance())) {
 			token.setAutoRenewAccount(fromGrpcAccountId(newAutoRenewId));
-=======
-													 final TokenUpdateTransactionBody changes) {
-		if (changes.hasAutoRenewAccount()) {
-			token.setAutoRenewAccount(fromGrpcAccountId(changes.getAutoRenewAccount()));
->>>>>>> 4d2e9eef
 		}
 	}
 
@@ -759,18 +743,11 @@
 	}
 
 	private void updateTreasuryIfAppropriate(final MerkleToken token,
-<<<<<<< HEAD
 			final AccountID newTreasury,
 			final TokenID tId) {
 		if (!newTreasury.equals(AccountID.getDefaultInstance()) && !newTreasury.equals(
 				token.treasury().toGrpcAccountId())) {
 			final var treasuryId = fromGrpcAccountId(newTreasury);
-=======
-											 final TokenUpdateTransactionBody changes,
-											 final TokenID tId) {
-		if (changes.hasTreasury() && !changes.getTreasury().equals(token.treasury().toGrpcAccountId())) {
-			final var treasuryId = fromGrpcAccountId(changes.getTreasury());
->>>>>>> 4d2e9eef
 			removeKnownTreasuryForToken(token.treasury().toGrpcAccountId(), tId);
 			token.setTreasury(treasuryId);
 			addKnownTreasury(newTreasury, tId);
