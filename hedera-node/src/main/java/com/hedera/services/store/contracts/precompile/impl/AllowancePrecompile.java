/*
 * Copyright (C) 2022 Hedera Hashgraph, LLC
 *
 * Licensed under the Apache License, Version 2.0 (the "License");
 * you may not use this file except in compliance with the License.
 * You may obtain a copy of the License at
 *
 *      http://www.apache.org/licenses/LICENSE-2.0
 *
 * Unless required by applicable law or agreed to in writing, software
 * distributed under the License is distributed on an "AS IS" BASIS,
 * WITHOUT WARRANTIES OR CONDITIONS OF ANY KIND, either express or implied.
 * See the License for the specific language governing permissions and
 * limitations under the License.
 */
package com.hedera.services.store.contracts.precompile.impl;
<<<<<<< HEAD
=======

import static com.hedera.services.exceptions.ValidationUtils.validateTrueOrRevert;
import static com.hedera.services.ledger.properties.AccountProperty.FUNGIBLE_TOKEN_ALLOWANCES;
import static com.hederahashgraph.api.proto.java.ResponseCodeEnum.INVALID_ALLOWANCE_OWNER_ID;
>>>>>>> 30ecdde5

import com.hedera.services.ledger.TransactionalLedger;
import com.hedera.services.ledger.properties.AccountProperty;
import com.hedera.services.state.merkle.MerkleAccount;
import com.hedera.services.state.submerkle.ExpirableTxnRecord;
import com.hedera.services.state.submerkle.FcTokenAllowanceId;
import com.hedera.services.store.contracts.WorldLedgers;
import com.hedera.services.store.contracts.precompile.SyntheticTxnFactory;
import com.hedera.services.store.contracts.precompile.codec.DecodingFacade;
import com.hedera.services.store.contracts.precompile.codec.EncodingFacade;
import com.hedera.services.store.contracts.precompile.codec.TokenAllowanceWrapper;
import com.hedera.services.store.contracts.precompile.utils.PrecompilePricingUtils;
import com.hederahashgraph.api.proto.java.AccountID;
import com.hederahashgraph.api.proto.java.TokenID;
import com.hederahashgraph.api.proto.java.TransactionBody;
import java.util.Map;
import java.util.function.UnaryOperator;
<<<<<<< HEAD

import static com.hedera.services.exceptions.ValidationUtils.validateTrueOrRevert;
import static com.hedera.services.ledger.properties.AccountProperty.FUNGIBLE_TOKEN_ALLOWANCES;
import static com.hederahashgraph.api.proto.java.ResponseCodeEnum.INVALID_ALLOWANCE_OWNER_ID;
import static com.hederahashgraph.api.proto.java.ResponseCodeEnum.SUCCESS;

public class AllowancePrecompile extends AbstractReadOnlyPrecompile {
    private TokenAllowanceWrapper allowanceWrapper;

    public AllowancePrecompile(
            final TokenID tokenId,
            final SyntheticTxnFactory syntheticTxnFactory,
            final WorldLedgers ledgers,
            final EncodingFacade encoder,
            final DecodingFacade decoder,
            final PrecompilePricingUtils pricingUtils) {
        super(tokenId, syntheticTxnFactory, ledgers, encoder, decoder, pricingUtils);
    }

    public AllowancePrecompile(
=======
import org.apache.tuweni.bytes.Bytes;

public class AllowancePrecompile extends AbstractReadOnlyPrecompile {
    private TokenAllowanceWrapper allowanceWrapper;

    public AllowancePrecompile(
            final TokenID tokenId,
>>>>>>> 30ecdde5
            final SyntheticTxnFactory syntheticTxnFactory,
            final WorldLedgers ledgers,
            final EncodingFacade encoder,
            final DecodingFacade decoder,
            final PrecompilePricingUtils pricingUtils) {
<<<<<<< HEAD
        this(null, syntheticTxnFactory, ledgers, encoder, decoder, pricingUtils);
=======
        super(tokenId, syntheticTxnFactory, ledgers, encoder, decoder, pricingUtils);
>>>>>>> 30ecdde5
    }

    @Override
    public TransactionBody.Builder body(
            final Bytes input, final UnaryOperator<byte[]> aliasResolver) {
<<<<<<< HEAD
        final var nestedInput = tokenId == null ? input : input.slice(24);
        allowanceWrapper = decoder.decodeTokenAllowance(nestedInput, tokenId, aliasResolver);
=======
        final var nestedInput = input.slice(24);
        allowanceWrapper = decoder.decodeTokenAllowance(nestedInput, aliasResolver);
>>>>>>> 30ecdde5

        return super.body(input, aliasResolver);
    }

    @Override
    @SuppressWarnings("unchecked")
    public Bytes getSuccessResultFor(final ExpirableTxnRecord.Builder childRecord) {
        final TransactionalLedger<AccountID, AccountProperty, MerkleAccount> accountsLedger =
                ledgers.accounts();
        validateTrueOrRevert(
                accountsLedger.contains(allowanceWrapper.owner()), INVALID_ALLOWANCE_OWNER_ID);
        final var allowances =
                (Map<FcTokenAllowanceId, Long>)
                        accountsLedger.get(allowanceWrapper.owner(), FUNGIBLE_TOKEN_ALLOWANCES);
<<<<<<< HEAD
        final var fcTokenAllowanceId =
                FcTokenAllowanceId.from(allowanceWrapper.tokenID(), allowanceWrapper.spender());
        final var value = allowances.getOrDefault(fcTokenAllowanceId, 0L);
        return tokenId == null
                ? encoder.encodeAllowance(SUCCESS.getNumber(), value)
                : encoder.encodeAllowance(value);
=======
        final var fcTokenAllowanceId = FcTokenAllowanceId.from(tokenId, allowanceWrapper.spender());
        final var value = allowances.getOrDefault(fcTokenAllowanceId, 0L);
        return encoder.encodeAllowance(value);
>>>>>>> 30ecdde5
    }
}<|MERGE_RESOLUTION|>--- conflicted
+++ resolved
@@ -14,13 +14,11 @@
  * limitations under the License.
  */
 package com.hedera.services.store.contracts.precompile.impl;
-<<<<<<< HEAD
-=======
 
 import static com.hedera.services.exceptions.ValidationUtils.validateTrueOrRevert;
 import static com.hedera.services.ledger.properties.AccountProperty.FUNGIBLE_TOKEN_ALLOWANCES;
 import static com.hederahashgraph.api.proto.java.ResponseCodeEnum.INVALID_ALLOWANCE_OWNER_ID;
->>>>>>> 30ecdde5
+import static com.hederahashgraph.api.proto.java.ResponseCodeEnum.SUCCESS;
 
 import com.hedera.services.ledger.TransactionalLedger;
 import com.hedera.services.ledger.properties.AccountProperty;
@@ -38,12 +36,7 @@
 import com.hederahashgraph.api.proto.java.TransactionBody;
 import java.util.Map;
 import java.util.function.UnaryOperator;
-<<<<<<< HEAD
-
-import static com.hedera.services.exceptions.ValidationUtils.validateTrueOrRevert;
-import static com.hedera.services.ledger.properties.AccountProperty.FUNGIBLE_TOKEN_ALLOWANCES;
-import static com.hederahashgraph.api.proto.java.ResponseCodeEnum.INVALID_ALLOWANCE_OWNER_ID;
-import static com.hederahashgraph.api.proto.java.ResponseCodeEnum.SUCCESS;
+import org.apache.tuweni.bytes.Bytes;
 
 public class AllowancePrecompile extends AbstractReadOnlyPrecompile {
     private TokenAllowanceWrapper allowanceWrapper;
@@ -59,37 +52,19 @@
     }
 
     public AllowancePrecompile(
-=======
-import org.apache.tuweni.bytes.Bytes;
-
-public class AllowancePrecompile extends AbstractReadOnlyPrecompile {
-    private TokenAllowanceWrapper allowanceWrapper;
-
-    public AllowancePrecompile(
-            final TokenID tokenId,
->>>>>>> 30ecdde5
             final SyntheticTxnFactory syntheticTxnFactory,
             final WorldLedgers ledgers,
             final EncodingFacade encoder,
             final DecodingFacade decoder,
             final PrecompilePricingUtils pricingUtils) {
-<<<<<<< HEAD
         this(null, syntheticTxnFactory, ledgers, encoder, decoder, pricingUtils);
-=======
-        super(tokenId, syntheticTxnFactory, ledgers, encoder, decoder, pricingUtils);
->>>>>>> 30ecdde5
     }
 
     @Override
     public TransactionBody.Builder body(
             final Bytes input, final UnaryOperator<byte[]> aliasResolver) {
-<<<<<<< HEAD
         final var nestedInput = tokenId == null ? input : input.slice(24);
         allowanceWrapper = decoder.decodeTokenAllowance(nestedInput, tokenId, aliasResolver);
-=======
-        final var nestedInput = input.slice(24);
-        allowanceWrapper = decoder.decodeTokenAllowance(nestedInput, aliasResolver);
->>>>>>> 30ecdde5
 
         return super.body(input, aliasResolver);
     }
@@ -104,17 +79,11 @@
         final var allowances =
                 (Map<FcTokenAllowanceId, Long>)
                         accountsLedger.get(allowanceWrapper.owner(), FUNGIBLE_TOKEN_ALLOWANCES);
-<<<<<<< HEAD
         final var fcTokenAllowanceId =
                 FcTokenAllowanceId.from(allowanceWrapper.tokenID(), allowanceWrapper.spender());
         final var value = allowances.getOrDefault(fcTokenAllowanceId, 0L);
         return tokenId == null
                 ? encoder.encodeAllowance(SUCCESS.getNumber(), value)
                 : encoder.encodeAllowance(value);
-=======
-        final var fcTokenAllowanceId = FcTokenAllowanceId.from(tokenId, allowanceWrapper.spender());
-        final var value = allowances.getOrDefault(fcTokenAllowanceId, 0L);
-        return encoder.encodeAllowance(value);
->>>>>>> 30ecdde5
     }
 }