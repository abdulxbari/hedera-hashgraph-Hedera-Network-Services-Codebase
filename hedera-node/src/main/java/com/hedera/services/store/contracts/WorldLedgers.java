--- conflicted
+++ resolved
@@ -22,10 +22,7 @@
 
 import com.google.protobuf.ByteString;
 import com.hedera.services.context.SideEffectsTracker;
-<<<<<<< HEAD
-=======
 import com.hedera.services.ethereum.EthTxSigs;
->>>>>>> 8cc18336
 import com.hedera.services.ledger.SigImpactHistorian;
 import com.hedera.services.ledger.TransactionalLedger;
 import com.hedera.services.ledger.accounts.ContractAliases;
@@ -252,9 +249,9 @@
 
 	public boolean areMutable() {
 		return nftsLedger != null &&
-			   tokensLedger != null &&
-			   accountsLedger != null &&
-			   tokenRelsLedger != null;
+				tokensLedger != null &&
+				accountsLedger != null &&
+				tokenRelsLedger != null;
 	}
 
 	public WorldLedgers wrapped() {
