/*
 * Copyright (C) 2020-2022 Hedera Hashgraph, LLC
 *
 * Licensed under the Apache License, Version 2.0 (the "License");
 * you may not use this file except in compliance with the License.
 * You may obtain a copy of the License at
 *
 *      http://www.apache.org/licenses/LICENSE-2.0
 *
 * Unless required by applicable law or agreed to in writing, software
 * distributed under the License is distributed on an "AS IS" BASIS,
 * WITHOUT WARRANTIES OR CONDITIONS OF ANY KIND, either express or implied.
 * See the License for the specific language governing permissions and
 * limitations under the License.
 */
package com.hedera.services.stream;

import com.swirlds.common.stream.StreamType;

/**
 * Stream type specialization for Hedera records.
 *
 * <p>Besides the the HAPI proto version in the file header, which we automatically set in {@link
 * CurrentRecordStreamType} from properties filtering during the Maven build, all the
 * specializations are static and will change very rarely.
 */
public interface RecordStreamType extends StreamType {
    String RECORD_DESCRIPTION = "records";
    String RECORD_EXTENSION = "rcd";
    String RECORD_SIG_EXTENSION = "rcd_sig";
<<<<<<< HEAD

    /** {@inheritDoc} */
    @Override
    default String getDescription() {
        return RECORD_DESCRIPTION;
=======
    String SIDECAR_RECORD_EXTENSION = "rcd";

    /** {@inheritDoc} */
    @Override
    default String getDescription() {
        return RECORD_DESCRIPTION;
    }

    /** {@inheritDoc} */
    @Override
    default String getExtension() {
        return RECORD_EXTENSION;
>>>>>>> c14f4aae
    }

    /** {@inheritDoc} */
    @Override
<<<<<<< HEAD
    default String getExtension() {
        return RECORD_EXTENSION;
    }

    /** {@inheritDoc} */
    @Override
    default String getSigExtension() {
        return RECORD_SIG_EXTENSION;
=======
    default String getSigExtension() {
        return RECORD_SIG_EXTENSION;
    }

    default String getSidecarExtension() {
        return SIDECAR_RECORD_EXTENSION;
>>>>>>> c14f4aae
    }
}<|MERGE_RESOLUTION|>--- conflicted
+++ resolved
@@ -28,13 +28,6 @@
     String RECORD_DESCRIPTION = "records";
     String RECORD_EXTENSION = "rcd";
     String RECORD_SIG_EXTENSION = "rcd_sig";
-<<<<<<< HEAD
-
-    /** {@inheritDoc} */
-    @Override
-    default String getDescription() {
-        return RECORD_DESCRIPTION;
-=======
     String SIDECAR_RECORD_EXTENSION = "rcd";
 
     /** {@inheritDoc} */
@@ -47,27 +40,15 @@
     @Override
     default String getExtension() {
         return RECORD_EXTENSION;
->>>>>>> c14f4aae
-    }
-
-    /** {@inheritDoc} */
-    @Override
-<<<<<<< HEAD
-    default String getExtension() {
-        return RECORD_EXTENSION;
     }
 
     /** {@inheritDoc} */
     @Override
     default String getSigExtension() {
         return RECORD_SIG_EXTENSION;
-=======
-    default String getSigExtension() {
-        return RECORD_SIG_EXTENSION;
     }
 
     default String getSidecarExtension() {
         return SIDECAR_RECORD_EXTENSION;
->>>>>>> c14f4aae
     }
 }