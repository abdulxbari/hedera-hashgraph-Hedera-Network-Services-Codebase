/*
 * Copyright (C) 2020-2022 Hedera Hashgraph, LLC
 *
 * Licensed under the Apache License, Version 2.0 (the "License");
 * you may not use this file except in compliance with the License.
 * You may obtain a copy of the License at
 *
 *      http://www.apache.org/licenses/LICENSE-2.0
 *
 * Unless required by applicable law or agreed to in writing, software
 * distributed under the License is distributed on an "AS IS" BASIS,
 * WITHOUT WARRANTIES OR CONDITIONS OF ANY KIND, either express or implied.
 * See the License for the specific language governing permissions and
 * limitations under the License.
 */
package com.hedera.services.ledger.backing;

import static com.hedera.services.utils.EntityNumPair.fromNftId;

import com.hedera.services.state.virtual.UniqueTokenKey;
import com.hedera.services.state.virtual.UniqueTokenValue;
import com.hedera.services.store.models.NftId;
<<<<<<< HEAD
import com.swirlds.virtualmap.VirtualMap;

import javax.inject.Inject;
import javax.inject.Singleton;
=======
import com.hedera.services.utils.EntityNumPair;
import com.swirlds.merkle.map.MerkleMap;
>>>>>>> 21e657b3
import java.util.Set;
import java.util.function.Supplier;

<<<<<<< HEAD

@Singleton
@SuppressWarnings("java:S6206")   // Unable to convert to record due to https://github.com/google/dagger/issues/2106
public class BackingNfts implements BackingStore<NftId, UniqueTokenValue> {
	private final Supplier<VirtualMap<UniqueTokenKey, UniqueTokenValue>> delegate;

	@Inject
	public BackingNfts(Supplier<VirtualMap<UniqueTokenKey, UniqueTokenValue>> delegate) {
		this.delegate = delegate;
	}
=======
public class BackingNfts implements BackingStore<NftId, MerkleUniqueToken> {
    private final Supplier<MerkleMap<EntityNumPair, MerkleUniqueToken>> delegate;
>>>>>>> 21e657b3

    public BackingNfts(Supplier<MerkleMap<EntityNumPair, MerkleUniqueToken>> delegate) {
        this.delegate = delegate;
    }

<<<<<<< HEAD
	@Override
	public UniqueTokenValue getRef(NftId id) {
		// Note: for any mutations that occur on the returned value, the caller is responsible for calling
		// backingNfts.put(id, token) to store the mutations. Otherwise, the mutations will be discarded.
		// VirtualMap's getForModify() cannot be used here as it can lead to race conditions.
		final var result = delegate.get().get(UniqueTokenKey.from(id));
		return result == null ? null : new UniqueTokenValue(result);
	}

	@Override
	public UniqueTokenValue getImmutableRef(NftId id) {
		return delegate.get().get(UniqueTokenKey.from(id));
	}

	@Override
	public void put(NftId id, UniqueTokenValue nft) {
		final var key = UniqueTokenKey.from(id);
		delegate.get().put(key, nft);
	}

	@Override
	public void remove(NftId id) {
		delegate.get().remove(UniqueTokenKey.from(id));
	}

	@Override
	public boolean contains(NftId id) {
		return delegate.get().containsKey(UniqueTokenKey.from(id));
	}

	@Override
	public Set<NftId> idSet() {
		throw new UnsupportedOperationException();
	}
=======
    @Override
    public MerkleUniqueToken getRef(NftId id) {
        return delegate.get().getForModify(fromNftId(id));
    }

    @Override
    public MerkleUniqueToken getImmutableRef(NftId id) {
        return delegate.get().get(fromNftId(id));
    }

    @Override
    public void put(NftId id, MerkleUniqueToken nft) {
        if (!delegate.get().containsKey(EntityNumPair.fromNftId(id))) {
            delegate.get().put(fromNftId(id), nft);
        }
    }

    @Override
    public void remove(NftId id) {
        delegate.get().remove(fromNftId(id));
    }

    @Override
    public boolean contains(NftId id) {
        return delegate.get().containsKey(EntityNumPair.fromNftId(id));
    }

    @Override
    public Set<NftId> idSet() {
        return delegate.get().keySet().stream()
                .map(EntityNumPair::asTokenNumAndSerialPair)
                .map(pair -> NftId.withDefaultShardRealm(pair.getLeft(), pair.getRight()))
                .collect(Collectors.toSet());
    }
>>>>>>> 21e657b3

    @Override
    public long size() {
        return delegate.get().size();
    }

<<<<<<< HEAD
	/* -- only for unit tests --*/
	public Supplier<VirtualMap<UniqueTokenKey, UniqueTokenValue>> getDelegate() {
		return delegate;
	}
=======
    /* -- only for unit tests */
    public Supplier<MerkleMap<EntityNumPair, MerkleUniqueToken>> getDelegate() {
        return delegate;
    }
>>>>>>> 21e657b3
}<|MERGE_RESOLUTION|>--- conflicted
+++ resolved
@@ -15,129 +15,59 @@
  */
 package com.hedera.services.ledger.backing;
 
-import static com.hedera.services.utils.EntityNumPair.fromNftId;
-
 import com.hedera.services.state.virtual.UniqueTokenKey;
 import com.hedera.services.state.virtual.UniqueTokenValue;
 import com.hedera.services.store.models.NftId;
-<<<<<<< HEAD
 import com.swirlds.virtualmap.VirtualMap;
 
-import javax.inject.Inject;
-import javax.inject.Singleton;
-=======
-import com.hedera.services.utils.EntityNumPair;
-import com.swirlds.merkle.map.MerkleMap;
->>>>>>> 21e657b3
 import java.util.Set;
 import java.util.function.Supplier;
 
-<<<<<<< HEAD
+public class BackingNfts implements BackingStore<NftId, UniqueTokenValue> {
+    private final Supplier<VirtualMap<UniqueTokenKey, UniqueTokenValue>> delegate;
 
-@Singleton
-@SuppressWarnings("java:S6206")   // Unable to convert to record due to https://github.com/google/dagger/issues/2106
-public class BackingNfts implements BackingStore<NftId, UniqueTokenValue> {
-	private final Supplier<VirtualMap<UniqueTokenKey, UniqueTokenValue>> delegate;
-
-	@Inject
-	public BackingNfts(Supplier<VirtualMap<UniqueTokenKey, UniqueTokenValue>> delegate) {
-		this.delegate = delegate;
-	}
-=======
-public class BackingNfts implements BackingStore<NftId, MerkleUniqueToken> {
-    private final Supplier<MerkleMap<EntityNumPair, MerkleUniqueToken>> delegate;
->>>>>>> 21e657b3
-
-    public BackingNfts(Supplier<MerkleMap<EntityNumPair, MerkleUniqueToken>> delegate) {
+    public BackingNfts(Supplier<VirtualMap<UniqueTokenKey, UniqueTokenValue>> delegate) {
         this.delegate = delegate;
     }
 
-<<<<<<< HEAD
-	@Override
-	public UniqueTokenValue getRef(NftId id) {
-		// Note: for any mutations that occur on the returned value, the caller is responsible for calling
-		// backingNfts.put(id, token) to store the mutations. Otherwise, the mutations will be discarded.
-		// VirtualMap's getForModify() cannot be used here as it can lead to race conditions.
-		final var result = delegate.get().get(UniqueTokenKey.from(id));
-		return result == null ? null : new UniqueTokenValue(result);
-	}
-
-	@Override
-	public UniqueTokenValue getImmutableRef(NftId id) {
-		return delegate.get().get(UniqueTokenKey.from(id));
-	}
-
-	@Override
-	public void put(NftId id, UniqueTokenValue nft) {
-		final var key = UniqueTokenKey.from(id);
-		delegate.get().put(key, nft);
-	}
-
-	@Override
-	public void remove(NftId id) {
-		delegate.get().remove(UniqueTokenKey.from(id));
-	}
-
-	@Override
-	public boolean contains(NftId id) {
-		return delegate.get().containsKey(UniqueTokenKey.from(id));
-	}
-
-	@Override
-	public Set<NftId> idSet() {
-		throw new UnsupportedOperationException();
-	}
-=======
     @Override
-    public MerkleUniqueToken getRef(NftId id) {
-        return delegate.get().getForModify(fromNftId(id));
+    public UniqueTokenValue getRef(NftId id) {
+        return delegate.get().getForModify(UniqueTokenKey.from(id));
     }
 
     @Override
-    public MerkleUniqueToken getImmutableRef(NftId id) {
-        return delegate.get().get(fromNftId(id));
+    public UniqueTokenValue getImmutableRef(NftId id) {
+        return delegate.get().get(UniqueTokenKey.from(id));
     }
 
     @Override
-    public void put(NftId id, MerkleUniqueToken nft) {
-        if (!delegate.get().containsKey(EntityNumPair.fromNftId(id))) {
-            delegate.get().put(fromNftId(id), nft);
-        }
+    public void put(NftId id, UniqueTokenValue nft) {
+		final var key = UniqueTokenKey.from(id);
+		delegate.get().put(key, nft);
     }
 
     @Override
     public void remove(NftId id) {
-        delegate.get().remove(fromNftId(id));
+        delegate.get().remove(UniqueTokenKey.from(id));
     }
 
     @Override
     public boolean contains(NftId id) {
-        return delegate.get().containsKey(EntityNumPair.fromNftId(id));
+        return delegate.get().containsKey(UniqueTokenKey.from(id));
     }
 
     @Override
     public Set<NftId> idSet() {
-        return delegate.get().keySet().stream()
-                .map(EntityNumPair::asTokenNumAndSerialPair)
-                .map(pair -> NftId.withDefaultShardRealm(pair.getLeft(), pair.getRight()))
-                .collect(Collectors.toSet());
+		throw new UnsupportedOperationException();
     }
->>>>>>> 21e657b3
 
     @Override
     public long size() {
         return delegate.get().size();
     }
 
-<<<<<<< HEAD
-	/* -- only for unit tests --*/
-	public Supplier<VirtualMap<UniqueTokenKey, UniqueTokenValue>> getDelegate() {
-		return delegate;
-	}
-=======
     /* -- only for unit tests */
-    public Supplier<MerkleMap<EntityNumPair, MerkleUniqueToken>> getDelegate() {
+    public Supplier<VirtualMap<UniqueTokenKey, UniqueTokenValue>> getDelegate() {
         return delegate;
     }
->>>>>>> 21e657b3
 }