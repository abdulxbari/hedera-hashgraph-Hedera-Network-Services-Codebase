--- conflicted
+++ resolved
@@ -21,9 +21,6 @@
  */
 
 import com.hedera.services.ledger.properties.BeanProperty;
-
-import javax.annotation.Nullable;
-import java.util.function.Consumer;
 
 /**
  * Defines an observer to change sets being committed to a {@link TransactionalLedger}. Such an observer
@@ -59,17 +56,6 @@
 	}
 
 	/**
-<<<<<<< HEAD
-	 * Returns a consumer to apply to the mutable version of the entity at the given index before
-	 * it is persisted; or null if there is no finishing work to do for the entity.
-	 *
-	 * @param i the index of the entity to get finishing logic for
-	 * @return the finisher if applicable
-	 */
-	@Nullable
-	default Consumer<A> finisherFor(final int i) {
-		return null;
-=======
 	 * Gives the interceptor a chance to finish any pending work with the mutable version of the
 	 * entity being committed from the given index of the previewed change set.
 	 *
@@ -78,6 +64,5 @@
 	 */
 	default void finish(final int i, final A mutableEntity) {
 		// No-op
->>>>>>> 8be2f480
 	}
 }