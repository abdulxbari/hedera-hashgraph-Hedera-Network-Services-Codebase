--- conflicted
+++ resolved
@@ -59,12 +59,7 @@
 				if (changes == null && !entity.getOwner().equals(MISSING_ENTITY_ID)) {
 					// Non-treasury-owned NFT wiped (or burned via a multi-stage contract operation)
 					uniqueTokensLinkManager.updateLinks(fromAccount.asNum(), null, entity.getKey());
-<<<<<<< HEAD
 				} else if (changes != null && changes.includes(OWNER)) {
-					// NFT owner changed (could be a treasury exit or return)
-=======
-				} else if (changes != null && changes.containsKey(OWNER)) {
->>>>>>> 4b50068e
 					final var toAccount = (EntityId) changes.get(OWNER);
 					if (!Objects.equals(fromAccount, toAccount)) {
 						// NFT owner changed (could be a treasury exit or return)
