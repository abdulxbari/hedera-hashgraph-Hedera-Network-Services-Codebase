--- conflicted
+++ resolved
@@ -512,17 +512,12 @@
 
 
 	/* ---- Alias lookup helpers */
-<<<<<<< HEAD
 	public AliasLookup lookupAliasedId(final AccountID grpcId) {
-		return tokenStore.lookupAliasedId(grpcId, INVALID_ACCOUNT_ID);
-	}
-
-	public AliasLookup lookupAliasedId(final AccountID grpcId, final ResponseCodeEnum errResponse) {
-		return tokenStore.lookupAliasedId(grpcId, errResponse);
-=======
+		return tokenStore.lookUpAliasedId(grpcId, INVALID_ACCOUNT_ID);
+	}
+
 	public AliasLookup lookUpAliasedId(final AccountID grpcId, final ResponseCodeEnum errResponse) {
 		return tokenStore.lookUpAliasedId(grpcId, errResponse);
->>>>>>> 48c56bed
 	}
 
 	public AliasLookup lookUpAndValidateAliasedId(final AccountID grpcId, final ResponseCodeEnum errResponse) {
