package com.hedera.services.ledger.interceptors;

/*-
 * ‌
 * Hedera Services Node
 * ​
 * Copyright (C) 2018 - 2022 Hedera Hashgraph, LLC
 * ​
 * Licensed under the Apache License, Version 2.0 (the "License");
 * you may not use this file except in compliance with the License.
 * You may obtain a copy of the License at
 *
 *      http://www.apache.org/licenses/LICENSE-2.0
 *
 * Unless required by applicable law or agreed to in writing, software
 * distributed under the License is distributed on an "AS IS" BASIS,
 * WITHOUT WARRANTIES OR CONDITIONS OF ANY KIND, either express or implied.
 * See the License for the specific language governing permissions and
 * limitations under the License.
 * ‍
 */

import com.hedera.services.state.expiry.UniqueTokensListRemoval;
import com.hedera.services.state.merkle.MerkleAccount;
import com.hedera.services.state.merkle.MerkleToken;
import com.hedera.services.state.virtual.UniqueTokenKey;
import com.hedera.services.state.virtual.UniqueTokenValue;
import com.hedera.services.utils.EntityNum;
import com.hedera.services.utils.EntityNumPair;
import com.swirlds.merkle.map.MerkleMap;
import com.swirlds.virtualmap.VirtualMap;
import org.apache.logging.log4j.LogManager;
import org.apache.logging.log4j.Logger;

import javax.annotation.Nonnull;
import javax.annotation.Nullable;
import javax.inject.Inject;
import java.util.function.Supplier;

import static com.hedera.services.utils.EntityNum.MISSING_NUM;
import static com.hedera.services.utils.MapValueListUtils.insertInPlaceAtMapValueListHead;
import static com.hedera.services.utils.MapValueListUtils.linkInPlaceAtMapValueListHead;
import static com.hedera.services.utils.MapValueListUtils.unlinkInPlaceFromMapValueList;

public class UniqueTokensLinkManager {
	private static final Logger log = LogManager.getLogger(UniqueTokensLinkManager.class);

	private final Supplier<MerkleMap<EntityNum, MerkleAccount>> accounts;
	private final Supplier<MerkleMap<EntityNum, MerkleToken>> tokens;
	private final Supplier<VirtualMap<UniqueTokenKey, UniqueTokenValue>> uniqueTokens;

	@Inject
	public UniqueTokensLinkManager(
			final Supplier<MerkleMap<EntityNum, MerkleAccount>> accounts,
			final Supplier<MerkleMap<EntityNum, MerkleToken>> tokens,
			final Supplier<VirtualMap<UniqueTokenKey, UniqueTokenValue>> uniqueTokens
	) {
		this.accounts = accounts;
		this.tokens = tokens;
		this.uniqueTokens = uniqueTokens;
	}

	/**
	 * Given the previous owner and new owner of the NFT with some id, updates the link fields of the
	 * {@code accounts} and {@code uniqueTokens} maps.
	 *
	 * <p>If the new owner is null, the call implies a burn.
	 *
	 * <p>If the previous owner is null, the call implies a "non-treasury" mint  via a multi-stage
	 * contract operation. In this case, there is no existing NFT to in the {@code uniqueTokens} map,
	 * and the {@code linksManager} must insert one itself.
	 *
	 * @param from the previous owner of the NFT, if any
	 * @param to the new owner of the NFT, if any
	 * @param nftId the id of the NFT changing owners
	 * @return the newly minted NFT, if one needed to be inserted
	 */
	@Nullable
	public MerkleUniqueToken updateLinks(
			@Nullable final EntityNum from,
			@Nullable final EntityNum to,
			@Nonnull final UniqueTokenKey nftId
	) {
		final var curAccounts = accounts.get();
		final var curTokens = tokens.get();
		final var curUniqueTokens = uniqueTokens.get();

		final var token = curTokens.get(nftId.toEntityNumPair().getHiOrderAsNum());
		final var listMutation = new UniqueTokensListRemoval(curUniqueTokens);

		MerkleUniqueToken insertedNft = null;
		// Update "from" account
		if (isValidAndNotTreasury(from, token)) {
			final var fromAccount = curAccounts.getForModify(from);
			var rootKey = rootKeyOf(fromAccount);
			if (rootKey != null) {
				rootKey = unlinkInPlaceFromMapValueList(nftId, rootKey, listMutation);
			} else {
				log.error("Invariant failure: {} owns NFT {}, but has no root link", from, nftId);
			}
<<<<<<< HEAD

			fromAccount.setHeadNftId((rootKey == null) ? 0 : rootKey.getNum());
			fromAccount.setHeadNftSerialNum((rootKey == null) ? 0 : rootKey.getTokenSerial());
=======
			fromAccount.setHeadNftId((rootKey == null) ? 0 : rootKey.getHiOrderAsLong());
			fromAccount.setHeadNftSerialNum((rootKey == null) ? 0 : rootKey.getLowOrderAsLong());
>>>>>>> cfda17b2
		}

		// Update "to" account
		if (isValidAndNotTreasury(to, token)) {
			final var toAccount = curAccounts.getForModify(to);
			final var nftNumPair = nftId.asNftNumPair();
			var nft = listMutation.getForModify(nftId);
			var rootKey = rootKeyOf(toAccount);
			if (nft != null) {
<<<<<<< HEAD
				final var toAccount = curAccounts.getForModify(to);
				final var nftNumPair = nftId.toNftNumPair();
				final var rootKey = rootKeyOf(toAccount);

=======
>>>>>>> cfda17b2
				linkInPlaceAtMapValueListHead(nftId, nft, rootKey, null, listMutation);
			} else {
				// This is "non-treasury mint" done via a multi-stage contract op; we need to
				// create a NFT whose link pointers we can update, since it doesn't exist yet
				insertedNft = new MerkleUniqueToken();
				insertInPlaceAtMapValueListHead(nftId, insertedNft, rootKey, null, listMutation);
			}
			toAccount.setHeadNftId(nftNumPair.tokenNum());
			toAccount.setHeadNftSerialNum(nftNumPair.serialNum());
		}

		return insertedNft;
	}

	private boolean isValidAndNotTreasury(EntityNum accountNum, MerkleToken token) {
		return accountNum!= null && !accountNum.equals(MISSING_NUM) && !accountNum.equals(token.treasuryNum());
	}

	@Nullable
	private UniqueTokenKey rootKeyOf(final MerkleAccount account) {
		final var headNum = account.getHeadNftId();
		final var headSerialNum = account.getHeadNftSerialNum();
		return headNum == 0 ? null : new UniqueTokenKey(headNum, headSerialNum);
	}
}<|MERGE_RESOLUTION|>--- conflicted
+++ resolved
@@ -76,7 +76,7 @@
 	 * @return the newly minted NFT, if one needed to be inserted
 	 */
 	@Nullable
-	public MerkleUniqueToken updateLinks(
+	public UniqueTokenValue updateLinks(
 			@Nullable final EntityNum from,
 			@Nullable final EntityNum to,
 			@Nonnull final UniqueTokenKey nftId
@@ -88,7 +88,7 @@
 		final var token = curTokens.get(nftId.toEntityNumPair().getHiOrderAsNum());
 		final var listMutation = new UniqueTokensListRemoval(curUniqueTokens);
 
-		MerkleUniqueToken insertedNft = null;
+		UniqueTokenValue insertedNft = null;
 		// Update "from" account
 		if (isValidAndNotTreasury(from, token)) {
 			final var fromAccount = curAccounts.getForModify(from);
@@ -98,35 +98,22 @@
 			} else {
 				log.error("Invariant failure: {} owns NFT {}, but has no root link", from, nftId);
 			}
-<<<<<<< HEAD
-
 			fromAccount.setHeadNftId((rootKey == null) ? 0 : rootKey.getNum());
 			fromAccount.setHeadNftSerialNum((rootKey == null) ? 0 : rootKey.getTokenSerial());
-=======
-			fromAccount.setHeadNftId((rootKey == null) ? 0 : rootKey.getHiOrderAsLong());
-			fromAccount.setHeadNftSerialNum((rootKey == null) ? 0 : rootKey.getLowOrderAsLong());
->>>>>>> cfda17b2
 		}
 
 		// Update "to" account
 		if (isValidAndNotTreasury(to, token)) {
 			final var toAccount = curAccounts.getForModify(to);
-			final var nftNumPair = nftId.asNftNumPair();
+			final var nftNumPair = nftId.toNftNumPair();
 			var nft = listMutation.getForModify(nftId);
 			var rootKey = rootKeyOf(toAccount);
 			if (nft != null) {
-<<<<<<< HEAD
-				final var toAccount = curAccounts.getForModify(to);
-				final var nftNumPair = nftId.toNftNumPair();
-				final var rootKey = rootKeyOf(toAccount);
-
-=======
->>>>>>> cfda17b2
 				linkInPlaceAtMapValueListHead(nftId, nft, rootKey, null, listMutation);
 			} else {
 				// This is "non-treasury mint" done via a multi-stage contract op; we need to
 				// create a NFT whose link pointers we can update, since it doesn't exist yet
-				insertedNft = new MerkleUniqueToken();
+				insertedNft = new UniqueTokenValue();
 				insertInPlaceAtMapValueListHead(nftId, insertedNft, rootKey, null, listMutation);
 			}
 			toAccount.setHeadNftId(nftNumPair.tokenNum());
