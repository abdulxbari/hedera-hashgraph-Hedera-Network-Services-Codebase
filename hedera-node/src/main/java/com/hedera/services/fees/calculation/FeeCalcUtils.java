--- conflicted
+++ resolved
@@ -45,13 +45,8 @@
 	}
 
 	public static Timestamp lookupAccountExpiry(
-<<<<<<< HEAD
 			PermHashInteger key,
 			MerkleMap<PermHashInteger, MerkleAccount> accounts
-=======
-			final MerkleEntityId key,
-			final FCMap<MerkleEntityId, MerkleAccount> accounts
->>>>>>> d90336ac
 	) {
 		try {
 			final var account = accounts.get(key);
