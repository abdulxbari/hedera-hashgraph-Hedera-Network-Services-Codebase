package com.hedera.services.legacy.core.jproto;

/*-
 * ‌
 * Hedera Services Node
 * ​
 * Copyright (C) 2018 - 2021 Hedera Hashgraph, LLC
 * ​
 * Licensed under the Apache License, Version 2.0 (the "License");
 * you may not use this file except in compliance with the License.
 * You may obtain a copy of the License at
 *
 *      http://www.apache.org/licenses/LICENSE-2.0
 *
 * Unless required by applicable law or agreed to in writing, software
 * distributed under the License is distributed on an "AS IS" BASIS,
 * WITHOUT WARRANTIES OR CONDITIONS OF ANY KIND, either express or implied.
 * See the License for the specific language governing permissions and
 * limitations under the License.
 * ‍
 */

import java.io.ByteArrayOutputStream;
import java.io.DataInputStream;
import java.io.DataOutputStream;
import java.io.IOException;
import java.util.LinkedList;
import java.util.List;

/**
 * Custom Serializer for JKey structure.
 */
public class JKeySerializer {
	private static final long LEGACY_VERSION = 1;
	private static final long BPACK_VERSION = 2;

	private JKeySerializer() {
	}

	public static byte[] serialize(Object rootObject) throws IOException {
		return byteStream(buffer -> {
			buffer.writeLong(BPACK_VERSION);

<<<<<<< HEAD
			JObjectType objectType = JObjectType.FC_KEY;

			if (rootObject instanceof JKeyList) {
				objectType = JObjectType.FC_KEY_LIST;
			} else if (rootObject instanceof JThresholdKey) {
				objectType = JObjectType.FC_THRESHOLD_KEY;
			} else if (rootObject instanceof JEd25519Key) {
				objectType = JObjectType.FC_ED25519_KEY;
			} else if (rootObject instanceof JECDSA_384Key) {
				objectType = JObjectType.FC_ECDSA384_KEY;
			} else if (rootObject instanceof JRSA_3072Key) {
				objectType = JObjectType.FC_RSA3072_KEY;
			} else if (rootObject instanceof JDelegateContractIDKey) {
				objectType = JObjectType.FC_DELEGATE_CONTRACT_ID_KEY;
			} else if (rootObject instanceof JContractIDKey) {
				objectType = JObjectType.FC_CONTRACT_ID_KEY;
=======
			JObjectType objectType = JObjectType.JKEY;

			if (rootObject instanceof JKeyList) {
				objectType = JObjectType.JKEY_LIST;
			} else if (rootObject instanceof JThresholdKey) {
				objectType = JObjectType.JTHRESHOLD_KEY;
			} else if (rootObject instanceof JEd25519Key) {
				objectType = JObjectType.JED25519_KEY;
			} else if (rootObject instanceof JECDSA_384Key) {
				objectType = JObjectType.JECDSA_384KEY;
			} else if (rootObject instanceof JRSA_3072Key) {
				objectType = JObjectType.JRSA_3072KEY;
			} else if (rootObject instanceof JContractIDKey) {
				objectType = JObjectType.JCONTRACTID_KEY;
			} else if (rootObject instanceof JECDSASecp256k1Key) {
				objectType = JObjectType.JECDSA_SECP256K1_KEY;
>>>>>>> c6c7f4ea
			}

			final JObjectType finalObjectType = objectType;
			buffer.writeLong(objectType.longValue());

			byte[] content = byteStream(os -> pack(os, finalObjectType, rootObject));
<<<<<<< HEAD
			int length = content.length;
=======
			int length = (content != null) ? content.length : 0;
>>>>>>> c6c7f4ea

			buffer.writeLong(length);

			if (length > 0) {
				buffer.write(content);
			}
		});
	}

	public static <T> T deserialize(DataInputStream stream) throws IOException {
<<<<<<< HEAD
		final var version = stream.readLong();
		if (version == LEGACY_VERSION) {
			throw new IllegalArgumentException("Pre-OA serialization format no longer supported");
		}

		final var objectType = stream.readLong();
		final var type = JObjectType.valueOf(objectType);
		if (type == null) {
			throw new IllegalStateException("Value " + objectType + " from stream is not a valid object type");
		}

		final var length = stream.readLong();
		return unpack(stream, type, length);
	}

	static void pack(final DataOutputStream stream, final JObjectType type, final Object object) throws IOException {
		if (JObjectType.FC_ED25519_KEY.equals(type) || JObjectType.FC_ECDSA384_KEY.equals(type)) {
			JKey jKey = (JKey) object;
			byte[] key = (jKey.hasEd25519Key()) ? jKey.getEd25519() : jKey.getECDSA384();
			stream.write(key);
		} else if (JObjectType.FC_THRESHOLD_KEY.equals(type)) {
			JThresholdKey key = (JThresholdKey) object;
			stream.writeInt(key.getThreshold());
			stream.write(serialize(key.getKeys()));
		} else if (JObjectType.FC_KEY_LIST.equals(type)) {
=======
		long version = stream.readLong();
		long objectType = stream.readLong();
		long length = stream.readLong();

		if (version == LEGACY_VERSION) {
			byte[] content = new byte[(int) length];
			return SerializationUtils.deserialize(content);
		}

		JObjectType type = JObjectType.valueOf(objectType);

		if (objectType < 0 || type == null) {
			throw new IllegalStateException("Illegal JObjectType was read from the stream");
		}

		return unpack(stream, type, length);
	}

	private static void pack(DataOutputStream stream, JObjectType type, Object object) throws IOException {
		if (JObjectType.JED25519_KEY.equals(type) || JObjectType.JECDSA_384KEY.equals(type)) {
			JKey jKey = (JKey) object;
			byte[] key = (jKey.hasEd25519Key()) ? jKey.getEd25519() : jKey.getECDSA384();
			stream.write(key);
		} else if (JObjectType.JTHRESHOLD_KEY.equals(type)) {
			JThresholdKey key = (JThresholdKey) object;
			stream.writeInt(key.getThreshold());
			stream.write(serialize(key.getKeys()));
		} else if (JObjectType.JKEY_LIST.equals(type)) {
>>>>>>> c6c7f4ea
			JKeyList list = (JKeyList) object;
			List<JKey> keys = list.getKeysList();

			stream.writeInt(keys.size());

			if (keys.size() > 0) {
				for (JKey key : keys) {
					stream.write(serialize(key));
				}
			}
<<<<<<< HEAD
		} else if (JObjectType.FC_RSA3072_KEY.equals(type)) {
			JKey jKey = (JKey) object;
			byte[] key = jKey.getRSA3072();
			stream.write(key);
		} else if (JObjectType.FC_CONTRACT_ID_KEY.equals(type)) {
=======
		} else if (JObjectType.JRSA_3072KEY.equals(type)) {
			JKey jKey = (JKey) object;
			byte[] key = jKey.getRSA3072();
			stream.write(key);
		} else if (JObjectType.JCONTRACTID_KEY.equals(type)) {
>>>>>>> c6c7f4ea
			JContractIDKey key = (JContractIDKey) object;
			stream.writeLong(key.getShardNum());
			stream.writeLong(key.getRealmNum());
			stream.writeLong(key.getContractNum());
<<<<<<< HEAD
		} else if (JObjectType.FC_DELEGATE_CONTRACT_ID_KEY.equals(type)) {
			final var key = (JDelegateContractIDKey) object;
			stream.writeLong(key.getShardNum());
			stream.writeLong(key.getRealmNum());
			stream.writeLong(key.getContractNum());
=======
		} else if (JObjectType.JECDSA_SECP256K1_KEY.equals(type)) {
			JKey jKey = (JKey) object;
			byte[] key = jKey.getECDSASecp256k1Key();
			stream.write(key);
>>>>>>> c6c7f4ea
		} else {
			throw new IllegalStateException(
					"Unknown type was encountered while writing to the output stream");
		}
	}

	@SuppressWarnings("unchecked")
<<<<<<< HEAD
	static <T> T unpack(DataInputStream stream, JObjectType type, long length) throws IOException {
		if (JObjectType.FC_ED25519_KEY.equals(type) || JObjectType.FC_ECDSA384_KEY.equals(type)) {
			byte[] key = new byte[(int) length];
			stream.readFully(key);

			return (JObjectType.FC_ED25519_KEY.equals(type)) ? (T) new JEd25519Key(key) : (T) new JECDSA_384Key(key);
		} else if (JObjectType.FC_THRESHOLD_KEY.equals(type)) {
=======
	private static <T> T unpack(DataInputStream stream, JObjectType type, long length) throws IOException {
		if (JObjectType.JED25519_KEY.equals(type) || JObjectType.JECDSA_384KEY.equals(type)) {
			byte[] key = new byte[(int) length];
			stream.readFully(key);

			return (JObjectType.JED25519_KEY.equals(type)) ? (T) new JEd25519Key(key) : (T) new JECDSA_384Key(key);
		} else if (JObjectType.JTHRESHOLD_KEY.equals(type)) {
>>>>>>> c6c7f4ea
			int threshold = stream.readInt();
			JKeyList keyList = deserialize(stream);

			return (T) new JThresholdKey(keyList, threshold);
<<<<<<< HEAD
		} else if (JObjectType.FC_KEY_LIST.equals(type)) {
=======
		} else if (JObjectType.JKEY_LIST.equals(type)) {
>>>>>>> c6c7f4ea
			List<JKey> elements = new LinkedList<>();

			int size = stream.readInt();

			if (size > 0) {
				for (int i = 0; i < size; i++) {
					elements.add(deserialize(stream));
				}
			}

			return (T) new JKeyList(elements);
<<<<<<< HEAD
		} else if (JObjectType.FC_RSA3072_KEY.equals(type)) {
=======
		} else if (JObjectType.JRSA_3072KEY.equals(type)) {
>>>>>>> c6c7f4ea
			byte[] key = new byte[(int) length];
			stream.readFully(key);

			return (T) new JRSA_3072Key(key);
<<<<<<< HEAD
		} else if (JObjectType.FC_CONTRACT_ID_KEY.equals(type)) {
=======
		} else if (JObjectType.JCONTRACTID_KEY.equals(type)) {
>>>>>>> c6c7f4ea
			long shard = stream.readLong();
			long realm = stream.readLong();
			long contract = stream.readLong();

			return (T) new JContractIDKey(shard, realm, contract);
<<<<<<< HEAD
		} else if (JObjectType.FC_DELEGATE_CONTRACT_ID_KEY.equals(type)) {
			long shard = stream.readLong();
			long realm = stream.readLong();
			long contract = stream.readLong();

			return (T) new JDelegateContractIDKey(shard, realm, contract);
=======
		} else if (JObjectType.JECDSA_SECP256K1_KEY.equals(type)) {
			byte[] key = new byte[(int) length];
			stream.readFully(key);

			return (T) new JECDSASecp256k1Key(key);
>>>>>>> c6c7f4ea
		} else {
			throw new IllegalStateException(
					"Unknown type was encountered while reading from the input stream");
		}
	}

	public static byte[] byteStream(StreamConsumer<DataOutputStream> consumer) throws IOException {
		try (ByteArrayOutputStream bos = new ByteArrayOutputStream()) {
			try (DataOutputStream dos = new DataOutputStream(bos)) {
				consumer.accept(dos);

				dos.flush();
				bos.flush();

				return bos.toByteArray();
			}
		}
	}

	@FunctionalInterface
	public interface StreamConsumer<T> {
<<<<<<< HEAD
=======

>>>>>>> c6c7f4ea
		void accept(T stream) throws IOException;
	}
}<|MERGE_RESOLUTION|>--- conflicted
+++ resolved
@@ -41,7 +41,6 @@
 		return byteStream(buffer -> {
 			buffer.writeLong(BPACK_VERSION);
 
-<<<<<<< HEAD
 			JObjectType objectType = JObjectType.FC_KEY;
 
 			if (rootObject instanceof JKeyList) {
@@ -50,6 +49,8 @@
 				objectType = JObjectType.FC_THRESHOLD_KEY;
 			} else if (rootObject instanceof JEd25519Key) {
 				objectType = JObjectType.FC_ED25519_KEY;
+			} else if (rootObject instanceof JECDSASecp256k1Key) {
+				objectType = JObjectType.FC_ECDSA_SECP256K1_KEY;
 			} else if (rootObject instanceof JECDSA_384Key) {
 				objectType = JObjectType.FC_ECDSA384_KEY;
 			} else if (rootObject instanceof JRSA_3072Key) {
@@ -58,35 +59,13 @@
 				objectType = JObjectType.FC_DELEGATE_CONTRACT_ID_KEY;
 			} else if (rootObject instanceof JContractIDKey) {
 				objectType = JObjectType.FC_CONTRACT_ID_KEY;
-=======
-			JObjectType objectType = JObjectType.JKEY;
-
-			if (rootObject instanceof JKeyList) {
-				objectType = JObjectType.JKEY_LIST;
-			} else if (rootObject instanceof JThresholdKey) {
-				objectType = JObjectType.JTHRESHOLD_KEY;
-			} else if (rootObject instanceof JEd25519Key) {
-				objectType = JObjectType.JED25519_KEY;
-			} else if (rootObject instanceof JECDSA_384Key) {
-				objectType = JObjectType.JECDSA_384KEY;
-			} else if (rootObject instanceof JRSA_3072Key) {
-				objectType = JObjectType.JRSA_3072KEY;
-			} else if (rootObject instanceof JContractIDKey) {
-				objectType = JObjectType.JCONTRACTID_KEY;
-			} else if (rootObject instanceof JECDSASecp256k1Key) {
-				objectType = JObjectType.JECDSA_SECP256K1_KEY;
->>>>>>> c6c7f4ea
 			}
 
 			final JObjectType finalObjectType = objectType;
 			buffer.writeLong(objectType.longValue());
 
 			byte[] content = byteStream(os -> pack(os, finalObjectType, rootObject));
-<<<<<<< HEAD
 			int length = content.length;
-=======
-			int length = (content != null) ? content.length : 0;
->>>>>>> c6c7f4ea
 
 			buffer.writeLong(length);
 
@@ -97,7 +76,6 @@
 	}
 
 	public static <T> T deserialize(DataInputStream stream) throws IOException {
-<<<<<<< HEAD
 		final var version = stream.readLong();
 		if (version == LEGACY_VERSION) {
 			throw new IllegalArgumentException("Pre-OA serialization format no longer supported");
@@ -118,41 +96,15 @@
 			JKey jKey = (JKey) object;
 			byte[] key = (jKey.hasEd25519Key()) ? jKey.getEd25519() : jKey.getECDSA384();
 			stream.write(key);
+		} else if (JObjectType.FC_ECDSA_SECP256K1_KEY.equals(type)) {
+			JKey jKey = (JKey) object;
+			byte[] key = jKey.getECDSASecp256k1Key();
+			stream.write(key);
 		} else if (JObjectType.FC_THRESHOLD_KEY.equals(type)) {
 			JThresholdKey key = (JThresholdKey) object;
 			stream.writeInt(key.getThreshold());
 			stream.write(serialize(key.getKeys()));
 		} else if (JObjectType.FC_KEY_LIST.equals(type)) {
-=======
-		long version = stream.readLong();
-		long objectType = stream.readLong();
-		long length = stream.readLong();
-
-		if (version == LEGACY_VERSION) {
-			byte[] content = new byte[(int) length];
-			return SerializationUtils.deserialize(content);
-		}
-
-		JObjectType type = JObjectType.valueOf(objectType);
-
-		if (objectType < 0 || type == null) {
-			throw new IllegalStateException("Illegal JObjectType was read from the stream");
-		}
-
-		return unpack(stream, type, length);
-	}
-
-	private static void pack(DataOutputStream stream, JObjectType type, Object object) throws IOException {
-		if (JObjectType.JED25519_KEY.equals(type) || JObjectType.JECDSA_384KEY.equals(type)) {
-			JKey jKey = (JKey) object;
-			byte[] key = (jKey.hasEd25519Key()) ? jKey.getEd25519() : jKey.getECDSA384();
-			stream.write(key);
-		} else if (JObjectType.JTHRESHOLD_KEY.equals(type)) {
-			JThresholdKey key = (JThresholdKey) object;
-			stream.writeInt(key.getThreshold());
-			stream.write(serialize(key.getKeys()));
-		} else if (JObjectType.JKEY_LIST.equals(type)) {
->>>>>>> c6c7f4ea
 			JKeyList list = (JKeyList) object;
 			List<JKey> keys = list.getKeysList();
 
@@ -163,35 +115,20 @@
 					stream.write(serialize(key));
 				}
 			}
-<<<<<<< HEAD
 		} else if (JObjectType.FC_RSA3072_KEY.equals(type)) {
 			JKey jKey = (JKey) object;
 			byte[] key = jKey.getRSA3072();
 			stream.write(key);
 		} else if (JObjectType.FC_CONTRACT_ID_KEY.equals(type)) {
-=======
-		} else if (JObjectType.JRSA_3072KEY.equals(type)) {
-			JKey jKey = (JKey) object;
-			byte[] key = jKey.getRSA3072();
-			stream.write(key);
-		} else if (JObjectType.JCONTRACTID_KEY.equals(type)) {
->>>>>>> c6c7f4ea
 			JContractIDKey key = (JContractIDKey) object;
 			stream.writeLong(key.getShardNum());
 			stream.writeLong(key.getRealmNum());
 			stream.writeLong(key.getContractNum());
-<<<<<<< HEAD
 		} else if (JObjectType.FC_DELEGATE_CONTRACT_ID_KEY.equals(type)) {
 			final var key = (JDelegateContractIDKey) object;
 			stream.writeLong(key.getShardNum());
 			stream.writeLong(key.getRealmNum());
 			stream.writeLong(key.getContractNum());
-=======
-		} else if (JObjectType.JECDSA_SECP256K1_KEY.equals(type)) {
-			JKey jKey = (JKey) object;
-			byte[] key = jKey.getECDSASecp256k1Key();
-			stream.write(key);
->>>>>>> c6c7f4ea
 		} else {
 			throw new IllegalStateException(
 					"Unknown type was encountered while writing to the output stream");
@@ -199,76 +136,42 @@
 	}
 
 	@SuppressWarnings("unchecked")
-<<<<<<< HEAD
 	static <T> T unpack(DataInputStream stream, JObjectType type, long length) throws IOException {
 		if (JObjectType.FC_ED25519_KEY.equals(type) || JObjectType.FC_ECDSA384_KEY.equals(type)) {
 			byte[] key = new byte[(int) length];
 			stream.readFully(key);
-
 			return (JObjectType.FC_ED25519_KEY.equals(type)) ? (T) new JEd25519Key(key) : (T) new JECDSA_384Key(key);
-		} else if (JObjectType.FC_THRESHOLD_KEY.equals(type)) {
-=======
-	private static <T> T unpack(DataInputStream stream, JObjectType type, long length) throws IOException {
-		if (JObjectType.JED25519_KEY.equals(type) || JObjectType.JECDSA_384KEY.equals(type)) {
+		} else if (JObjectType.FC_ECDSA_SECP256K1_KEY.equals(type)) {
 			byte[] key = new byte[(int) length];
 			stream.readFully(key);
-
-			return (JObjectType.JED25519_KEY.equals(type)) ? (T) new JEd25519Key(key) : (T) new JECDSA_384Key(key);
-		} else if (JObjectType.JTHRESHOLD_KEY.equals(type)) {
->>>>>>> c6c7f4ea
+			return (T) new JECDSASecp256k1Key(key);
+		} else if (JObjectType.FC_THRESHOLD_KEY.equals(type)) {
 			int threshold = stream.readInt();
 			JKeyList keyList = deserialize(stream);
-
 			return (T) new JThresholdKey(keyList, threshold);
-<<<<<<< HEAD
 		} else if (JObjectType.FC_KEY_LIST.equals(type)) {
-=======
-		} else if (JObjectType.JKEY_LIST.equals(type)) {
->>>>>>> c6c7f4ea
 			List<JKey> elements = new LinkedList<>();
-
 			int size = stream.readInt();
-
 			if (size > 0) {
 				for (int i = 0; i < size; i++) {
 					elements.add(deserialize(stream));
 				}
 			}
-
 			return (T) new JKeyList(elements);
-<<<<<<< HEAD
 		} else if (JObjectType.FC_RSA3072_KEY.equals(type)) {
-=======
-		} else if (JObjectType.JRSA_3072KEY.equals(type)) {
->>>>>>> c6c7f4ea
 			byte[] key = new byte[(int) length];
 			stream.readFully(key);
-
 			return (T) new JRSA_3072Key(key);
-<<<<<<< HEAD
 		} else if (JObjectType.FC_CONTRACT_ID_KEY.equals(type)) {
-=======
-		} else if (JObjectType.JCONTRACTID_KEY.equals(type)) {
->>>>>>> c6c7f4ea
 			long shard = stream.readLong();
 			long realm = stream.readLong();
 			long contract = stream.readLong();
-
 			return (T) new JContractIDKey(shard, realm, contract);
-<<<<<<< HEAD
 		} else if (JObjectType.FC_DELEGATE_CONTRACT_ID_KEY.equals(type)) {
 			long shard = stream.readLong();
 			long realm = stream.readLong();
 			long contract = stream.readLong();
-
 			return (T) new JDelegateContractIDKey(shard, realm, contract);
-=======
-		} else if (JObjectType.JECDSA_SECP256K1_KEY.equals(type)) {
-			byte[] key = new byte[(int) length];
-			stream.readFully(key);
-
-			return (T) new JECDSASecp256k1Key(key);
->>>>>>> c6c7f4ea
 		} else {
 			throw new IllegalStateException(
 					"Unknown type was encountered while reading from the input stream");
@@ -279,10 +182,8 @@
 		try (ByteArrayOutputStream bos = new ByteArrayOutputStream()) {
 			try (DataOutputStream dos = new DataOutputStream(bos)) {
 				consumer.accept(dos);
-
 				dos.flush();
 				bos.flush();
-
 				return bos.toByteArray();
 			}
 		}
@@ -290,10 +191,6 @@
 
 	@FunctionalInterface
 	public interface StreamConsumer<T> {
-<<<<<<< HEAD
-=======
-
->>>>>>> c6c7f4ea
 		void accept(T stream) throws IOException;
 	}
 }