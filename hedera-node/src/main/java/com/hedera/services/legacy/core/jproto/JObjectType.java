package com.hedera.services.legacy.core.jproto;

/*-
 * ‌
 * Hedera Services Node
 * ​
 * Copyright (C) 2018 - 2021 Hedera Hashgraph, LLC
 * ​
 * Licensed under the Apache License, Version 2.0 (the "License");
 * you may not use this file except in compliance with the License.
 * You may obtain a copy of the License at
 *
 *      http://www.apache.org/licenses/LICENSE-2.0
 *
 * Unless required by applicable law or agreed to in writing, software
 * distributed under the License is distributed on an "AS IS" BASIS,
 * WITHOUT WARRANTIES OR CONDITIONS OF ANY KIND, either express or implied.
 * See the License for the specific language governing permissions and
 * limitations under the License.
 * ‍
 */

import java.util.HashMap;

/**
 * Mapping of Class name and Object Id
 */
public enum JObjectType {
<<<<<<< HEAD
	FC_KEY,
	FC_KEY_LIST, FC_THRESHOLD_KEY,
	FC_ED25519_KEY, FC_ECDSA384_KEY, FC_RSA3072_KEY,
	FC_CONTRACT_ID_KEY, FC_DELEGATE_CONTRACT_ID_KEY,
	FC_FILE_INFO;
=======
	JKEY,
	JKEY_LIST,
	JTHRESHOLD_KEY,
	JED25519_KEY,
	JECDSA_384KEY,
	JRSA_3072KEY,
	JCONTRACTID_KEY,
	JECDSA_SECP256K1_KEY,
	JFILE_INFO,
	JMEMO_ADMIN_KEY;
>>>>>>> c6c7f4ea

	private static final HashMap<JObjectType, Long> LOOKUP_TABLE = new HashMap<>();
	private static final HashMap<Long, JObjectType> REV_LOOKUP_TABLE = new HashMap<>();

	static {
<<<<<<< HEAD
		addLookup(FC_KEY, 15503731);
		addLookup(FC_KEY_LIST, 15512048);
		addLookup(FC_THRESHOLD_KEY, 15520365);
		addLookup(FC_ED25519_KEY, 15528682);
		addLookup(FC_ECDSA384_KEY, 15536999);
		addLookup(FC_RSA3072_KEY, 15620169);
		addLookup(FC_CONTRACT_ID_KEY, 15545316);
		addLookup(FC_FILE_INFO, 15636803);
		addLookup(FC_CONTRACT_ID_KEY, 15545316);
		addLookup(FC_DELEGATE_CONTRACT_ID_KEY, 15577777);
=======
		addLookup(JKEY, 15503731);
		addLookup(JKEY_LIST, 15512048);
		addLookup(JTHRESHOLD_KEY, 15520365);
		addLookup(JED25519_KEY, 15528682);
		addLookup(JECDSA_384KEY, 15536999);
		addLookup(JRSA_3072KEY, 15620169);
		addLookup(JCONTRACTID_KEY, 15545316);
		addLookup(JFILE_INFO, 15636803);
		addLookup(JMEMO_ADMIN_KEY, 15661754);
		addLookup(JECDSA_SECP256K1_KEY, 15661654);
>>>>>>> c6c7f4ea
	}

	private static void addLookup(final JObjectType type, final long value) {
		LOOKUP_TABLE.put(type, value);
		REV_LOOKUP_TABLE.put(value, type);
	}

	public static JObjectType valueOf(final long value) {
		return REV_LOOKUP_TABLE.get(value);
	}

	public long longValue() {
		return LOOKUP_TABLE.get(this);
	}
}<|MERGE_RESOLUTION|>--- conflicted
+++ resolved
@@ -26,30 +26,16 @@
  * Mapping of Class name and Object Id
  */
 public enum JObjectType {
-<<<<<<< HEAD
 	FC_KEY,
 	FC_KEY_LIST, FC_THRESHOLD_KEY,
 	FC_ED25519_KEY, FC_ECDSA384_KEY, FC_RSA3072_KEY,
 	FC_CONTRACT_ID_KEY, FC_DELEGATE_CONTRACT_ID_KEY,
-	FC_FILE_INFO;
-=======
-	JKEY,
-	JKEY_LIST,
-	JTHRESHOLD_KEY,
-	JED25519_KEY,
-	JECDSA_384KEY,
-	JRSA_3072KEY,
-	JCONTRACTID_KEY,
-	JECDSA_SECP256K1_KEY,
-	JFILE_INFO,
-	JMEMO_ADMIN_KEY;
->>>>>>> c6c7f4ea
+	FC_FILE_INFO, FC_ECDSA_SECP256K1_KEY;
 
 	private static final HashMap<JObjectType, Long> LOOKUP_TABLE = new HashMap<>();
 	private static final HashMap<Long, JObjectType> REV_LOOKUP_TABLE = new HashMap<>();
 
 	static {
-<<<<<<< HEAD
 		addLookup(FC_KEY, 15503731);
 		addLookup(FC_KEY_LIST, 15512048);
 		addLookup(FC_THRESHOLD_KEY, 15520365);
@@ -60,18 +46,7 @@
 		addLookup(FC_FILE_INFO, 15636803);
 		addLookup(FC_CONTRACT_ID_KEY, 15545316);
 		addLookup(FC_DELEGATE_CONTRACT_ID_KEY, 15577777);
-=======
-		addLookup(JKEY, 15503731);
-		addLookup(JKEY_LIST, 15512048);
-		addLookup(JTHRESHOLD_KEY, 15520365);
-		addLookup(JED25519_KEY, 15528682);
-		addLookup(JECDSA_384KEY, 15536999);
-		addLookup(JRSA_3072KEY, 15620169);
-		addLookup(JCONTRACTID_KEY, 15545316);
-		addLookup(JFILE_INFO, 15636803);
-		addLookup(JMEMO_ADMIN_KEY, 15661754);
-		addLookup(JECDSA_SECP256K1_KEY, 15661654);
->>>>>>> c6c7f4ea
+		addLookup(FC_ECDSA_SECP256K1_KEY, 15661654);
 	}
 
 	private static void addLookup(final JObjectType type, final long value) {
