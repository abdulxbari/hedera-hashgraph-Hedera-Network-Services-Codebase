--- conflicted
+++ resolved
@@ -115,13 +115,8 @@
 		return getTypedProperty(Long.class, name);
 	}
 
-<<<<<<< HEAD
-	default Instant getInstantProperty(String name) {
-		return getTypedProperty(Instant.class, name);
-=======
 	default KnownBlockValues getBlockValuesProperty(String name) {
 		return getTypedProperty(KnownBlockValues.class, name);
->>>>>>> ee33a054
 	}
 
 	default Profile getProfileProperty(String name) {
