--- conflicted
+++ resolved
@@ -70,11 +70,7 @@
 	private int chainId;
 	private long defaultContractLifetime;
 	private int feesTokenTransferUsageMultiplier;
-<<<<<<< HEAD
-	private boolean autoRenewEnabled;
-=======
 	private boolean atLeastOneAutoRenewTargetType;
->>>>>>> 8fa33432
 	private boolean expireAccounts;
 	private boolean expireContracts;
 	private int autoRenewNumberOfEntitiesToScan;
@@ -205,8 +201,6 @@
 		final var autoRenewTargetTypes = properties.getTypesProperty("autoRenew.targetTypes");
 		expireAccounts = autoRenewTargetTypes.contains(ACCOUNT);
 		expireContracts = autoRenewTargetTypes.contains(CONTRACT);
-<<<<<<< HEAD
-=======
 		atLeastOneAutoRenewTargetType = !autoRenewTargetTypes.isEmpty();
 		limitTokenAssociations = properties.getBooleanProperty("accounts.limitTokenAssociations");
 		enableHTSPrecompileCreate = properties.getBooleanProperty("contracts.precompile.htsEnableTokenCreate");
@@ -214,7 +208,6 @@
 
 	public int maxTokensPerAccount() {
 		return maxTokensPerAccount;
->>>>>>> 8fa33432
 	}
 
 	public int maxTokensRelsPerInfoQuery() {
@@ -489,14 +482,6 @@
 		return enableAllowances;
 	}
 
-<<<<<<< HEAD
-	public boolean expireContracts() {
-		return expireContracts;
-	}
-
-	public boolean expireAccounts() {
-		return expireAccounts;
-=======
 	public boolean shouldAutoRenewContracts() {
 		return expireContracts;
 	}
@@ -511,6 +496,5 @@
 
 	public boolean isHTSPrecompileCreateEnabled() {
 		return enableHTSPrecompileCreate;
->>>>>>> 8fa33432
 	}
 }