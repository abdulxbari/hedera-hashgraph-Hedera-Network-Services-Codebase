--- conflicted
+++ resolved
@@ -53,14 +53,9 @@
 	 * Executes the specified {@link ContractCallLocalQuery} through a static call. Parses the result from the
 	 * {@link CallLocalEvmTxProcessor} and sets the appropriate {@link com.hederahashgraph.api.proto.java.ResponseCode}
 	 *
-<<<<<<< HEAD
-	 * @param op
-	 * 		the query to asnwer
-=======
 	 * @param accountStore   the account store
 	 * @param evmTxProcessor the {@link CallLocalEvmTxProcessor} processor
 	 * @param op             the query to answer
->>>>>>> 4d2e9eef
 	 * @return {@link ContractCallLocalResponse} result of the execution
 	 */
 	public static ContractCallLocalResponse execute(AccountStore accountStore, CallLocalEvmTxProcessor evmTxProcessor, ContractCallLocalQuery op) {
