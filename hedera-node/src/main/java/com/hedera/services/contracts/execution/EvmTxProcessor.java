--- conflicted
+++ resolved
@@ -65,11 +65,7 @@
 
 import static com.hedera.services.exceptions.ValidationUtils.validateFalse;
 import static com.hederahashgraph.api.proto.java.ResponseCodeEnum.INSUFFICIENT_GAS;
-<<<<<<< HEAD
-=======
 import static com.hederahashgraph.api.proto.java.ResponseCodeEnum.INSUFFICIENT_PAYER_BALANCE;
-import static com.hederahashgraph.api.proto.java.ResponseCodeEnum.MAX_GAS_LIMIT_EXCEEDED;
->>>>>>> e22b7fa8
 import static org.hyperledger.besu.evm.MainnetEVMs.registerLondonOperations;
 
 /**
@@ -165,13 +161,21 @@
 	 * 		In the case of Create transactions, the expiry of the top-level contract being created
 	 * @return the result of the EVM execution returned as {@link TransactionProcessingResult}
 	 */
-	protected TransactionProcessingResult execute(Account sender, Address receiver, long gasPrice,
-			long gasLimit, long value, Bytes payload, boolean contractCreation,
-			Instant consensusTime, boolean isStatic, Optional<Long> expiry) {
+	protected TransactionProcessingResult execute(
+			final Account sender,
+			final Address receiver,
+			final long gasPrice,
+			final long gasLimit,
+			final long value,
+			final Bytes payload,
+			final boolean contractCreation,
+			final Instant consensusTime,
+			final boolean isStatic,
+			final Optional<Long> expiry
+	) {
 		final Wei gasCost = Wei.of(Math.multiplyExact(gasLimit, gasPrice));
 		final Wei upfrontCost = gasCost.add(value);
-		final Gas intrinsicGas =
-				gasCalculator.transactionIntrinsicGasCost(Bytes.EMPTY, contractCreation);
+		final Gas intrinsicGas = gasCalculator.transactionIntrinsicGasCost(Bytes.EMPTY, contractCreation);
 
 		final var updater = worldState.updater();
 		final var senderEvmAddress = sender.getId().asEvmAddress();
@@ -219,9 +223,7 @@
 								"HederaFunctionality", getFunctionType(),
 								"expiry", expiry));
 
-		final MessageFrame initialFrame = buildInitialFrame(commonInitialFrame,
-				updater,
-				receiver, payload);
+		final MessageFrame initialFrame = buildInitialFrame(commonInitialFrame, updater, receiver, payload);
 		messageFrameStack.addFirst(initialFrame);
 
 		while (!messageFrameStack.isEmpty()) {
