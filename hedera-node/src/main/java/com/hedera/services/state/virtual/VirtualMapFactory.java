/*
 * Copyright (C) 2021-2022 Hedera Hashgraph, LLC
 *
 * Licensed under the Apache License, Version 2.0 (the "License");
 * you may not use this file except in compliance with the License.
 * You may obtain a copy of the License at
 *
 *      http://www.apache.org/licenses/LICENSE-2.0
 *
 * Unless required by applicable law or agreed to in writing, software
 * distributed under the License is distributed on an "AS IS" BASIS,
 * WITHOUT WARRANTIES OR CONDITIONS OF ANY KIND, either express or implied.
 * See the License for the specific language governing permissions and
 * limitations under the License.
 */
package com.hedera.services.state.virtual;

import com.hedera.services.state.virtual.schedule.ScheduleEqualityVirtualKey;
import com.hedera.services.state.virtual.schedule.ScheduleEqualityVirtualKeySerializer;
import com.hedera.services.state.virtual.schedule.ScheduleEqualityVirtualKeySupplier;
import com.hedera.services.state.virtual.schedule.ScheduleEqualityVirtualValue;
import com.hedera.services.state.virtual.schedule.ScheduleEqualityVirtualValueSupplier;
import com.hedera.services.state.virtual.schedule.ScheduleSecondVirtualValue;
import com.hedera.services.state.virtual.schedule.ScheduleSecondVirtualValueSupplier;
import com.hedera.services.state.virtual.schedule.ScheduleVirtualValue;
import com.hedera.services.state.virtual.schedule.ScheduleVirtualValueSupplier;
import com.hedera.services.state.virtual.temporal.SecondSinceEpocVirtualKey;
import com.hedera.services.state.virtual.temporal.SecondSinceEpocVirtualKeySerializer;
import com.hedera.services.state.virtual.temporal.SecondSinceEpocVirtualKeySupplier;
import com.swirlds.common.crypto.DigestType;
import com.swirlds.jasperdb.JasperDbBuilder;
import com.swirlds.jasperdb.VirtualInternalRecordSerializer;
import com.swirlds.jasperdb.VirtualLeafRecordSerializer;
import com.swirlds.jasperdb.files.DataFileCommon;
import com.swirlds.virtualmap.VirtualKey;
import com.swirlds.virtualmap.VirtualMap;
import com.swirlds.virtualmap.VirtualValue;

public class VirtualMapFactory {
<<<<<<< HEAD
	private static final short CURRENT_SERIALIZATION_VERSION = 1;

	private static final long MAX_BLOBS = 50_000_000;
	private static final long MAX_STORAGE_ENTRIES = 500_000_000;
	private static final long MAX_SCHEDULES = 1_000_000_000L;
	private static final long MAX_SCHEDULE_SECONDS = 500_000_000;
	private static final long MAX_MINTABLE_NFTS = 500_000_000;
	private static final long MAX_IN_MEMORY_INTERNAL_HASHES = 0;
	private static final boolean PREFER_DISK_BASED_INDICIES = false;

	private static final String BLOBS_VM_NAME = "fileStore";
	private static final String ITERABLE_STORAGE_VM_NAME = "smartContractIterableKvStore";
	private static final String SCHEDULE_LIST_STORAGE_VM_NAME = "scheduleListStore";
	private static final String SCHEDULE_TEMPORAL_STORAGE_VM_NAME = "scheduleTemporalStore";
	private static final String SCHEDULE_EQUALITY_STORAGE_VM_NAME = "scheduleEqualityStore";
	private static final String UNIQUE_TOKENS_VM_NAME = "uniqueTokenStore";

	@FunctionalInterface
	public interface JasperDbBuilderFactory {
		<K extends VirtualKey<? super K>, V extends VirtualValue> JasperDbBuilder<K, V> newJdbBuilder();
	}

	private final JasperDbBuilderFactory jdbBuilderFactory;

	public VirtualMapFactory(final JasperDbBuilderFactory jdbBuilderFactory) {
		this.jdbBuilderFactory = jdbBuilderFactory;
	}

	public VirtualMap<VirtualBlobKey, VirtualBlobValue> newVirtualizedBlobs() {
		final var blobKeySerializer = new VirtualBlobKeySerializer();
		final VirtualLeafRecordSerializer<VirtualBlobKey, VirtualBlobValue> blobLeafRecordSerializer =
				new VirtualLeafRecordSerializer<>(
						CURRENT_SERIALIZATION_VERSION,
						DigestType.SHA_384,
						CURRENT_SERIALIZATION_VERSION,
						VirtualBlobKey.sizeInBytes(),
						new VirtualBlobKeySupplier(),
						CURRENT_SERIALIZATION_VERSION,
						VirtualBlobValue.sizeInBytes(),
						new VirtualBlobValueSupplier(),
						false);

		final JasperDbBuilder<VirtualBlobKey, VirtualBlobValue> dsBuilder = jdbBuilderFactory.newJdbBuilder();
		dsBuilder
				.virtualLeafRecordSerializer(blobLeafRecordSerializer)
				.virtualInternalRecordSerializer(new VirtualInternalRecordSerializer())
				.keySerializer(blobKeySerializer)
				.maxNumOfKeys(MAX_BLOBS)
				.preferDiskBasedIndexes(PREFER_DISK_BASED_INDICIES)
				.internalHashesRamToDiskThreshold(MAX_IN_MEMORY_INTERNAL_HASHES);
		return new VirtualMap<>(BLOBS_VM_NAME, dsBuilder);
	}

	public VirtualMap<ContractKey, IterableContractValue> newVirtualizedIterableStorage() {
		final var storageKeySerializer = new ContractKeySerializer();
		final VirtualLeafRecordSerializer<ContractKey, IterableContractValue> storageLeafRecordSerializer =
				new VirtualLeafRecordSerializer<>(
						CURRENT_SERIALIZATION_VERSION,
						DigestType.SHA_384,
						CURRENT_SERIALIZATION_VERSION,
						storageKeySerializer.getSerializedSize(),
						new ContractKeySupplier(),
						CURRENT_SERIALIZATION_VERSION,
						IterableContractValue.ITERABLE_SERIALIZED_SIZE,
						new IterableContractValueSupplier(),
						false);

		final JasperDbBuilder<ContractKey, IterableContractValue> dsBuilder = jdbBuilderFactory.newJdbBuilder();
		dsBuilder
				.virtualLeafRecordSerializer(storageLeafRecordSerializer)
				.virtualInternalRecordSerializer(new VirtualInternalRecordSerializer())
				.keySerializer(storageKeySerializer)
				.maxNumOfKeys(MAX_STORAGE_ENTRIES)
				.preferDiskBasedIndexes(PREFER_DISK_BASED_INDICIES)
				.internalHashesRamToDiskThreshold(MAX_IN_MEMORY_INTERNAL_HASHES);
		return new VirtualMap<>(ITERABLE_STORAGE_VM_NAME, dsBuilder);
	}

	public VirtualMap<EntityNumVirtualKey, ScheduleVirtualValue> newScheduleListStorage() {
		final var keySerializer = new EntityNumVirtualKeySerializer();
		final VirtualLeafRecordSerializer<EntityNumVirtualKey, ScheduleVirtualValue> storageLeafRecordSerializer =
				new VirtualLeafRecordSerializer<>(
						CURRENT_SERIALIZATION_VERSION,
						DigestType.SHA_384,
						CURRENT_SERIALIZATION_VERSION,
						keySerializer.getSerializedSize(),
						new EntityNumVirtualKeySupplier(),
						CURRENT_SERIALIZATION_VERSION,
						DataFileCommon.VARIABLE_DATA_SIZE,
						new ScheduleVirtualValueSupplier(),
						false);

		final JasperDbBuilder<EntityNumVirtualKey, ScheduleVirtualValue> dsBuilder = jdbBuilderFactory.newJdbBuilder();
		dsBuilder
				.virtualLeafRecordSerializer(storageLeafRecordSerializer)
				.virtualInternalRecordSerializer(new VirtualInternalRecordSerializer())
				.keySerializer(keySerializer)
				.maxNumOfKeys(MAX_SCHEDULES)
				.preferDiskBasedIndexes(PREFER_DISK_BASED_INDICIES)
				.internalHashesRamToDiskThreshold(MAX_IN_MEMORY_INTERNAL_HASHES);
		return new VirtualMap<>(SCHEDULE_LIST_STORAGE_VM_NAME, dsBuilder);
	}

	public VirtualMap<SecondSinceEpocVirtualKey, ScheduleSecondVirtualValue> newScheduleTemporalStorage() {
		final var keySerializer = new SecondSinceEpocVirtualKeySerializer();
		final VirtualLeafRecordSerializer<SecondSinceEpocVirtualKey, ScheduleSecondVirtualValue> storageLeafRecordSerializer =
				new VirtualLeafRecordSerializer<>(
						CURRENT_SERIALIZATION_VERSION,
						DigestType.SHA_384,
						CURRENT_SERIALIZATION_VERSION,
						keySerializer.getSerializedSize(),
						new SecondSinceEpocVirtualKeySupplier(),
						CURRENT_SERIALIZATION_VERSION,
						DataFileCommon.VARIABLE_DATA_SIZE,
						new ScheduleSecondVirtualValueSupplier(),
						false);

		final JasperDbBuilder<SecondSinceEpocVirtualKey, ScheduleSecondVirtualValue> dsBuilder = jdbBuilderFactory.newJdbBuilder();
		dsBuilder
				.virtualLeafRecordSerializer(storageLeafRecordSerializer)
				.virtualInternalRecordSerializer(new VirtualInternalRecordSerializer())
				.keySerializer(keySerializer)
				.maxNumOfKeys(MAX_SCHEDULE_SECONDS)
				.preferDiskBasedIndexes(PREFER_DISK_BASED_INDICIES)
				.internalHashesRamToDiskThreshold(MAX_IN_MEMORY_INTERNAL_HASHES);
		return new VirtualMap<>(SCHEDULE_TEMPORAL_STORAGE_VM_NAME, dsBuilder);
	}

	public VirtualMap<ScheduleEqualityVirtualKey, ScheduleEqualityVirtualValue> newScheduleEqualityStorage() {
		final var keySerializer = new ScheduleEqualityVirtualKeySerializer();
		final VirtualLeafRecordSerializer<ScheduleEqualityVirtualKey, ScheduleEqualityVirtualValue> storageLeafRecordSerializer =
				new VirtualLeafRecordSerializer<>(
						CURRENT_SERIALIZATION_VERSION,
						DigestType.SHA_384,
						CURRENT_SERIALIZATION_VERSION,
						keySerializer.getSerializedSize(),
						new ScheduleEqualityVirtualKeySupplier(),
						CURRENT_SERIALIZATION_VERSION,
						DataFileCommon.VARIABLE_DATA_SIZE,
						new ScheduleEqualityVirtualValueSupplier(),
						false);

		final JasperDbBuilder<ScheduleEqualityVirtualKey, ScheduleEqualityVirtualValue> dsBuilder = jdbBuilderFactory.newJdbBuilder();
		dsBuilder
				.virtualLeafRecordSerializer(storageLeafRecordSerializer)
				.virtualInternalRecordSerializer(new VirtualInternalRecordSerializer())
				.keySerializer(keySerializer)
				.maxNumOfKeys(MAX_SCHEDULES)
				.preferDiskBasedIndexes(PREFER_DISK_BASED_INDICIES)
				.internalHashesRamToDiskThreshold(MAX_IN_MEMORY_INTERNAL_HASHES);
		return new VirtualMap<>(SCHEDULE_EQUALITY_STORAGE_VM_NAME, dsBuilder);
	}

	public VirtualMap<UniqueTokenKey, UniqueTokenValue> newVirtualizedUniqueTokenStorage() {
		var storageKeySerializer = new UniqueTokenKeySerializer();
		VirtualLeafRecordSerializer<UniqueTokenKey, UniqueTokenValue> storageLeafRecordSerializer =
				new VirtualLeafRecordSerializer<>(
						CURRENT_SERIALIZATION_VERSION,
						DigestType.SHA_384,
						CURRENT_SERIALIZATION_VERSION,
						storageKeySerializer.getSerializedSize(),
						new UniqueTokenKeySupplier(),
						CURRENT_SERIALIZATION_VERSION,
						UniqueTokenValue.sizeInBytes(),
						new UniqueTokenValueSupplier(),
						false);  // Note: Don't use the maxKeyValueSizeLessThan198 optimization with variable-sized keys.
		final JasperDbBuilder<UniqueTokenKey, UniqueTokenValue> dsBuilder = jdbBuilderFactory.newJdbBuilder();
		dsBuilder
				.virtualLeafRecordSerializer(storageLeafRecordSerializer)
				.virtualInternalRecordSerializer(new VirtualInternalRecordSerializer())
				.keySerializer(storageKeySerializer)
				.maxNumOfKeys(MAX_MINTABLE_NFTS)
				.preferDiskBasedIndexes(false)
				.internalHashesRamToDiskThreshold(MAX_IN_MEMORY_INTERNAL_HASHES);
		return new VirtualMap<>(UNIQUE_TOKENS_VM_NAME, dsBuilder);
	}
=======
    private static final short CURRENT_SERIALIZATION_VERSION = 1;

    private static final long MAX_BLOBS = 50_000_000;
    private static final long MAX_STORAGE_ENTRIES = 500_000_000;
    private static final long MAX_SCHEDULES = 1_000_000_000L;
    private static final long MAX_SCHEDULE_SECONDS = 500_000_000;
    private static final long MAX_IN_MEMORY_INTERNAL_HASHES = 0;
    private static final boolean PREFER_DISK_BASED_INDICIES = false;

    private static final String BLOBS_VM_NAME = "fileStore";
    private static final String ITERABLE_STORAGE_VM_NAME = "smartContractIterableKvStore";
    private static final String SCHEDULE_LIST_STORAGE_VM_NAME = "scheduleListStore";
    private static final String SCHEDULE_TEMPORAL_STORAGE_VM_NAME = "scheduleTemporalStore";
    private static final String SCHEDULE_EQUALITY_STORAGE_VM_NAME = "scheduleEqualityStore";

    @FunctionalInterface
    public interface JasperDbBuilderFactory {
        <K extends VirtualKey<? super K>, V extends VirtualValue>
                JasperDbBuilder<K, V> newJdbBuilder();
    }

    private final JasperDbBuilderFactory jdbBuilderFactory;

    public VirtualMapFactory(final JasperDbBuilderFactory jdbBuilderFactory) {
        this.jdbBuilderFactory = jdbBuilderFactory;
    }

    public VirtualMap<VirtualBlobKey, VirtualBlobValue> newVirtualizedBlobs() {
        final var blobKeySerializer = new VirtualBlobKeySerializer();
        final VirtualLeafRecordSerializer<VirtualBlobKey, VirtualBlobValue>
                blobLeafRecordSerializer =
                        new VirtualLeafRecordSerializer<>(
                                CURRENT_SERIALIZATION_VERSION,
                                DigestType.SHA_384,
                                CURRENT_SERIALIZATION_VERSION,
                                VirtualBlobKey.sizeInBytes(),
                                new VirtualBlobKeySupplier(),
                                CURRENT_SERIALIZATION_VERSION,
                                VirtualBlobValue.sizeInBytes(),
                                new VirtualBlobValueSupplier(),
                                false);

        final JasperDbBuilder<VirtualBlobKey, VirtualBlobValue> dsBuilder =
                jdbBuilderFactory.newJdbBuilder();
        dsBuilder
                .virtualLeafRecordSerializer(blobLeafRecordSerializer)
                .virtualInternalRecordSerializer(new VirtualInternalRecordSerializer())
                .keySerializer(blobKeySerializer)
                .maxNumOfKeys(MAX_BLOBS)
                .preferDiskBasedIndexes(PREFER_DISK_BASED_INDICIES)
                .internalHashesRamToDiskThreshold(MAX_IN_MEMORY_INTERNAL_HASHES);
        return new VirtualMap<>(BLOBS_VM_NAME, dsBuilder);
    }

    public VirtualMap<ContractKey, IterableContractValue> newVirtualizedIterableStorage() {
        final var storageKeySerializer = new ContractKeySerializer();
        final VirtualLeafRecordSerializer<ContractKey, IterableContractValue>
                storageLeafRecordSerializer =
                        new VirtualLeafRecordSerializer<>(
                                CURRENT_SERIALIZATION_VERSION,
                                DigestType.SHA_384,
                                CURRENT_SERIALIZATION_VERSION,
                                storageKeySerializer.getSerializedSize(),
                                new ContractKeySupplier(),
                                CURRENT_SERIALIZATION_VERSION,
                                IterableContractValue.ITERABLE_SERIALIZED_SIZE,
                                new IterableContractValueSupplier(),
                                false);

        final JasperDbBuilder<ContractKey, IterableContractValue> dsBuilder =
                jdbBuilderFactory.newJdbBuilder();
        dsBuilder
                .virtualLeafRecordSerializer(storageLeafRecordSerializer)
                .virtualInternalRecordSerializer(new VirtualInternalRecordSerializer())
                .keySerializer(storageKeySerializer)
                .maxNumOfKeys(MAX_STORAGE_ENTRIES)
                .preferDiskBasedIndexes(PREFER_DISK_BASED_INDICIES)
                .internalHashesRamToDiskThreshold(MAX_IN_MEMORY_INTERNAL_HASHES);
        return new VirtualMap<>(ITERABLE_STORAGE_VM_NAME, dsBuilder);
    }

    public VirtualMap<EntityNumVirtualKey, ScheduleVirtualValue> newScheduleListStorage() {
        final var keySerializer = new EntityNumVirtualKeySerializer();
        final VirtualLeafRecordSerializer<EntityNumVirtualKey, ScheduleVirtualValue>
                storageLeafRecordSerializer =
                        new VirtualLeafRecordSerializer<>(
                                CURRENT_SERIALIZATION_VERSION,
                                DigestType.SHA_384,
                                CURRENT_SERIALIZATION_VERSION,
                                keySerializer.getSerializedSize(),
                                new EntityNumVirtualKeySupplier(),
                                CURRENT_SERIALIZATION_VERSION,
                                DataFileCommon.VARIABLE_DATA_SIZE,
                                new ScheduleVirtualValueSupplier(),
                                false);

        final JasperDbBuilder<EntityNumVirtualKey, ScheduleVirtualValue> dsBuilder =
                jdbBuilderFactory.newJdbBuilder();
        dsBuilder
                .virtualLeafRecordSerializer(storageLeafRecordSerializer)
                .virtualInternalRecordSerializer(new VirtualInternalRecordSerializer())
                .keySerializer(keySerializer)
                .maxNumOfKeys(MAX_SCHEDULES)
                .preferDiskBasedIndexes(PREFER_DISK_BASED_INDICIES)
                .internalHashesRamToDiskThreshold(MAX_IN_MEMORY_INTERNAL_HASHES);
        return new VirtualMap<>(SCHEDULE_LIST_STORAGE_VM_NAME, dsBuilder);
    }

    public VirtualMap<SecondSinceEpocVirtualKey, ScheduleSecondVirtualValue>
            newScheduleTemporalStorage() {
        final var keySerializer = new SecondSinceEpocVirtualKeySerializer();
        final VirtualLeafRecordSerializer<SecondSinceEpocVirtualKey, ScheduleSecondVirtualValue>
                storageLeafRecordSerializer =
                        new VirtualLeafRecordSerializer<>(
                                CURRENT_SERIALIZATION_VERSION,
                                DigestType.SHA_384,
                                CURRENT_SERIALIZATION_VERSION,
                                keySerializer.getSerializedSize(),
                                new SecondSinceEpocVirtualKeySupplier(),
                                CURRENT_SERIALIZATION_VERSION,
                                DataFileCommon.VARIABLE_DATA_SIZE,
                                new ScheduleSecondVirtualValueSupplier(),
                                false);

        final JasperDbBuilder<SecondSinceEpocVirtualKey, ScheduleSecondVirtualValue> dsBuilder =
                jdbBuilderFactory.newJdbBuilder();
        dsBuilder
                .virtualLeafRecordSerializer(storageLeafRecordSerializer)
                .virtualInternalRecordSerializer(new VirtualInternalRecordSerializer())
                .keySerializer(keySerializer)
                .maxNumOfKeys(MAX_SCHEDULE_SECONDS)
                .preferDiskBasedIndexes(PREFER_DISK_BASED_INDICIES)
                .internalHashesRamToDiskThreshold(MAX_IN_MEMORY_INTERNAL_HASHES);
        return new VirtualMap<>(SCHEDULE_TEMPORAL_STORAGE_VM_NAME, dsBuilder);
    }

    public VirtualMap<ScheduleEqualityVirtualKey, ScheduleEqualityVirtualValue>
            newScheduleEqualityStorage() {
        final var keySerializer = new ScheduleEqualityVirtualKeySerializer();
        final VirtualLeafRecordSerializer<ScheduleEqualityVirtualKey, ScheduleEqualityVirtualValue>
                storageLeafRecordSerializer =
                        new VirtualLeafRecordSerializer<>(
                                CURRENT_SERIALIZATION_VERSION,
                                DigestType.SHA_384,
                                CURRENT_SERIALIZATION_VERSION,
                                keySerializer.getSerializedSize(),
                                new ScheduleEqualityVirtualKeySupplier(),
                                CURRENT_SERIALIZATION_VERSION,
                                DataFileCommon.VARIABLE_DATA_SIZE,
                                new ScheduleEqualityVirtualValueSupplier(),
                                false);

        final JasperDbBuilder<ScheduleEqualityVirtualKey, ScheduleEqualityVirtualValue> dsBuilder =
                jdbBuilderFactory.newJdbBuilder();
        dsBuilder
                .virtualLeafRecordSerializer(storageLeafRecordSerializer)
                .virtualInternalRecordSerializer(new VirtualInternalRecordSerializer())
                .keySerializer(keySerializer)
                .maxNumOfKeys(MAX_SCHEDULES)
                .preferDiskBasedIndexes(PREFER_DISK_BASED_INDICIES)
                .internalHashesRamToDiskThreshold(MAX_IN_MEMORY_INTERNAL_HASHES);
        return new VirtualMap<>(SCHEDULE_EQUALITY_STORAGE_VM_NAME, dsBuilder);
    }
>>>>>>> 3e79be41
}<|MERGE_RESOLUTION|>--- conflicted
+++ resolved
@@ -37,159 +37,171 @@
 import com.swirlds.virtualmap.VirtualValue;
 
 public class VirtualMapFactory {
-<<<<<<< HEAD
-	private static final short CURRENT_SERIALIZATION_VERSION = 1;
-
-	private static final long MAX_BLOBS = 50_000_000;
-	private static final long MAX_STORAGE_ENTRIES = 500_000_000;
-	private static final long MAX_SCHEDULES = 1_000_000_000L;
-	private static final long MAX_SCHEDULE_SECONDS = 500_000_000;
+    private static final short CURRENT_SERIALIZATION_VERSION = 1;
+
+    private static final long MAX_BLOBS = 50_000_000;
+    private static final long MAX_STORAGE_ENTRIES = 500_000_000;
+    private static final long MAX_SCHEDULES = 1_000_000_000L;
+    private static final long MAX_SCHEDULE_SECONDS = 500_000_000;
+    private static final long MAX_IN_MEMORY_INTERNAL_HASHES = 0;
+    private static final boolean PREFER_DISK_BASED_INDICIES = false;
 	private static final long MAX_MINTABLE_NFTS = 500_000_000;
-	private static final long MAX_IN_MEMORY_INTERNAL_HASHES = 0;
-	private static final boolean PREFER_DISK_BASED_INDICIES = false;
-
-	private static final String BLOBS_VM_NAME = "fileStore";
-	private static final String ITERABLE_STORAGE_VM_NAME = "smartContractIterableKvStore";
-	private static final String SCHEDULE_LIST_STORAGE_VM_NAME = "scheduleListStore";
-	private static final String SCHEDULE_TEMPORAL_STORAGE_VM_NAME = "scheduleTemporalStore";
-	private static final String SCHEDULE_EQUALITY_STORAGE_VM_NAME = "scheduleEqualityStore";
+
+    private static final String BLOBS_VM_NAME = "fileStore";
+    private static final String ITERABLE_STORAGE_VM_NAME = "smartContractIterableKvStore";
+    private static final String SCHEDULE_LIST_STORAGE_VM_NAME = "scheduleListStore";
+    private static final String SCHEDULE_TEMPORAL_STORAGE_VM_NAME = "scheduleTemporalStore";
+    private static final String SCHEDULE_EQUALITY_STORAGE_VM_NAME = "scheduleEqualityStore";
 	private static final String UNIQUE_TOKENS_VM_NAME = "uniqueTokenStore";
 
-	@FunctionalInterface
-	public interface JasperDbBuilderFactory {
-		<K extends VirtualKey<? super K>, V extends VirtualValue> JasperDbBuilder<K, V> newJdbBuilder();
-	}
-
-	private final JasperDbBuilderFactory jdbBuilderFactory;
-
-	public VirtualMapFactory(final JasperDbBuilderFactory jdbBuilderFactory) {
-		this.jdbBuilderFactory = jdbBuilderFactory;
-	}
-
-	public VirtualMap<VirtualBlobKey, VirtualBlobValue> newVirtualizedBlobs() {
-		final var blobKeySerializer = new VirtualBlobKeySerializer();
-		final VirtualLeafRecordSerializer<VirtualBlobKey, VirtualBlobValue> blobLeafRecordSerializer =
-				new VirtualLeafRecordSerializer<>(
-						CURRENT_SERIALIZATION_VERSION,
-						DigestType.SHA_384,
-						CURRENT_SERIALIZATION_VERSION,
-						VirtualBlobKey.sizeInBytes(),
-						new VirtualBlobKeySupplier(),
-						CURRENT_SERIALIZATION_VERSION,
-						VirtualBlobValue.sizeInBytes(),
-						new VirtualBlobValueSupplier(),
-						false);
-
-		final JasperDbBuilder<VirtualBlobKey, VirtualBlobValue> dsBuilder = jdbBuilderFactory.newJdbBuilder();
-		dsBuilder
-				.virtualLeafRecordSerializer(blobLeafRecordSerializer)
-				.virtualInternalRecordSerializer(new VirtualInternalRecordSerializer())
-				.keySerializer(blobKeySerializer)
-				.maxNumOfKeys(MAX_BLOBS)
-				.preferDiskBasedIndexes(PREFER_DISK_BASED_INDICIES)
-				.internalHashesRamToDiskThreshold(MAX_IN_MEMORY_INTERNAL_HASHES);
-		return new VirtualMap<>(BLOBS_VM_NAME, dsBuilder);
-	}
-
-	public VirtualMap<ContractKey, IterableContractValue> newVirtualizedIterableStorage() {
-		final var storageKeySerializer = new ContractKeySerializer();
-		final VirtualLeafRecordSerializer<ContractKey, IterableContractValue> storageLeafRecordSerializer =
-				new VirtualLeafRecordSerializer<>(
-						CURRENT_SERIALIZATION_VERSION,
-						DigestType.SHA_384,
-						CURRENT_SERIALIZATION_VERSION,
-						storageKeySerializer.getSerializedSize(),
-						new ContractKeySupplier(),
-						CURRENT_SERIALIZATION_VERSION,
-						IterableContractValue.ITERABLE_SERIALIZED_SIZE,
-						new IterableContractValueSupplier(),
-						false);
-
-		final JasperDbBuilder<ContractKey, IterableContractValue> dsBuilder = jdbBuilderFactory.newJdbBuilder();
-		dsBuilder
-				.virtualLeafRecordSerializer(storageLeafRecordSerializer)
-				.virtualInternalRecordSerializer(new VirtualInternalRecordSerializer())
-				.keySerializer(storageKeySerializer)
-				.maxNumOfKeys(MAX_STORAGE_ENTRIES)
-				.preferDiskBasedIndexes(PREFER_DISK_BASED_INDICIES)
-				.internalHashesRamToDiskThreshold(MAX_IN_MEMORY_INTERNAL_HASHES);
-		return new VirtualMap<>(ITERABLE_STORAGE_VM_NAME, dsBuilder);
-	}
-
-	public VirtualMap<EntityNumVirtualKey, ScheduleVirtualValue> newScheduleListStorage() {
-		final var keySerializer = new EntityNumVirtualKeySerializer();
-		final VirtualLeafRecordSerializer<EntityNumVirtualKey, ScheduleVirtualValue> storageLeafRecordSerializer =
-				new VirtualLeafRecordSerializer<>(
-						CURRENT_SERIALIZATION_VERSION,
-						DigestType.SHA_384,
-						CURRENT_SERIALIZATION_VERSION,
-						keySerializer.getSerializedSize(),
-						new EntityNumVirtualKeySupplier(),
-						CURRENT_SERIALIZATION_VERSION,
-						DataFileCommon.VARIABLE_DATA_SIZE,
-						new ScheduleVirtualValueSupplier(),
-						false);
-
-		final JasperDbBuilder<EntityNumVirtualKey, ScheduleVirtualValue> dsBuilder = jdbBuilderFactory.newJdbBuilder();
-		dsBuilder
-				.virtualLeafRecordSerializer(storageLeafRecordSerializer)
-				.virtualInternalRecordSerializer(new VirtualInternalRecordSerializer())
-				.keySerializer(keySerializer)
-				.maxNumOfKeys(MAX_SCHEDULES)
-				.preferDiskBasedIndexes(PREFER_DISK_BASED_INDICIES)
-				.internalHashesRamToDiskThreshold(MAX_IN_MEMORY_INTERNAL_HASHES);
-		return new VirtualMap<>(SCHEDULE_LIST_STORAGE_VM_NAME, dsBuilder);
-	}
-
-	public VirtualMap<SecondSinceEpocVirtualKey, ScheduleSecondVirtualValue> newScheduleTemporalStorage() {
-		final var keySerializer = new SecondSinceEpocVirtualKeySerializer();
-		final VirtualLeafRecordSerializer<SecondSinceEpocVirtualKey, ScheduleSecondVirtualValue> storageLeafRecordSerializer =
-				new VirtualLeafRecordSerializer<>(
-						CURRENT_SERIALIZATION_VERSION,
-						DigestType.SHA_384,
-						CURRENT_SERIALIZATION_VERSION,
-						keySerializer.getSerializedSize(),
-						new SecondSinceEpocVirtualKeySupplier(),
-						CURRENT_SERIALIZATION_VERSION,
-						DataFileCommon.VARIABLE_DATA_SIZE,
-						new ScheduleSecondVirtualValueSupplier(),
-						false);
-
-		final JasperDbBuilder<SecondSinceEpocVirtualKey, ScheduleSecondVirtualValue> dsBuilder = jdbBuilderFactory.newJdbBuilder();
-		dsBuilder
-				.virtualLeafRecordSerializer(storageLeafRecordSerializer)
-				.virtualInternalRecordSerializer(new VirtualInternalRecordSerializer())
-				.keySerializer(keySerializer)
-				.maxNumOfKeys(MAX_SCHEDULE_SECONDS)
-				.preferDiskBasedIndexes(PREFER_DISK_BASED_INDICIES)
-				.internalHashesRamToDiskThreshold(MAX_IN_MEMORY_INTERNAL_HASHES);
-		return new VirtualMap<>(SCHEDULE_TEMPORAL_STORAGE_VM_NAME, dsBuilder);
-	}
-
-	public VirtualMap<ScheduleEqualityVirtualKey, ScheduleEqualityVirtualValue> newScheduleEqualityStorage() {
-		final var keySerializer = new ScheduleEqualityVirtualKeySerializer();
-		final VirtualLeafRecordSerializer<ScheduleEqualityVirtualKey, ScheduleEqualityVirtualValue> storageLeafRecordSerializer =
-				new VirtualLeafRecordSerializer<>(
-						CURRENT_SERIALIZATION_VERSION,
-						DigestType.SHA_384,
-						CURRENT_SERIALIZATION_VERSION,
-						keySerializer.getSerializedSize(),
-						new ScheduleEqualityVirtualKeySupplier(),
-						CURRENT_SERIALIZATION_VERSION,
-						DataFileCommon.VARIABLE_DATA_SIZE,
-						new ScheduleEqualityVirtualValueSupplier(),
-						false);
-
-		final JasperDbBuilder<ScheduleEqualityVirtualKey, ScheduleEqualityVirtualValue> dsBuilder = jdbBuilderFactory.newJdbBuilder();
-		dsBuilder
-				.virtualLeafRecordSerializer(storageLeafRecordSerializer)
-				.virtualInternalRecordSerializer(new VirtualInternalRecordSerializer())
-				.keySerializer(keySerializer)
-				.maxNumOfKeys(MAX_SCHEDULES)
-				.preferDiskBasedIndexes(PREFER_DISK_BASED_INDICIES)
-				.internalHashesRamToDiskThreshold(MAX_IN_MEMORY_INTERNAL_HASHES);
-		return new VirtualMap<>(SCHEDULE_EQUALITY_STORAGE_VM_NAME, dsBuilder);
-	}
+    @FunctionalInterface
+    public interface JasperDbBuilderFactory {
+        <K extends VirtualKey<? super K>, V extends VirtualValue>
+                JasperDbBuilder<K, V> newJdbBuilder();
+    }
+
+    private final JasperDbBuilderFactory jdbBuilderFactory;
+
+    public VirtualMapFactory(final JasperDbBuilderFactory jdbBuilderFactory) {
+        this.jdbBuilderFactory = jdbBuilderFactory;
+    }
+
+    public VirtualMap<VirtualBlobKey, VirtualBlobValue> newVirtualizedBlobs() {
+        final var blobKeySerializer = new VirtualBlobKeySerializer();
+        final VirtualLeafRecordSerializer<VirtualBlobKey, VirtualBlobValue>
+                blobLeafRecordSerializer =
+                        new VirtualLeafRecordSerializer<>(
+                                CURRENT_SERIALIZATION_VERSION,
+                                DigestType.SHA_384,
+                                CURRENT_SERIALIZATION_VERSION,
+                                VirtualBlobKey.sizeInBytes(),
+                                new VirtualBlobKeySupplier(),
+                                CURRENT_SERIALIZATION_VERSION,
+                                VirtualBlobValue.sizeInBytes(),
+                                new VirtualBlobValueSupplier(),
+                                false);
+
+        final JasperDbBuilder<VirtualBlobKey, VirtualBlobValue> dsBuilder =
+                jdbBuilderFactory.newJdbBuilder();
+        dsBuilder
+                .virtualLeafRecordSerializer(blobLeafRecordSerializer)
+                .virtualInternalRecordSerializer(new VirtualInternalRecordSerializer())
+                .keySerializer(blobKeySerializer)
+                .maxNumOfKeys(MAX_BLOBS)
+                .preferDiskBasedIndexes(PREFER_DISK_BASED_INDICIES)
+                .internalHashesRamToDiskThreshold(MAX_IN_MEMORY_INTERNAL_HASHES);
+        return new VirtualMap<>(BLOBS_VM_NAME, dsBuilder);
+    }
+
+    public VirtualMap<ContractKey, IterableContractValue> newVirtualizedIterableStorage() {
+        final var storageKeySerializer = new ContractKeySerializer();
+        final VirtualLeafRecordSerializer<ContractKey, IterableContractValue>
+                storageLeafRecordSerializer =
+                        new VirtualLeafRecordSerializer<>(
+                                CURRENT_SERIALIZATION_VERSION,
+                                DigestType.SHA_384,
+                                CURRENT_SERIALIZATION_VERSION,
+                                storageKeySerializer.getSerializedSize(),
+                                new ContractKeySupplier(),
+                                CURRENT_SERIALIZATION_VERSION,
+                                IterableContractValue.ITERABLE_SERIALIZED_SIZE,
+                                new IterableContractValueSupplier(),
+                                false);
+
+        final JasperDbBuilder<ContractKey, IterableContractValue> dsBuilder =
+                jdbBuilderFactory.newJdbBuilder();
+        dsBuilder
+                .virtualLeafRecordSerializer(storageLeafRecordSerializer)
+                .virtualInternalRecordSerializer(new VirtualInternalRecordSerializer())
+                .keySerializer(storageKeySerializer)
+                .maxNumOfKeys(MAX_STORAGE_ENTRIES)
+                .preferDiskBasedIndexes(PREFER_DISK_BASED_INDICIES)
+                .internalHashesRamToDiskThreshold(MAX_IN_MEMORY_INTERNAL_HASHES);
+        return new VirtualMap<>(ITERABLE_STORAGE_VM_NAME, dsBuilder);
+    }
+
+    public VirtualMap<EntityNumVirtualKey, ScheduleVirtualValue> newScheduleListStorage() {
+        final var keySerializer = new EntityNumVirtualKeySerializer();
+        final VirtualLeafRecordSerializer<EntityNumVirtualKey, ScheduleVirtualValue>
+                storageLeafRecordSerializer =
+                        new VirtualLeafRecordSerializer<>(
+                                CURRENT_SERIALIZATION_VERSION,
+                                DigestType.SHA_384,
+                                CURRENT_SERIALIZATION_VERSION,
+                                keySerializer.getSerializedSize(),
+                                new EntityNumVirtualKeySupplier(),
+                                CURRENT_SERIALIZATION_VERSION,
+                                DataFileCommon.VARIABLE_DATA_SIZE,
+                                new ScheduleVirtualValueSupplier(),
+                                false);
+
+        final JasperDbBuilder<EntityNumVirtualKey, ScheduleVirtualValue> dsBuilder =
+                jdbBuilderFactory.newJdbBuilder();
+        dsBuilder
+                .virtualLeafRecordSerializer(storageLeafRecordSerializer)
+                .virtualInternalRecordSerializer(new VirtualInternalRecordSerializer())
+                .keySerializer(keySerializer)
+                .maxNumOfKeys(MAX_SCHEDULES)
+                .preferDiskBasedIndexes(PREFER_DISK_BASED_INDICIES)
+                .internalHashesRamToDiskThreshold(MAX_IN_MEMORY_INTERNAL_HASHES);
+        return new VirtualMap<>(SCHEDULE_LIST_STORAGE_VM_NAME, dsBuilder);
+    }
+
+    public VirtualMap<SecondSinceEpocVirtualKey, ScheduleSecondVirtualValue>
+            newScheduleTemporalStorage() {
+        final var keySerializer = new SecondSinceEpocVirtualKeySerializer();
+        final VirtualLeafRecordSerializer<SecondSinceEpocVirtualKey, ScheduleSecondVirtualValue>
+                storageLeafRecordSerializer =
+                        new VirtualLeafRecordSerializer<>(
+                                CURRENT_SERIALIZATION_VERSION,
+                                DigestType.SHA_384,
+                                CURRENT_SERIALIZATION_VERSION,
+                                keySerializer.getSerializedSize(),
+                                new SecondSinceEpocVirtualKeySupplier(),
+                                CURRENT_SERIALIZATION_VERSION,
+                                DataFileCommon.VARIABLE_DATA_SIZE,
+                                new ScheduleSecondVirtualValueSupplier(),
+                                false);
+
+        final JasperDbBuilder<SecondSinceEpocVirtualKey, ScheduleSecondVirtualValue> dsBuilder =
+                jdbBuilderFactory.newJdbBuilder();
+        dsBuilder
+                .virtualLeafRecordSerializer(storageLeafRecordSerializer)
+                .virtualInternalRecordSerializer(new VirtualInternalRecordSerializer())
+                .keySerializer(keySerializer)
+                .maxNumOfKeys(MAX_SCHEDULE_SECONDS)
+                .preferDiskBasedIndexes(PREFER_DISK_BASED_INDICIES)
+                .internalHashesRamToDiskThreshold(MAX_IN_MEMORY_INTERNAL_HASHES);
+        return new VirtualMap<>(SCHEDULE_TEMPORAL_STORAGE_VM_NAME, dsBuilder);
+    }
+
+    public VirtualMap<ScheduleEqualityVirtualKey, ScheduleEqualityVirtualValue>
+            newScheduleEqualityStorage() {
+        final var keySerializer = new ScheduleEqualityVirtualKeySerializer();
+        final VirtualLeafRecordSerializer<ScheduleEqualityVirtualKey, ScheduleEqualityVirtualValue>
+                storageLeafRecordSerializer =
+                        new VirtualLeafRecordSerializer<>(
+                                CURRENT_SERIALIZATION_VERSION,
+                                DigestType.SHA_384,
+                                CURRENT_SERIALIZATION_VERSION,
+                                keySerializer.getSerializedSize(),
+                                new ScheduleEqualityVirtualKeySupplier(),
+                                CURRENT_SERIALIZATION_VERSION,
+                                DataFileCommon.VARIABLE_DATA_SIZE,
+                                new ScheduleEqualityVirtualValueSupplier(),
+                                false);
+
+        final JasperDbBuilder<ScheduleEqualityVirtualKey, ScheduleEqualityVirtualValue> dsBuilder =
+                jdbBuilderFactory.newJdbBuilder();
+        dsBuilder
+                .virtualLeafRecordSerializer(storageLeafRecordSerializer)
+                .virtualInternalRecordSerializer(new VirtualInternalRecordSerializer())
+                .keySerializer(keySerializer)
+                .maxNumOfKeys(MAX_SCHEDULES)
+                .preferDiskBasedIndexes(PREFER_DISK_BASED_INDICIES)
+                .internalHashesRamToDiskThreshold(MAX_IN_MEMORY_INTERNAL_HASHES);
+        return new VirtualMap<>(SCHEDULE_EQUALITY_STORAGE_VM_NAME, dsBuilder);
+    }
 
 	public VirtualMap<UniqueTokenKey, UniqueTokenValue> newVirtualizedUniqueTokenStorage() {
 		var storageKeySerializer = new UniqueTokenKeySerializer();
@@ -214,169 +226,4 @@
 				.internalHashesRamToDiskThreshold(MAX_IN_MEMORY_INTERNAL_HASHES);
 		return new VirtualMap<>(UNIQUE_TOKENS_VM_NAME, dsBuilder);
 	}
-=======
-    private static final short CURRENT_SERIALIZATION_VERSION = 1;
-
-    private static final long MAX_BLOBS = 50_000_000;
-    private static final long MAX_STORAGE_ENTRIES = 500_000_000;
-    private static final long MAX_SCHEDULES = 1_000_000_000L;
-    private static final long MAX_SCHEDULE_SECONDS = 500_000_000;
-    private static final long MAX_IN_MEMORY_INTERNAL_HASHES = 0;
-    private static final boolean PREFER_DISK_BASED_INDICIES = false;
-
-    private static final String BLOBS_VM_NAME = "fileStore";
-    private static final String ITERABLE_STORAGE_VM_NAME = "smartContractIterableKvStore";
-    private static final String SCHEDULE_LIST_STORAGE_VM_NAME = "scheduleListStore";
-    private static final String SCHEDULE_TEMPORAL_STORAGE_VM_NAME = "scheduleTemporalStore";
-    private static final String SCHEDULE_EQUALITY_STORAGE_VM_NAME = "scheduleEqualityStore";
-
-    @FunctionalInterface
-    public interface JasperDbBuilderFactory {
-        <K extends VirtualKey<? super K>, V extends VirtualValue>
-                JasperDbBuilder<K, V> newJdbBuilder();
-    }
-
-    private final JasperDbBuilderFactory jdbBuilderFactory;
-
-    public VirtualMapFactory(final JasperDbBuilderFactory jdbBuilderFactory) {
-        this.jdbBuilderFactory = jdbBuilderFactory;
-    }
-
-    public VirtualMap<VirtualBlobKey, VirtualBlobValue> newVirtualizedBlobs() {
-        final var blobKeySerializer = new VirtualBlobKeySerializer();
-        final VirtualLeafRecordSerializer<VirtualBlobKey, VirtualBlobValue>
-                blobLeafRecordSerializer =
-                        new VirtualLeafRecordSerializer<>(
-                                CURRENT_SERIALIZATION_VERSION,
-                                DigestType.SHA_384,
-                                CURRENT_SERIALIZATION_VERSION,
-                                VirtualBlobKey.sizeInBytes(),
-                                new VirtualBlobKeySupplier(),
-                                CURRENT_SERIALIZATION_VERSION,
-                                VirtualBlobValue.sizeInBytes(),
-                                new VirtualBlobValueSupplier(),
-                                false);
-
-        final JasperDbBuilder<VirtualBlobKey, VirtualBlobValue> dsBuilder =
-                jdbBuilderFactory.newJdbBuilder();
-        dsBuilder
-                .virtualLeafRecordSerializer(blobLeafRecordSerializer)
-                .virtualInternalRecordSerializer(new VirtualInternalRecordSerializer())
-                .keySerializer(blobKeySerializer)
-                .maxNumOfKeys(MAX_BLOBS)
-                .preferDiskBasedIndexes(PREFER_DISK_BASED_INDICIES)
-                .internalHashesRamToDiskThreshold(MAX_IN_MEMORY_INTERNAL_HASHES);
-        return new VirtualMap<>(BLOBS_VM_NAME, dsBuilder);
-    }
-
-    public VirtualMap<ContractKey, IterableContractValue> newVirtualizedIterableStorage() {
-        final var storageKeySerializer = new ContractKeySerializer();
-        final VirtualLeafRecordSerializer<ContractKey, IterableContractValue>
-                storageLeafRecordSerializer =
-                        new VirtualLeafRecordSerializer<>(
-                                CURRENT_SERIALIZATION_VERSION,
-                                DigestType.SHA_384,
-                                CURRENT_SERIALIZATION_VERSION,
-                                storageKeySerializer.getSerializedSize(),
-                                new ContractKeySupplier(),
-                                CURRENT_SERIALIZATION_VERSION,
-                                IterableContractValue.ITERABLE_SERIALIZED_SIZE,
-                                new IterableContractValueSupplier(),
-                                false);
-
-        final JasperDbBuilder<ContractKey, IterableContractValue> dsBuilder =
-                jdbBuilderFactory.newJdbBuilder();
-        dsBuilder
-                .virtualLeafRecordSerializer(storageLeafRecordSerializer)
-                .virtualInternalRecordSerializer(new VirtualInternalRecordSerializer())
-                .keySerializer(storageKeySerializer)
-                .maxNumOfKeys(MAX_STORAGE_ENTRIES)
-                .preferDiskBasedIndexes(PREFER_DISK_BASED_INDICIES)
-                .internalHashesRamToDiskThreshold(MAX_IN_MEMORY_INTERNAL_HASHES);
-        return new VirtualMap<>(ITERABLE_STORAGE_VM_NAME, dsBuilder);
-    }
-
-    public VirtualMap<EntityNumVirtualKey, ScheduleVirtualValue> newScheduleListStorage() {
-        final var keySerializer = new EntityNumVirtualKeySerializer();
-        final VirtualLeafRecordSerializer<EntityNumVirtualKey, ScheduleVirtualValue>
-                storageLeafRecordSerializer =
-                        new VirtualLeafRecordSerializer<>(
-                                CURRENT_SERIALIZATION_VERSION,
-                                DigestType.SHA_384,
-                                CURRENT_SERIALIZATION_VERSION,
-                                keySerializer.getSerializedSize(),
-                                new EntityNumVirtualKeySupplier(),
-                                CURRENT_SERIALIZATION_VERSION,
-                                DataFileCommon.VARIABLE_DATA_SIZE,
-                                new ScheduleVirtualValueSupplier(),
-                                false);
-
-        final JasperDbBuilder<EntityNumVirtualKey, ScheduleVirtualValue> dsBuilder =
-                jdbBuilderFactory.newJdbBuilder();
-        dsBuilder
-                .virtualLeafRecordSerializer(storageLeafRecordSerializer)
-                .virtualInternalRecordSerializer(new VirtualInternalRecordSerializer())
-                .keySerializer(keySerializer)
-                .maxNumOfKeys(MAX_SCHEDULES)
-                .preferDiskBasedIndexes(PREFER_DISK_BASED_INDICIES)
-                .internalHashesRamToDiskThreshold(MAX_IN_MEMORY_INTERNAL_HASHES);
-        return new VirtualMap<>(SCHEDULE_LIST_STORAGE_VM_NAME, dsBuilder);
-    }
-
-    public VirtualMap<SecondSinceEpocVirtualKey, ScheduleSecondVirtualValue>
-            newScheduleTemporalStorage() {
-        final var keySerializer = new SecondSinceEpocVirtualKeySerializer();
-        final VirtualLeafRecordSerializer<SecondSinceEpocVirtualKey, ScheduleSecondVirtualValue>
-                storageLeafRecordSerializer =
-                        new VirtualLeafRecordSerializer<>(
-                                CURRENT_SERIALIZATION_VERSION,
-                                DigestType.SHA_384,
-                                CURRENT_SERIALIZATION_VERSION,
-                                keySerializer.getSerializedSize(),
-                                new SecondSinceEpocVirtualKeySupplier(),
-                                CURRENT_SERIALIZATION_VERSION,
-                                DataFileCommon.VARIABLE_DATA_SIZE,
-                                new ScheduleSecondVirtualValueSupplier(),
-                                false);
-
-        final JasperDbBuilder<SecondSinceEpocVirtualKey, ScheduleSecondVirtualValue> dsBuilder =
-                jdbBuilderFactory.newJdbBuilder();
-        dsBuilder
-                .virtualLeafRecordSerializer(storageLeafRecordSerializer)
-                .virtualInternalRecordSerializer(new VirtualInternalRecordSerializer())
-                .keySerializer(keySerializer)
-                .maxNumOfKeys(MAX_SCHEDULE_SECONDS)
-                .preferDiskBasedIndexes(PREFER_DISK_BASED_INDICIES)
-                .internalHashesRamToDiskThreshold(MAX_IN_MEMORY_INTERNAL_HASHES);
-        return new VirtualMap<>(SCHEDULE_TEMPORAL_STORAGE_VM_NAME, dsBuilder);
-    }
-
-    public VirtualMap<ScheduleEqualityVirtualKey, ScheduleEqualityVirtualValue>
-            newScheduleEqualityStorage() {
-        final var keySerializer = new ScheduleEqualityVirtualKeySerializer();
-        final VirtualLeafRecordSerializer<ScheduleEqualityVirtualKey, ScheduleEqualityVirtualValue>
-                storageLeafRecordSerializer =
-                        new VirtualLeafRecordSerializer<>(
-                                CURRENT_SERIALIZATION_VERSION,
-                                DigestType.SHA_384,
-                                CURRENT_SERIALIZATION_VERSION,
-                                keySerializer.getSerializedSize(),
-                                new ScheduleEqualityVirtualKeySupplier(),
-                                CURRENT_SERIALIZATION_VERSION,
-                                DataFileCommon.VARIABLE_DATA_SIZE,
-                                new ScheduleEqualityVirtualValueSupplier(),
-                                false);
-
-        final JasperDbBuilder<ScheduleEqualityVirtualKey, ScheduleEqualityVirtualValue> dsBuilder =
-                jdbBuilderFactory.newJdbBuilder();
-        dsBuilder
-                .virtualLeafRecordSerializer(storageLeafRecordSerializer)
-                .virtualInternalRecordSerializer(new VirtualInternalRecordSerializer())
-                .keySerializer(keySerializer)
-                .maxNumOfKeys(MAX_SCHEDULES)
-                .preferDiskBasedIndexes(PREFER_DISK_BASED_INDICIES)
-                .internalHashesRamToDiskThreshold(MAX_IN_MEMORY_INTERNAL_HASHES);
-        return new VirtualMap<>(SCHEDULE_EQUALITY_STORAGE_VM_NAME, dsBuilder);
-    }
->>>>>>> 3e79be41
 }