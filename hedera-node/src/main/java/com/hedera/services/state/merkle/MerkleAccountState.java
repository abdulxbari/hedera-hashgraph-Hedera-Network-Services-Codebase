package com.hedera.services.state.merkle;

/*-
 * ‌
 * Hedera Services Node
 * ​
 * Copyright (C) 2018 - 2021 Hedera Hashgraph, LLC
 * ​
 * Licensed under the Apache License, Version 2.0 (the "License");
 * you may not use this file except in compliance with the License.
 * You may obtain a copy of the License at
 *
 *      http://www.apache.org/licenses/LICENSE-2.0
 *
 * Unless required by applicable law or agreed to in writing, software
 * distributed under the License is distributed on an "AS IS" BASIS,
 * WITHOUT WARRANTIES OR CONDITIONS OF ANY KIND, either express or implied.
 * See the License for the specific language governing permissions and
 * limitations under the License.
 * ‍
 */

import com.google.common.annotations.VisibleForTesting;
import com.google.common.base.MoreObjects;
import com.google.protobuf.ByteString;
import com.hedera.services.legacy.core.jproto.JKey;
import com.hedera.services.state.merkle.internals.BitPackUtils;
import com.hedera.services.state.serdes.DomainSerdes;
import com.hedera.services.state.submerkle.EntityId;
import com.hedera.services.state.submerkle.FcTokenAllowance;
import com.hedera.services.state.submerkle.FcTokenAllowanceId;
import com.hedera.services.state.virtual.ContractKey;
import com.hedera.services.state.virtual.KeyPackingUtils;
import com.hedera.services.utils.EntityNum;
import com.swirlds.common.MutabilityException;
import com.swirlds.common.io.SerializableDataInputStream;
import com.swirlds.common.io.SerializableDataOutputStream;
import com.swirlds.common.merkle.utility.AbstractMerkleLeaf;

import java.io.IOException;
import java.util.Arrays;
import java.util.Collections;
import java.util.List;
import java.util.Map;
import java.util.Objects;
import java.util.Optional;
import java.util.SortedMap;

import static com.hedera.services.legacy.core.jproto.JKey.equalUpToDecodability;
import static com.hedera.services.state.merkle.internals.BitPackUtils.getAlreadyUsedAutomaticAssociationsFrom;
import static com.hedera.services.state.merkle.internals.BitPackUtils.getMaxAutomaticAssociationsFrom;
import static com.hedera.services.state.merkle.internals.BitPackUtils.setAlreadyUsedAutomaticAssociationsTo;
import static com.hedera.services.state.merkle.internals.BitPackUtils.setMaxAutomaticAssociationsTo;
import static com.hedera.services.state.virtual.KeyPackingUtils.computeNonZeroBytes;
import static com.hedera.services.state.virtual.KeyPackingUtils.readableContractStorageKey;
import static com.hedera.services.state.virtual.KeyPackingUtils.serializePossiblyMissingKey;
import static com.hedera.services.utils.EntityIdUtils.asIdLiteral;
import static com.hedera.services.utils.MiscUtils.describe;
import static com.hedera.services.utils.SerializationUtils.deserializeCryptoAllowances;
import static com.hedera.services.utils.SerializationUtils.deserializeFungibleTokenAllowances;
import static com.hedera.services.utils.SerializationUtils.deserializeNftAllowances;
import static com.hedera.services.utils.SerializationUtils.serializeCryptoAllowances;
import static com.hedera.services.utils.SerializationUtils.serializeNftAllowance;
import static com.hedera.services.utils.SerializationUtils.serializeTokenAllowances;

public class MerkleAccountState extends AbstractMerkleLeaf {
	private static final int MAX_CONCEIVABLE_MEMO_UTF8_BYTES = 1_024;

	static final int MAX_CONCEIVABLE_TOKEN_BALANCES_SIZE = 4_096;

	static final int RELEASE_090_VERSION = 4;
	static final int RELEASE_0160_VERSION = 5;
	static final int RELEASE_0180_PRE_SDK_VERSION = 6;
	static final int RELEASE_0180_VERSION = 7;
	static final int RELEASE_0210_VERSION = 8;
	static final int RELEASE_0220_VERSION = 9;
	static final int RELEASE_0230_VERSION = 10;
	static final int RELEASE_0240_VERSION = 11;
	private static final int CURRENT_VERSION = RELEASE_0240_VERSION;
	static final long RUNTIME_CONSTRUCTABLE_ID = 0x354cfc55834e7f12L;

	static DomainSerdes serdes = new DomainSerdes();

	public static final String DEFAULT_MEMO = "";
	private static final ByteString DEFAULT_ALIAS = ByteString.EMPTY;

	private JKey key;
	private long expiry;
	private long hbarBalance;
	private long autoRenewSecs;
	private String memo = DEFAULT_MEMO;
	private boolean deleted;
	private boolean smartContract;
	private boolean receiverSigRequired;
	private EntityId proxy;
	private long nftsOwned;
	private int number;
	private ByteString alias = DEFAULT_ALIAS;
	private int autoAssociationMetadata;
	private int numContractKvPairs;
	// The first key in the doubly-linked list of this contract's storage mappings; null if this
	// account is not a contract, or a contract with no storage
	private int[] firstUint256Key;
	// Number of the low-order bytes in firstUint256Key that contain ones
	private byte firstUint256KeyNonZeroBytes;

	// As per the issue https://github.com/hashgraph/hedera-services/issues/2842 these maps may
	// be modified to use MapValueLinkedList in the future if performance concerns dictate
	private Map<EntityNum, Long> cryptoAllowances = Collections.emptyMap();
	private Map<FcTokenAllowanceId, Long> fungibleTokenAllowances = Collections.emptyMap();
	private Map<FcTokenAllowanceId, FcTokenAllowance> nftAllowances = Collections.emptyMap();

	public MerkleAccountState() {
		/* RuntimeConstructable */
	}

	public MerkleAccountState(
			final JKey key,
			final long expiry,
			final long hbarBalance,
			final long autoRenewSecs,
			final String memo,
			final boolean deleted,
			final boolean smartContract,
			final boolean receiverSigRequired,
			final EntityId proxy,
			final int number,
			final int autoAssociationMetadata,
			final ByteString alias,
			final int numContractKvPairs,
			final Map<EntityNum, Long> cryptoAllowances,
			final Map<FcTokenAllowanceId, Long> fungibleTokenAllowances,
			final Map<FcTokenAllowanceId, FcTokenAllowance> nftAllowances,
			final int[] firstUint256Key,
			final byte firstUint256KeyNonZeroBytes
	) {
		this.key = key;
		this.expiry = expiry;
		this.hbarBalance = hbarBalance;
		this.autoRenewSecs = autoRenewSecs;
		this.memo = Optional.ofNullable(memo).orElse(DEFAULT_MEMO);
		this.deleted = deleted;
		this.smartContract = smartContract;
		this.receiverSigRequired = receiverSigRequired;
		this.proxy = proxy;
		this.number = number;
		this.autoAssociationMetadata = autoAssociationMetadata;
		this.alias = Optional.ofNullable(alias).orElse(DEFAULT_ALIAS);
		this.numContractKvPairs = numContractKvPairs;
		this.cryptoAllowances = cryptoAllowances;
		this.fungibleTokenAllowances = fungibleTokenAllowances;
		this.nftAllowances = nftAllowances;
		this.firstUint256Key = firstUint256Key;
		this.firstUint256KeyNonZeroBytes = firstUint256KeyNonZeroBytes;
	}

	/* --- MerkleLeaf --- */
	@Override
	public long getClassId() {
		return RUNTIME_CONSTRUCTABLE_ID;
	}

	@Override
	public int getVersion() {
		return CURRENT_VERSION;
	}

	@Override
	public void deserialize(SerializableDataInputStream in, int version) throws IOException {
		key = serdes.readNullable(in, serdes::deserializeKey);
		expiry = in.readLong();
		hbarBalance = in.readLong();
		autoRenewSecs = in.readLong();
		memo = in.readNormalisedString(MAX_CONCEIVABLE_MEMO_UTF8_BYTES);
		deleted = in.readBoolean();
		smartContract = in.readBoolean();
		receiverSigRequired = in.readBoolean();
		proxy = serdes.readNullableSerializable(in);
		if (version >= RELEASE_0160_VERSION) {
			/* The number of nfts owned is being saved in the state after RELEASE_0160_VERSION */
			nftsOwned = in.readLong();
		}
		if (version >= RELEASE_0180_PRE_SDK_VERSION) {
			autoAssociationMetadata = in.readInt();
		}
		if (version >= RELEASE_0180_VERSION) {
			number = in.readInt();
		}
		if (version >= RELEASE_0210_VERSION) {
			alias = ByteString.copyFrom(in.readByteArray(Integer.MAX_VALUE));
		}
		if (version >= RELEASE_0220_VERSION) {
			numContractKvPairs = in.readInt();
		}
		if (version >= RELEASE_0230_VERSION) {
			cryptoAllowances = deserializeCryptoAllowances(in);
			fungibleTokenAllowances = deserializeFungibleTokenAllowances(in);
			nftAllowances = deserializeNftAllowances(in);
		}
		if (version >= RELEASE_0240_VERSION && smartContract) {
			byte marker = in.readByte();
			if (marker != KeyPackingUtils.MISSING_KEY_SENTINEL) {
				firstUint256KeyNonZeroBytes = marker;
				firstUint256Key = KeyPackingUtils.deserializeUint256Key(
						firstUint256KeyNonZeroBytes, in, SerializableDataInputStream::readByte);
			}
		}
	}

	@Override
	public void serialize(final SerializableDataOutputStream out) throws IOException {
		serdes.writeNullable(key, out, serdes::serializeKey);
		out.writeLong(expiry);
		out.writeLong(hbarBalance);
		out.writeLong(autoRenewSecs);
		out.writeNormalisedString(memo);
		out.writeBoolean(deleted);
		out.writeBoolean(smartContract);
		out.writeBoolean(receiverSigRequired);
		serdes.writeNullableSerializable(proxy, out);
		out.writeLong(nftsOwned);
		out.writeInt(autoAssociationMetadata);
		out.writeInt(number);
		out.writeByteArray(alias.toByteArray());
		out.writeInt(numContractKvPairs);
<<<<<<< HEAD
		serializeAllowances(out, cryptoAllowances, fungibleTokenAllowances, nftAllowances);
		if (smartContract) {
			serializePossiblyMissingKey(firstUint256Key, firstUint256KeyNonZeroBytes, out);
		}
=======
		serializeCryptoAllowances(out, cryptoAllowances);
		serializeTokenAllowances(out, fungibleTokenAllowances);
		serializeNftAllowance(out, nftAllowances);
>>>>>>> 6a434808
	}

	/* --- Copyable --- */
	public MerkleAccountState copy() {
		setImmutable(true);
		var copied = new MerkleAccountState(
				key,
				expiry,
				hbarBalance,
				autoRenewSecs,
				memo,
				deleted,
				smartContract,
				receiverSigRequired,
				proxy,
				number,
				autoAssociationMetadata,
				alias,
				numContractKvPairs,
				cryptoAllowances,
				fungibleTokenAllowances,
				nftAllowances,
				firstUint256Key,
				firstUint256KeyNonZeroBytes);
		copied.setNftsOwned(nftsOwned);
		return copied;
	}

	@Override
	public boolean equals(Object o) {
		if (this == o) {
			return true;
		}
		if (o == null || MerkleAccountState.class != o.getClass()) {
			return false;
		}

		var that = (MerkleAccountState) o;

		return this.number == that.number &&
				this.expiry == that.expiry &&
				this.hbarBalance == that.hbarBalance &&
				this.autoRenewSecs == that.autoRenewSecs &&
				Objects.equals(this.memo, that.memo) &&
				this.deleted == that.deleted &&
				this.smartContract == that.smartContract &&
				this.receiverSigRequired == that.receiverSigRequired &&
				Objects.equals(this.proxy, that.proxy) &&
				this.nftsOwned == that.nftsOwned &&
				this.numContractKvPairs == that.numContractKvPairs &&
				this.autoAssociationMetadata == that.autoAssociationMetadata &&
				equalUpToDecodability(this.key, that.key) &&
				Objects.equals(this.alias, that.alias) &&
				Objects.equals(this.cryptoAllowances, that.cryptoAllowances) &&
				Objects.equals(this.fungibleTokenAllowances, that.fungibleTokenAllowances) &&
				Objects.equals(this.nftAllowances, that.nftAllowances) &&
				Arrays.equals(this.firstUint256Key, that.firstUint256Key);
	}

	@Override
	public int hashCode() {
		return Objects.hash(
				key,
				expiry,
				hbarBalance,
				autoRenewSecs,
				memo,
				deleted,
				smartContract,
				receiverSigRequired,
				proxy,
				nftsOwned,
				number,
				autoAssociationMetadata,
				alias,
				cryptoAllowances,
				fungibleTokenAllowances,
				nftAllowances,
				Arrays.hashCode(firstUint256Key));
	}

	/* --- Bean --- */
	@Override
	public String toString() {
		return MoreObjects.toStringHelper(this)
				.add("number", number + " <-> " + asIdLiteral(number))
				.add("key", describe(key))
				.add("expiry", expiry)
				.add("balance", hbarBalance)
				.add("autoRenewSecs", autoRenewSecs)
				.add("memo", memo)
				.add("deleted", deleted)
				.add("smartContract", smartContract)
				.add("numContractKvPairs", numContractKvPairs)
				.add("receiverSigRequired", receiverSigRequired)
				.add("proxy", proxy)
				.add("nftsOwned", nftsOwned)
				.add("alreadyUsedAutoAssociations", getAlreadyUsedAutomaticAssociations())
				.add("maxAutoAssociations", getMaxAutomaticAssociations())
				.add("alias", alias.toStringUtf8())
				.add("cryptoAllowances", cryptoAllowances)
				.add("fungibleTokenAllowances", fungibleTokenAllowances)
				.add("firstContractStorageKey", readableContractStorageKey(firstUint256Key))
				.add("nftAllowances", nftAllowances)
				.toString();
	}

	public int number() {
		return number;
	}

	public void setNumber(int number) {
		this.number = number;
	}

	public void setAlias(ByteString alias) {
		this.alias = alias;
	}

	public JKey key() {
		return key;
	}

	public long expiry() {
		return expiry;
	}

	public long balance() {
		return hbarBalance;
	}

	public long autoRenewSecs() {
		return autoRenewSecs;
	}

	public String memo() {
		return memo;
	}

	public boolean isDeleted() {
		return deleted;
	}

	public boolean isSmartContract() {
		return smartContract;
	}

	public boolean isReceiverSigRequired() {
		return receiverSigRequired;
	}

	public EntityId proxy() {
		return proxy;
	}

	public long nftsOwned() {
		return nftsOwned;
	}

	public ByteString getAlias() {
		return alias;
	}

	public void setAccountKey(JKey key) {
		assertMutable("key");
		this.key = key;
	}

	public void setExpiry(long expiry) {
		assertMutable("expiry");
		this.expiry = expiry;
	}

	public void setHbarBalance(long hbarBalance) {
		assertMutable("hbarBalance");
		this.hbarBalance = hbarBalance;
	}

	public void setAutoRenewSecs(long autoRenewSecs) {
		assertMutable("autoRenewSecs");
		this.autoRenewSecs = autoRenewSecs;
	}

	public void setMemo(String memo) {
		assertMutable("memo");
		this.memo = memo;
	}

	public void setDeleted(boolean deleted) {
		assertMutable("isSmartContract");
		this.deleted = deleted;
	}

	public void setSmartContract(boolean smartContract) {
		assertMutable("isSmartContract");
		this.smartContract = smartContract;
	}

	public void setReceiverSigRequired(boolean receiverSigRequired) {
		assertMutable("isReceiverSigRequired");
		this.receiverSigRequired = receiverSigRequired;
	}

	public void setProxy(EntityId proxy) {
		assertMutable("proxy");
		this.proxy = proxy;
	}

	public void setNftsOwned(long nftsOwned) {
		assertMutable("nftsOwned");
		this.nftsOwned = nftsOwned;
	}

	public int getNumContractKvPairs() {
		return numContractKvPairs;
	}

	public void setNumContractKvPairs(int numContractKvPairs) {
		assertMutable("numContractKvPairs");
		this.numContractKvPairs = numContractKvPairs;
	}

	public int getMaxAutomaticAssociations() {
		return getMaxAutomaticAssociationsFrom(autoAssociationMetadata);
	}

	public int getAlreadyUsedAutomaticAssociations() {
		return getAlreadyUsedAutomaticAssociationsFrom(autoAssociationMetadata);
	}

	public void setMaxAutomaticAssociations(int maxAutomaticAssociations) {
		assertMutable("maxAutomaticAssociations");
		autoAssociationMetadata = setMaxAutomaticAssociationsTo(autoAssociationMetadata, maxAutomaticAssociations);
	}

	public void setAlreadyUsedAutomaticAssociations(int alreadyUsedCount) {
		assertMutable("alreadyUsedAutomaticAssociations");
		autoAssociationMetadata = setAlreadyUsedAutomaticAssociationsTo(autoAssociationMetadata, alreadyUsedCount);
	}

	public Map<EntityNum, Long> getCryptoAllowances() {
		return Collections.unmodifiableMap(cryptoAllowances);
	}

	public void setCryptoAllowances(final SortedMap<EntityNum, Long> cryptoAllowances) {
		assertMutable("cryptoAllowances");
		this.cryptoAllowances = cryptoAllowances;
	}

	public Map<EntityNum, Long> getCryptoAllowancesUnsafe() {
		return cryptoAllowances;
	}

	public void setCryptoAllowancesUnsafe(final Map<EntityNum, Long> cryptoAllowances) {
		assertMutable("cryptoAllowances");
		this.cryptoAllowances = cryptoAllowances;
	}

	public Map<FcTokenAllowanceId, FcTokenAllowance> getNftAllowances() {
		return Collections.unmodifiableMap(nftAllowances);
	}

	public void setNftAllowances(final SortedMap<FcTokenAllowanceId, FcTokenAllowance> nftAllowances) {
		assertMutable("nftAllowances");
		this.nftAllowances = nftAllowances;
	}

	public Map<FcTokenAllowanceId, FcTokenAllowance> getNftAllowancesUnsafe() {
		return nftAllowances;
	}

	public void setNftAllowancesUnsafe(final Map<FcTokenAllowanceId, FcTokenAllowance> nftAllowances) {
		assertMutable("nftAllowances");
		this.nftAllowances = nftAllowances;
	}

	public Map<FcTokenAllowanceId, Long> getFungibleTokenAllowances() {
		return Collections.unmodifiableMap(fungibleTokenAllowances);
	}

	public void setFungibleTokenAllowances(final SortedMap<FcTokenAllowanceId, Long> fungibleTokenAllowances) {
		assertMutable("fungibleTokenAllowances");
		this.fungibleTokenAllowances = fungibleTokenAllowances;
	}

	public Map<FcTokenAllowanceId, Long> getFungibleTokenAllowancesUnsafe() {
		return fungibleTokenAllowances;
	}

	public void setFungibleTokenAllowancesUnsafe(final Map<FcTokenAllowanceId, Long> fungibleTokenAllowances) {
		assertMutable("fungibleTokenAllowances");
		this.fungibleTokenAllowances = fungibleTokenAllowances;
	}

	public ContractKey getFirstContractStorageKey() {
		return firstUint256Key == null ? null : new ContractKey(BitPackUtils.numFromCode(number), firstUint256Key);
	}

	public int[] getFirstUint256Key() {
		return firstUint256Key;
	}

	public void setFirstUint256Key(final int[] firstUint256Key) {
		assertMutable("firstUint256Key");
		this.firstUint256Key = firstUint256Key;
		if (firstUint256Key != null) {
			firstUint256KeyNonZeroBytes = computeNonZeroBytes(firstUint256Key);
		} else {
			firstUint256KeyNonZeroBytes = 0;
		}
	}

	private void assertMutable(String proximalField) {
		if (isImmutable()) {
			throw new MutabilityException("Cannot set " + proximalField + " on an immutable account state!");
		}
	}

	/* --- Helper Functions ---*/
	public void addCryptoAllowance(final EntityNum spender, final Long allowance) {
		cryptoAllowances.put(spender, allowance);
	}

	public void addNftAllowance(
			final EntityNum tokenNum,
			final EntityNum spenderNum,
			final boolean approvedForAll,
			final List<Long> serialNumbers) {
		final var nftKey = FcTokenAllowanceId.from(tokenNum, spenderNum);
		final var nftValue = FcTokenAllowance.from(approvedForAll, serialNumbers);
		nftAllowances.put(nftKey, nftValue);
	}

	public void addFungibleTokenAllowance(
			final EntityNum tokenNum,
			final EntityNum spenderNum,
			final Long allowance) {
		final var fungibleKey = FcTokenAllowanceId.from(tokenNum, spenderNum);
		fungibleTokenAllowances.put(fungibleKey, allowance);
	}

	public void removeCryptoAllowance(final EntityNum spender) {
		cryptoAllowances.remove(spender);
	}

	public void removeNftAllowance(final EntityNum tokenNum, final EntityNum spenderNum) {
		nftAllowances.remove(FcTokenAllowanceId.from(tokenNum, spenderNum));
	}

	public void removeFungibleTokenAllowance(final EntityNum tokenNum, final EntityNum spenderNum) {
		fungibleTokenAllowances.remove(FcTokenAllowanceId.from(tokenNum, spenderNum));
	}

	@VisibleForTesting
	byte getFirstUint256KeyNonZeroBytes() {
		return firstUint256KeyNonZeroBytes;
	}
}<|MERGE_RESOLUTION|>--- conflicted
+++ resolved
@@ -76,7 +76,8 @@
 	static final int RELEASE_0220_VERSION = 9;
 	static final int RELEASE_0230_VERSION = 10;
 	static final int RELEASE_0240_VERSION = 11;
-	private static final int CURRENT_VERSION = RELEASE_0240_VERSION;
+	static final int RELEASE_0250_VERSION = 12;
+	private static final int CURRENT_VERSION = RELEASE_0250_VERSION;
 	static final long RUNTIME_CONSTRUCTABLE_ID = 0x354cfc55834e7f12L;
 
 	static DomainSerdes serdes = new DomainSerdes();
@@ -197,7 +198,7 @@
 			fungibleTokenAllowances = deserializeFungibleTokenAllowances(in);
 			nftAllowances = deserializeNftAllowances(in);
 		}
-		if (version >= RELEASE_0240_VERSION && smartContract) {
+		if (version >= RELEASE_0250_VERSION && smartContract) {
 			byte marker = in.readByte();
 			if (marker != KeyPackingUtils.MISSING_KEY_SENTINEL) {
 				firstUint256KeyNonZeroBytes = marker;
@@ -223,16 +224,12 @@
 		out.writeInt(number);
 		out.writeByteArray(alias.toByteArray());
 		out.writeInt(numContractKvPairs);
-<<<<<<< HEAD
-		serializeAllowances(out, cryptoAllowances, fungibleTokenAllowances, nftAllowances);
-		if (smartContract) {
-			serializePossiblyMissingKey(firstUint256Key, firstUint256KeyNonZeroBytes, out);
-		}
-=======
 		serializeCryptoAllowances(out, cryptoAllowances);
 		serializeTokenAllowances(out, fungibleTokenAllowances);
 		serializeNftAllowance(out, nftAllowances);
->>>>>>> 6a434808
+		if (smartContract) {
+			serializePossiblyMissingKey(firstUint256Key, firstUint256KeyNonZeroBytes, out);
+		}
 	}
 
 	/* --- Copyable --- */
