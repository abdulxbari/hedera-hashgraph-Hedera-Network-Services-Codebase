/*
 * Copyright (C) 2022 Hedera Hashgraph, LLC
 *
 * Licensed under the Apache License, Version 2.0 (the "License");
 * you may not use this file except in compliance with the License.
 * You may obtain a copy of the License at
 *
 *      http://www.apache.org/licenses/LICENSE-2.0
 *
 * Unless required by applicable law or agreed to in writing, software
 * distributed under the License is distributed on an "AS IS" BASIS,
 * WITHOUT WARRANTIES OR CONDITIONS OF ANY KIND, either express or implied.
 * See the License for the specific language governing permissions and
 * limitations under the License.
 */
package com.hedera.node.app.service.token;

import com.hedera.node.app.spi.Service;
import com.hedera.node.app.spi.ServiceFactory;
<<<<<<< HEAD
import com.hedera.node.app.spi.state.ReadableStates;
=======
>>>>>>> 12f1c493
import edu.umd.cs.findbugs.annotations.NonNull;
import java.util.ServiceLoader;

/**
 * The {@code CryptoService} is responsible for working with {Account}s. It implements all
 * transactions and queries defined in the "CryptoService" protobuf service. The {@code
 * CryptoService} is used extensively by the core application workflows to implement transaction
 * handling, since all transactions and most queries involve payments and thus the transfer of HBAR
 * from one account to another. A {@link CryptoPreTransactionHandler} contains API for all
 * transactions related to crypto (and token) transfers, as well as some additional API needed by
 * the core application to apply payments and compute rewards.
 *
 * <p>Implements the HAPI <a
 * href="https://github.com/hashgraph/hedera-protobufs/blob/main/services/crypto_service.proto">Crypto
 * Service</a>.
 */
public interface CryptoService extends Service {

    @NonNull
    @Override
    default String getServiceName() {
        return CryptoService.class.getSimpleName();
    }

    /**
<<<<<<< HEAD
     * Creates the crypto service pre-handler given a particular Hedera world state.
     *
     * @param states the state of the world
     * @return the corresponding crypto service pre-handler
     */
    @Override
    @NonNull
    CryptoPreTransactionHandler createPreTransactionHandler(
            @NonNull ReadableStates states, @NonNull PreHandleContext ctx);

    /**
     * Creates and returns a new {@link CryptoQueryHandler}
     *
     * @return A new {@link CryptoQueryHandler}
     */
    @Override
    @NonNull
    CryptoQueryHandler createQueryHandler(@NonNull ReadableStates states);

    /**
=======
>>>>>>> 12f1c493
     * Returns the concrete implementation instance of the service
     *
     * @return the implementation instance
     */
    @NonNull
    static CryptoService getInstance() {
        return ServiceFactory.loadService(
                CryptoService.class, ServiceLoader.load(CryptoService.class));
    }
}<|MERGE_RESOLUTION|>--- conflicted
+++ resolved
@@ -17,10 +17,6 @@
 
 import com.hedera.node.app.spi.Service;
 import com.hedera.node.app.spi.ServiceFactory;
-<<<<<<< HEAD
-import com.hedera.node.app.spi.state.ReadableStates;
-=======
->>>>>>> 12f1c493
 import edu.umd.cs.findbugs.annotations.NonNull;
 import java.util.ServiceLoader;
 
@@ -46,29 +42,6 @@
     }
 
     /**
-<<<<<<< HEAD
-     * Creates the crypto service pre-handler given a particular Hedera world state.
-     *
-     * @param states the state of the world
-     * @return the corresponding crypto service pre-handler
-     */
-    @Override
-    @NonNull
-    CryptoPreTransactionHandler createPreTransactionHandler(
-            @NonNull ReadableStates states, @NonNull PreHandleContext ctx);
-
-    /**
-     * Creates and returns a new {@link CryptoQueryHandler}
-     *
-     * @return A new {@link CryptoQueryHandler}
-     */
-    @Override
-    @NonNull
-    CryptoQueryHandler createQueryHandler(@NonNull ReadableStates states);
-
-    /**
-=======
->>>>>>> 12f1c493
      * Returns the concrete implementation instance of the service
      *
      * @return the implementation instance
