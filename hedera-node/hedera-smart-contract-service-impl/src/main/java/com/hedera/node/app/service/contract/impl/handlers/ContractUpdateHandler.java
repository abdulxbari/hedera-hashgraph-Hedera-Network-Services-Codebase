--- conflicted
+++ resolved
@@ -16,20 +16,15 @@
 
 package com.hedera.node.app.service.contract.impl.handlers;
 
-<<<<<<< HEAD
+import static com.hedera.hapi.node.base.ResponseCodeEnum.INVALID_AUTORENEW_ACCOUNT;
+import static com.hedera.node.app.service.mono.Utils.asHederaKey;
+import static java.util.Objects.requireNonNull;
+
 import com.hedera.hapi.node.base.AccountID;
 import com.hedera.hapi.node.base.HederaFunctionality;
 import com.hedera.hapi.node.contract.ContractUpdateTransactionBody;
 import com.hedera.hapi.node.transaction.TransactionBody;
-import com.hedera.node.app.spi.AccountKeyLookup;
-import com.hedera.node.app.spi.meta.SigTransactionMetadataBuilder;
-=======
-import static com.hedera.node.app.service.mono.Utils.asHederaKey;
-import static com.hederahashgraph.api.proto.java.ResponseCodeEnum.INVALID_AUTORENEW_ACCOUNT;
-import static java.util.Objects.requireNonNull;
-
 import com.hedera.node.app.spi.meta.PreHandleContext;
->>>>>>> ca5e6ec2
 import com.hedera.node.app.spi.meta.TransactionMetadata;
 import com.hedera.node.app.spi.workflows.TransactionHandler;
 import edu.umd.cs.findbugs.annotations.NonNull;
@@ -59,43 +54,20 @@
      *     passed to {@link #handle(TransactionMetadata)}
      * @throws NullPointerException if one of the arguments is {@code null}
      */
-<<<<<<< HEAD
-    public TransactionMetadata preHandle(
-            @NonNull final TransactionBody txBody,
-            @NonNull final AccountID payer,
-            @NonNull final AccountKeyLookup keyLookup) {
-        final var op = txBody.contractUpdateInstance().orElseThrow();
-        final var meta =
-                new SigTransactionMetadataBuilder(keyLookup).txnBody(txBody).payerKeyFor(payer);
+    public void preHandle(@NonNull final PreHandleContext context) {
+        requireNonNull(context);
+        final var op = context.getTxn().contractUpdateInstance().orElseThrow();
 
         if (isAdminSigRequired(op)) {
-            meta.addNonPayerKey(op.contractID());
-        }
-        //        if (hasCryptoAdminKey(op)) {
-        //            final var key = asHederaKey(op.adminKey());
-        //            key.ifPresent(meta::addToReqNonPayerKeys);
-        //        }
-        //        if (op.autoRenewAccountId()
-        //                && !op.autoRenewAccountId().equals(AccountID.getDefaultInstance())) {
-        //            meta.addNonPayerKey(op.autoRenewAccountId(), INVALID_AUTORENEW_ACCOUNT);
-        //        }
-        return meta.build();
-=======
-    public void preHandle(@NonNull final PreHandleContext context) {
-        requireNonNull(context);
-        final var op = context.getTxn().getContractUpdateInstance();
-
-        if (isAdminSigRequired(op)) {
-            context.addNonPayerKey(op.getContractID());
+            context.addNonPayerKey(op.contractID());
         }
         if (hasCryptoAdminKey(op)) {
-            final var key = asHederaKey(op.getAdminKey());
+            final var key = asHederaKey(op.adminKey());
             key.ifPresent(context::addToReqNonPayerKeys);
         }
-        if (op.hasAutoRenewAccountId() && !op.getAutoRenewAccountId().equals(AccountID.getDefaultInstance())) {
-            context.addNonPayerKey(op.getAutoRenewAccountId(), INVALID_AUTORENEW_ACCOUNT);
+        if (op.autoRenewAccountId() != null && !op.autoRenewAccountId().equals(AccountID.newBuilder().build())) {
+            context.addNonPayerKey(op.autoRenewAccountId(), INVALID_AUTORENEW_ACCOUNT);
         }
->>>>>>> ca5e6ec2
     }
 
     private boolean isAdminSigRequired(final ContractUpdateTransactionBody op) {
