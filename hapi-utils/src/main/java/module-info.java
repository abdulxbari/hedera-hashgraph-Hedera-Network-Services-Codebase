module com.hedera.services.hapi.utils {
    exports com.hederahashgraph.fee;
    exports com.hedera.services.contracts;
    exports com.hedera.services.ethereum;
    exports com.hedera.services.exports.recordstreaming;
    exports com.hedera.services.keys;
    exports com.hedera.services.legacy.proto.utils;
    exports com.hedera.services.sysfiles.serdes;
    exports com.hedera.services.sysfiles.domain.throttling;

    requires com.fasterxml.jackson.databind;
    requires com.google.protobuf;
    requires com.swirlds.common;
    requires com.sun.jna;
    requires org.apache.logging.log4j;
    requires jsr305;
    requires org.bouncycastle.provider;
    requires org.bouncycastle.pkix;
    requires org.hyperledger.besu.secp256k1;
    requires com.google.common;
    requires com.hedera.hashgraph.protobuf.java.api;
    requires headlong;
    requires org.apache.commons.codec;
<<<<<<< HEAD
    requires org.apache.commons.lang3;
=======
    requires com.sun.jna;
    requires org.apache.commons.lang3;
    requires net.i2p.crypto.eddsa;
    requires annotations;
    requires javax.inject;
>>>>>>> 2816d88b
}<|MERGE_RESOLUTION|>--- conflicted
+++ resolved
@@ -11,7 +11,6 @@
     requires com.fasterxml.jackson.databind;
     requires com.google.protobuf;
     requires com.swirlds.common;
-    requires com.sun.jna;
     requires org.apache.logging.log4j;
     requires jsr305;
     requires org.bouncycastle.provider;
@@ -21,13 +20,9 @@
     requires com.hedera.hashgraph.protobuf.java.api;
     requires headlong;
     requires org.apache.commons.codec;
-<<<<<<< HEAD
-    requires org.apache.commons.lang3;
-=======
     requires com.sun.jna;
     requires org.apache.commons.lang3;
     requires net.i2p.crypto.eddsa;
     requires annotations;
     requires javax.inject;
->>>>>>> 2816d88b
 }